# Please note before submitting pull requests:
#
# Our policy is to accept only social media accounts that are run as
# part of the Member of Congress's "official" legislative role. In other
# words, taxpayer-funded accounts, and not campaign or personal
# accounts. There are actually strict rules separating these two
# functions: an account used to support a legislator's political
# campaign may not be supported using their official taxpayer-supported
# funds, for example.
#
# When in doubt, we verify accounts by looking at a legislator's
# official website and seeing what they link to. Kelly Ayotte, for
# example, has everything but Twitter at the top of her Senate home
# page, and @KellyAyotte doesn't link to her Senate home page. This
# appears to be her campaign account.
#
# When it's ambiguous, we'll actually make phone calls to the office and
# have the press staff confirm their official account.
- id:
    bioguide: R000600
    thomas: '02222'
    govtrack: 412664
  social:
    twitter: RepAmata
    facebook: aumuaamata
    youtube_id: UCGdrLQbt1PYDTPsampx4t1A
    twitter_id: 3026622545
- id:
    bioguide: Y000064
    thomas: '02019'
    govtrack: 412428
  social:
    twitter: SenToddYoung
    facebook: SenatorToddYoung
    youtube: RepToddYoung
    youtube_id: UCuknj4PGn91gHDNAfboZEgQ
    twitter_id: 234128524
    instagram: sentoddyoung
- id:
    bioguide: E000295
    thomas: '02283'
    govtrack: 412667
  social:
    twitter: SenJoniErnst
    facebook: senjoniernst
    youtube_id: UCLwrmtF_84FIcK3TyMs4MIw
    instagram: senjoniernst
    instagram_id: 1582702853
    twitter_id: 2856787757
- id:
    bioguide: T000476
    thomas: '02291'
    govtrack: 412668
  social:
    twitter: senthomtillis
    facebook: SenatorThomTillis
    youtube_id: UCUD9VGV4SSGWjGdbn37Ea2w
    twitter_id: 2964174789
    instagram: senthomtillis
- id:
    bioguide: Y000062
    thomas: '01853'
    govtrack: 412211
  social:
    twitter: RepJohnYarmuth
    facebook: '214258646163'
    youtube: RepJohnYarmuth
    youtube_id: UCy5KW4yrEfEiyZRX45Eoxkg
    twitter_id: 384913290
- id:
    bioguide: Y000033
    thomas: '01256'
    govtrack: 400440
  social:
    twitter: RepDonYoung
    facebook: RepDonYoung
    youtube: RepDonYoung
    youtube_id: UCg5ZIR5-82EbJiNeI1bqT-A
    twitter_id: 37007274
- id:
    bioguide: W000809
    thomas: '01991'
    govtrack: 412402
  social:
    twitter: Rep_SteveWomack
    facebook: RepSteveWomack
    youtube: CongressmanWomack
    youtube_id: UCXJbUDLYX-wGIhRuN66hqZw
    twitter_id: 234469322
- id:
    bioguide: W000808
    thomas: '02004'
    govtrack: 412412
  social:
    twitter: RepWilson
    facebook: RepWilson
    youtube: repfredericawilson
    youtube_id: UCP5QBhng_lHv-vJgE_h7lpA
    twitter_id: 234014087
    instagram: repwilson
- id:
    bioguide: W000806
    thomas: '02002'
    govtrack: 412410
  social:
    twitter: RepWebster
    facebook: RepWebster
    youtube: repdanwebster
    youtube_id: UCCoX4VdU7U11eGEA0lbRtLw
    twitter_id: 281540744
- id:
    bioguide: W000805
    thomas: '01897'
    govtrack: 412321
  social:
    twitter: MarkWarner
    facebook: MarkRWarner
    youtube: SenatorMarkWarner
    youtube_id: UCwyivNlEGf4sGd1oDLfY5jw
    instagram: senatorwarner
    instagram_id: 515327940
    twitter_id: 7429102
- id:
    bioguide: W000804
    thomas: '01886'
    govtrack: 412255
  social:
    twitter: RobWittman
    facebook: RepRobWittman
    youtube: RobWittman
    youtube_id: UCIqIb-OaTbkIdU426eYIdPg
    twitter_id: 15356407
    instagram: reprobwittman
- id:
    bioguide: W000802
    thomas: '01823'
    govtrack: 412247
  social:
    twitter: SenWhitehouse
    facebook: SenatorWhitehouse
    youtube: SenatorWhitehouse
    youtube_id: UCnG0N70SNBkNqvIMLodPTIA
    instagram: SenWhitehouse
    twitter_id: 242555999
- id:
    bioguide: W000800
    thomas: '01879'
    govtrack: 412239
  social:
    facebook: PeterWelch
    youtube: reppeterwelch
    youtube_id: UC0YfApJx6qNaAQ-ir93U8xA
    twitter: PeterWelch
    instagram: reppeterwelch
    instagram_id: 1559860900
    twitter_id: 1410590874
- id:
    bioguide: W000798
    thomas: '01855'
    govtrack: 412213
  social:
    twitter: RepWalberg
    facebook: RepWalberg
    youtube: RepWalberg
    youtube_id: UChpf3_3Wn8f3qSJbsYXrhvg
    twitter_id: 237862972
    instagram: repwalberg
- id:
    bioguide: W000797
    thomas: '01777'
    govtrack: 400623
  social:
    twitter: RepDWStweets
    facebook: RepDWS
    youtube: RepWassermanSchultz
    youtube_id: UCfHQiJVvMlYbVAxrMSLdO4w
    instagram: RepDWSTweets
    twitter_id: 1140648348
- id:
    bioguide: W000795
    thomas: '01688'
    govtrack: 400433
  social:
    facebook: JoeWilson
    youtube: RepJoeWilson
    twitter: RepJoeWilson
    youtube_id: UC3aR1B8m7Z1uycO65yDnpCg
    instagram: repjoewilson
    instagram_id: 519685522
    twitter_id: 254082173
- id:
    bioguide: W000791
    thomas: '01596'
    govtrack: 400419
  social:
    twitter: RepGregWalden
    facebook: repgregwalden
    youtube: RepGregWalden
    youtube_id: UCyaDp6ANSM9tvW7Y3LT_4KQ
    instagram: repgregwalden
    instagram_id: 382962594
    twitter_id: 32010840
- id:
    bioguide: W000779
    thomas: '01247'
    govtrack: 300100
  social:
    twitter: RonWyden
    youtube: senronwyden
    youtube_id: UCsd3UEaoLoqX60P88BdpGGw
    instagram: ronwyden
    instagram_id: 9443881
    twitter_id: 250188760
- id:
    bioguide: W000437
    thomas: '01226'
    govtrack: 400432
  social:
    twitter: SenatorWicker
    facebook: SenatorWicker
    youtube: SenatorWicker
    youtube_id: UCIlKHiTjSkcQP_knBcXHWSg
    instagram: senatorwicker
    instagram_id: 367948073
    twitter_id: 264219447
- id:
    bioguide: W000187
    thomas: '01205'
    govtrack: 400422
  social:
    twitter: RepMaxineWaters
    facebook: MaxineWaters
    youtube: MaxineWaters
    youtube_id: UCOQ2js1VYFlo74n7Ns8WsLQ
    twitter_id: 36686040
    instagram: repmaxinewaters
- id:
    bioguide: V000128
    thomas: '01729'
    govtrack: 400415
  social:
    twitter: ChrisVanHollen
    facebook: chrisvanhollen
    youtube: RepChrisVanHollen
    youtube_id: UCkpfJWu1N9Okd6PE_NidtBQ
    instagram: chrisvanhollen
    instagram_id: 268595235
    twitter_id: 18137749
- id:
    bioguide: V000108
    thomas: '01188'
    govtrack: 400417
  social:
    twitter: RepVisclosky
    facebook: repvisclosky
    youtube: PeteVisclosky1
    youtube_id: UC9njNo6tTComo9Kn7imz7Mg
    twitter_id: 193872188
- id:
    bioguide: V000081
    thomas: '01184'
    govtrack: 400416
  social:
    twitter: NydiaVelazquez
    facebook: '8037068318'
    youtube: nydiavelazquez
    youtube_id: UCqMKPkKeeHFOOiZ9vxhXGVg
    twitter_id: 164369297
- id:
    bioguide: U000039
    thomas: '01567'
    govtrack: 400413
  social:
    twitter: SenatorTomUdall
    facebook: senatortomudall
    youtube: senatortomudall
    youtube_id: UCADpIVS6bxOcr-uWnJCC9pQ
    twitter_id: 60828944
    instagram: senatortomudall
- id:
    bioguide: U000031
    thomas: '01177'
    govtrack: 400414
  social:
    twitter: RepFredUpton
    facebook: RepFredUpton
    youtube: RepFredUpton
    youtube_id: UCsN16IzEo4ViZNEMgeCrQ7w
    twitter_id: 124224165
    instagram: RepFredUpton
- id:
    bioguide: T000470
    thomas: '01997'
    govtrack: 412405
  social:
    twitter: RepTipton
    facebook: CongressmanScottTipton
    youtube: RepScottTipton
    youtube_id: UCh9ssh1dvzpr1HOWaFm8rcg
    twitter_id: 242873057
    instagram: repscotttipton
- id:
    bioguide: T000469
    thomas: '01942'
    govtrack: 412319
  social:
    twitter: RepPaulTonko
    facebook: reppaultonko
    youtube: reppaultonko
    youtube_id: UC3P2SGFmmuCYRsjeso0hOQQ
    twitter_id: 84119348
    instagram: reppaultonko
- id:
    bioguide: T000468
    thomas: '01940'
    govtrack: 412318
  social:
    twitter: RepDinaTitus
    facebook: CongresswomanTitus
    youtube: CongresswomanTitus
    youtube_id: UC_US4jNqECuMSNrB7yVCbbw
    instagram: dinatitusnv
    instagram_id: 1110185253
    twitter_id: 122174004
- id:
    bioguide: T000467
    thomas: '01952'
    govtrack: 412317
  social:
    twitter: CongressmanGT
    facebook: CongressmanGT
    youtube: CongressmanGT
    youtube_id: UCNWX7lbWWvnNdzVMFI9DRiQ
    twitter_id: 18967498
    instagram: congressman_gt
- id:
    bioguide: T000464
    thomas: '01829'
    govtrack: 412244
  social:
    facebook: senatortester
    youtube: senatorjontester
    youtube_id: UCgXAF-CON1coZFMxQkfj0fg
    twitter: SenatorTester
    twitter_id: 515822213
- id:
    bioguide: T000463
    thomas: '01741'
    govtrack: 400411
  social:
    twitter: RepMikeTurner
    facebook: RepMikeTurner
    youtube: CongressmanTurner
    youtube_id: UC-6Ss-aZ3OPisf9GdVGtN8g
    twitter_id: 51228911
    instagram: repmiketurner
- id:
    bioguide: T000461
    thomas: '02085'
    govtrack: 400408
  social:
    twitter: SenToomey
    facebook: senatortoomey
    youtube: sentoomey
    youtube_id: UCDUM4FFU1p-_YuHqmBglyXw
    twitter_id: 221162525
- id:
    bioguide: T000460
    thomas: '01593'
    govtrack: 400403
  social:
    twitter: RepThompson
    facebook: RepMikeThompson
    youtube: CongressmanMThompson
    youtube_id: UC6pGbtqHZYZmScFGSz5bbdg
    twitter_id: 303861808
- id:
    bioguide: T000250
    thomas: '01534'
    govtrack: 400546
  social:
    twitter: SenJohnThune
    youtube: johnthune
    youtube_id: UCRu6lpRfxhkDGUrKDgQNZYQ
    twitter_id: 296361085
    instagram: senjohnthune
- id:
    bioguide: T000238
    thomas: '01155'
    govtrack: 400404
  social:
    twitter: MacTXPress
    facebook: repmacthornberry
    youtube: RepMacThornberry
    youtube_id: UCIfCqubtIZnQDwDS8YNmL2A
    twitter_id: 377534571
- id:
    bioguide: T000193
    thomas: '01151'
    govtrack: 400402
  social:
    twitter: BennieGThompson
    facebook: CongressmanBennieGThompson
    youtube: RepBennieThompson
    youtube_id: UCzt2pBxh0dI24kYrWretXRw
    instagram: benniegthompson
    instagram_id: 347410575
    twitter_id: 82453460
- id:
    bioguide: S001189
    thomas: '02009'
    govtrack: 412417
  social:
    twitter: AustinScottGA08
    facebook: RepAustinScott
    youtube: RepAustinScott
    youtube_id: UC5M7eKHKQStktMyjieiHYZQ
    twitter_id: 234797704
- id:
    bioguide: S001187
    thomas: '02047'
    govtrack: 412461
  social:
    twitter: RepSteveStivers
    facebook: '116058275133542'
    youtube: RepSteveStivers
    youtube_id: UCfZrE20pIcR-LeFUV7r2Ixw
    instagram: RepSteveStivers
    twitter_id: 211420609
- id:
    bioguide: S001185
    thomas: '01988'
    govtrack: 412396
  social:
    twitter: RepTerriSewell
    facebook: RepSewell
    youtube: RepSewell
    youtube_id: UCHkEHtfrfUWOFtbUFQTQH7Q
    twitter_id: 381152398
- id:
    bioguide: S001184
    thomas: '02056'
    govtrack: 412471
  social:
    twitter: SenatorTimScott
    facebook: SenatorTimScott
    youtube: SenatorTimScott
    youtube_id: UCSfAsbG80CNInSKrtpKoL-w
    instagram: SenatorTimScott
    twitter_id: 217543151
- id:
    bioguide: S001183
    thomas: '01994'
    govtrack: 412399
  social:
    twitter: RepDavid
    facebook: repdavidschweikert
    youtube: RepDavidSchweikert
    youtube_id: UCVvuNVzkOUp7p_Pzkc6Zuvw
    instagram: repdavid
    instagram_id: 181147397
    twitter_id: 229197216
- id:
    bioguide: S001181
    thomas: '01901'
    govtrack: 412323
  social:
    twitter: SenatorShaheen
    facebook: SenatorShaheen
    youtube: senatorshaheen
    youtube_id: UCjLZAZMbDrybHyttdEC9LFA
    twitter_id: 109287731
    instagram: senatorshaheen
- id:
    bioguide: S001180
    thomas: '01950'
    govtrack: 412315
  social:
    twitter: RepSchrader
    facebook: repschrader
    youtube: repkurtschrader
    youtube_id: UCrWRXVaGJtcImc_kknuDsAw
    twitter_id: 20545793
- id:
    bioguide: S001177
    thomas: '01962'
    govtrack: 412312
  social:
    facebook: '153423912663'
    youtube: CongressmanSablan
    youtube_id: UC-fbzxBSiC98eAE2goaANVQ
    instagram: kilili_sablan
    twitter: Kilili_Sablan
- id:
    bioguide: S001176
    thomas: '01892'
    govtrack: 412261
  social:
    facebook: RepSteveScalise
    youtube: RepSteveScalise
    twitter: SteveScalise
    youtube_id: UCmYveHBVXVBRxl7GiCL-gjw
    instagram: stevescalise
    instagram_id: 1210937919
    twitter_id: 1209417007
- id:
    bioguide: S001175
    thomas: '01890'
    govtrack: 412259
  social:
    twitter: RepSpeier
    facebook: JackieSpeier
    youtube: jackiespeierca12
    youtube_id: UCevmyTb0HSO8irVaR2gYyoA
    twitter_id: 24913074
    instagram: jackiespeier
- id:
    bioguide: S001172
    thomas: '01860'
    govtrack: 412217
  social:
    twitter: RepAdrianSmith
    youtube: RepAdrianSmith
    youtube_id: UCIgn2z-hwxx_aeggnyhv54Q
    twitter_id: 296245061
    instagram: RepAdrianSmith
- id:
    bioguide: S001165
    thomas: '01818'
    govtrack: 412186
  social:
    twitter: RepSires
    facebook: '81058818750'
    youtube: RepSiresNJ13
    youtube_id: UCfdEcWPNGoIxpYoTANF4PBA
    twitter_id: 18696134
- id:
    bioguide: S001157
    thomas: '01722'
    govtrack: 400363
  social:
    twitter: RepDavidScott
    facebook: '113303673339'
    youtube: RepDavidScott
    youtube_id: UCgf28zRkLSqAUiPuJhGdF0w
    twitter_id: 168673083
    instagram: RepDavidScott
- id:
    bioguide: S001156
    thomas: '01757'
    govtrack: 400355
  social:
    twitter: RepLindaSanchez
    facebook: CongresswomanLindaSanchez
    youtube: LindaTSanchez
    youtube_id: UCu1K6uHxjMgj2mvzM7O9-ow
    twitter_id: 312134473
- id:
    bioguide: S001150
    thomas: '01635'
    govtrack: 400361
  social:
    twitter: RepAdamSchiff
    facebook: RepAdamSchiff
    youtube: adamschiff
    youtube_id: UCadiUi-KZoFk1K5ZDsluLcA
    twitter_id: 29501253
    instagram: RepAdamSchiff
- id:
    bioguide: S001148
    thomas: '01590'
    govtrack: 400376
  social:
    twitter: CongMikeSimpson
    facebook: '96007744606'
    youtube: CongMikeSimpson
    youtube_id: UCNXe0rJJeULTAP_7oyQNw8g
    twitter_id: 76132891
- id:
    bioguide: S001145
    thomas: '01588'
    govtrack: 400360
  social:
    twitter: JanSchakowsky
    facebook: janschakowsky
    youtube: repschakowsky
    youtube_id: UCuCHHPSENUEaaeH8n_CYDXQ
    twitter_id: 24195214
- id:
    bioguide: S000770
    thomas: '01531'
    govtrack: 300093
  social:
    twitter: SenStabenow
    facebook: SenatorStabenow
    youtube: senatorstabenow
    youtube_id: UCFoDKCvxSwCUfDv-4Eg4K5A
    twitter_id: 76456274
- id:
    bioguide: S000510
    thomas: '01528'
    govtrack: 400379
  social:
    twitter: RepAdamSmith
    facebook: RepAdamSmith
    youtube: CongressmanAdamSmith
    youtube_id: UCcrHso483LOfC6WwDnzAh-g
    twitter_id: 58928690
- id:
    bioguide: S000364
    thomas: '01527'
    govtrack: 400373
  social:
    twitter: RepShimkus
    facebook: repshimkus
    youtube: repshimkus
    youtube_id: UCVXSvuk-csQRKBI0oPzcEnw
    twitter_id: 15600527
- id:
    bioguide: S000344
    thomas: '01526'
    govtrack: 400371
  social:
    twitter: BradSherman
    facebook: '63158229861'
    youtube: shermanca27
    youtube_id: UCPisrz6-SLwVy2l9Mcy8kug
    twitter_id: 30216513
- id:
    bioguide: S000320
    thomas: '01049'
    govtrack: 300089
  social:
    twitter: SenShelby
    facebook: RichardShelby
    youtube: SenatorRichardShelby
    youtube_id: UCyMzDCRZrmhr_OGDjVuAeJw
    twitter_id: 21111098
- id:
    bioguide: S000248
    thomas: '01042'
    govtrack: 400366
  social:
    twitter: RepJoseSerrano
    facebook: RepJoseSerrano
    instagram: repjoseserrano
    instagram_id: 1422526654
    twitter_id: 33563161
- id:
    bioguide: S000244
    thomas: '01041'
    govtrack: 400365
  social:
    twitter: JimPressOffice
    facebook: RepSensenbrenner
    youtube: RepSensenbrenner
    youtube_id: UCUNfNsc2CVsqivJ2wThQF6A
    twitter_id: 851621377
    instagram: repjimsensenbrenner
- id:
    bioguide: S000185
    thomas: '01037'
    govtrack: 400364
  social:
    twitter: BobbyScott
    facebook: RepBobbyScott
    youtube: repbobbyscott
    youtube_id: UCdNNcpw8arCsUp55JwK_QAA
    instagram: repbobbyscott
    instagram_id: 1173348983
    twitter_id: 161791703
- id:
    bioguide: S000148
    thomas: '01036'
    govtrack: 300087
  social:
    twitter: SenSchumer
    facebook: senschumer
    youtube: SenatorSchumer
    youtube_id: UC-ABttxh8uQv_10qmwGaidw
    twitter_id: 17494010
- id:
    bioguide: S000033
    thomas: '01010'
    govtrack: 400357
  social:
    twitter: SenSanders
    facebook: senatorsanders
    youtube: senatorsanders
    youtube_id: UCD_DaKNac0Ta-2PeHuoQ1uA
    twitter_id: 29442313
- id:
    bioguide: R000595
    thomas: '02084'
    govtrack: 412491
  social:
    twitter: SenRubioPress
    facebook: SenatorMarcoRubio
    youtube: SenatorMarcoRubio
    youtube_id: UCh8t7sV_DBKz4A-RkL9feyg
    twitter_id: 229966028
- id:
    bioguide: R000591
    thomas: '01986'
    govtrack: 412394
  social:
    twitter: RepMarthaRoby
    facebook: Representative.Martha.Roby
    youtube: reproby
    youtube_id: UCeAWQdcSTlwv2vDGz0TQOxQ
    twitter_id: 224294785
    instagram: martharoby
- id:
    bioguide: R000588
    thomas: '02023'
    govtrack: 412432
  social:
    twitter: RepRichmond
    facebook: RepRichmond
    twitter_id: 267854863
    youtube: RepCedricRichmond
    youtube_id: UCsB66Dq8sCGwr5K3g1kqTrA
- id:
    bioguide: R000585
    thomas: '01982'
    govtrack: 412393
  social:
    twitter: RepTomReed
    facebook: RepTomReed
    youtube: CongressmanTomReed
    youtube_id: UC-HFEKIHC7ydVUkxkZOLqTg
    twitter_id: 252819323
- id:
    bioguide: R000582
    thomas: '01954'
    govtrack: 412310
  social:
    twitter: DrPhilRoe
    facebook: DrPhilRoe
    youtube: drphilroe
    youtube_id: UC8muYurPSNO8x2Qqk40mVOA
    twitter_id: 52503751
    instagram: drphilroe
- id:
    bioguide: R000577
    thomas: '01756'
    govtrack: 400352
  social:
    twitter: RepTimRyan
    facebook: timryan
    youtube: timryanvision
    youtube_id: UCjAFlYCheFKjGg_Pxc2VOFA
    twitter_id: 13491312
- id:
    bioguide: R000576
    thomas: '01728'
    govtrack: 400349
  social:
    twitter: Call_Me_Dutch
    facebook: DutchRupp
    youtube: ruppersberger
    youtube_id: UCk2S9iSHNpo1E1A7qZ0SPIw
    twitter_id: 305620929
    instagram: dutchruppersberger
- id:
    bioguide: R000575
    thomas: '01704'
    govtrack: 400341
  social:
    twitter: RepMikeRogersAL
    facebook: CongressmanMikeDRogers
    youtube: MikeRogersAL03
    youtube_id: UCH-WUWuY0_dlKwJDSqKTJsg
    instagram: repmikerogersal
    instagram_id: 259435765
    twitter_id: 33977070
- id:
    bioguide: R000515
    thomas: '01003'
    govtrack: 400350
  social:
    twitter: RepBobbyRush
    facebook: congressmanbobbyrush
    youtube: CongressmanRush
    youtube_id: UCbWqxBnS_w_uFTdQAL0YH5g
    twitter_id: 305216911
- id:
    bioguide: R000486
    thomas: '00997'
    govtrack: 400347
  social:
    twitter: RepRoybalAllard
    facebook: RepRoybalAllard
    youtube: RepRoybalAllard
    youtube_id: UC_T_RXWeJ-smmpjdNLOaMcg
    twitter_id: 479872233
    instagram: RepRoybalAllard
- id:
    bioguide: R000395
    thomas: '00977'
    govtrack: 400340
  social:
    twitter: RepHalRogers
    facebook: CongressmanHalRogers
    youtube: RepHalRogers
    youtube_id: UChVFKLZkRoHQDhp4zNvEezQ
    twitter_id: 550401754
    instagram: rephalrogers
- id:
    bioguide: R000307
    thomas: '00968'
    govtrack: 300083
  social:
    twitter: SenPatRoberts
    facebook: SenPatRoberts
    youtube: SenPatRoberts
    youtube_id: UCRpswvC8LgxzE9AYSFpqUgw
    twitter_id: 75364211
- id:
    bioguide: R000122
    thomas: '00949'
    govtrack: 300081
  social:
    twitter: SenJackReed
    facebook: SenJackReed
    youtube: SenatorReed
    youtube_id: UCT_aFVtsjxPwWKfO-PW_hPw
    twitter_id: 486694111
- id:
    bioguide: Q000023
    thomas: '01967'
    govtrack: 412331
  social:
    twitter: RepMikeQuigley
    facebook: repmikequigley
    youtube: RepMikeQuigley
    youtube_id: UCDP13XegdoZ4bxYHxM34yAA
    instagram: repmikequigley
    instagram_id: 1403659583
    twitter_id: 56864092
- id:
    bioguide: P000603
    thomas: '02082'
    govtrack: 412492
  social:
    twitter: RandPaul
    facebook: SenatorRandPaul
    youtube: SenatorRandPaul
    youtube_id: UCeM9I-20oWUs8daIIpsNHoQ
    instagram: senatorrandpaul
    instagram_id: 541357095
- id:
    bioguide: P000601
    thomas: '02035'
    govtrack: 412443
  social:
    twitter: CongPalazzo
    facebook: stevenpalazzo
    youtube: CongressmanPalazzo
    youtube_id: UCtPOy2vRbN2nD8dQPSOTXeA
    twitter_id: 299883942
    instagram: congressmanpalazzo
- id:
    bioguide: P000599
    thomas: '01915'
    govtrack: 412309
  social:
    twitter: CongBillPosey
    facebook: bill.posey15
    youtube: CongressmanPosey
    youtube_id: UCoUwUkDpe1ZYd6tiaZfiMuA
    twitter_id: 25086658
- id:
    bioguide: P000597
    thomas: '01927'
    govtrack: 412307
  social:
    twitter: ChelliePingree
    facebook: ChelliePingree
    youtube: congresswomanpingree
    youtube_id: UCLKaWFM7I84WcreDRhhhkVg
    twitter_id: 14984637
- id:
    bioguide: P000595
    thomas: '01929'
    govtrack: 412305
  social:
    twitter: SenGaryPeters
    facebook: SenGaryPeters
    youtube: RepGaryPeters
    youtube_id: UC7LYNbnKSK2VZqQ98YROWHQ
    instagram: sengarypeters
    instagram_id: 1640246681
    twitter_id: 236511574
- id:
    bioguide: P000593
    thomas: '01835'
    govtrack: 412192
  social:
    twitter: RepPerlmutter
    facebook: RepPerlmutter
    youtube: RepPerlmutter
    youtube_id: UCJXuMAzxngpEvDdvlE6wS5g
    twitter_id: 20552026
- id:
    bioguide: P000523
    thomas: '00930'
    govtrack: 400326
  social:
    twitter: RepDavidEPrice
    youtube: RepDavidPrice
    youtube_id: UCtX7bSXBLF9ge-Q955n5Vqw
    twitter_id: 155669457
    facebook: RepDavidEPrice
    instagram: repdavideprice
- id:
    bioguide: P000449
    thomas: '00924'
    govtrack: 400325
  social:
    twitter: SenRobPortman
    facebook: senrobportman
    youtube: SenRobPortman
    youtube_id: UCwunkd8Zs-yAWKQwnwBp7ew
    instagram: senrobportman
    instagram_id: 370356159
    twitter_id: 18915145
- id:
    bioguide: P000197
    thomas: '00905'
    govtrack: 400314
  social:
    facebook: NancyPelosi
    youtube: nancypelosi
    youtube_id: UCxPeEcH0xaCK9nBK98EFhDg
    twitter: SpeakerPelosi
    twitter_id: 15764644
- id:
    bioguide: P000096
    thomas: '01510'
    govtrack: 400309
  social:
    twitter: BillPascrell
    facebook: pascrell
    youtube: RepPascrell
    youtube_id: UCIy1Ru8oA14aRjpq6L3i-EQ
    twitter_id: 74508260
- id:
    bioguide: P000034
    thomas: '00887'
    govtrack: 400308
  social:
    twitter: FrankPallone
    facebook: repfrankpallone
    youtube: repfrankpallone
    youtube_id: UCN0_wn9hs1LI3UKkji2PP2A
    twitter_id: 31801993
    instagram: repfrankpallone
- id:
    bioguide: O000168
    thomas: '01955'
    govtrack: 412302
  social:
    facebook: Rep.PeteOlson
    twitter: RepPeteOlson
    twitter_id: 20053279
    instagram: reppeteolson
- id:
    bioguide: N000181
    thomas: '01710'
    govtrack: 400297
  social:
    twitter: RepDevinNunes
    youtube: RepDevinNunes
    youtube_id: UCtbArL6CmOfFqgmpuRjLp3w
    twitter_id: 344972339
- id:
    bioguide: N000179
    thomas: '01602'
    govtrack: 400290
  social:
    twitter: GraceNapolitano
    facebook: RepGraceNapolitano
    youtube: RepGraceNapolitano
    youtube_id: UCPWjmiAIR04oQ8QMoOWcDtA
    twitter_id: 161411080
    instagram: repgracenapolitano
- id:
    bioguide: N000147
    thomas: '00868'
    govtrack: 400295
  social:
    twitter: EleanorNorton
    facebook: CongresswomanNorton
    youtube: EleanorHNorton
    youtube_id: UChRrAXUGylfxJjbquC6aUjQ
    twitter_id: 23600262
- id:
    bioguide: N000015
    thomas: '00854'
    govtrack: 400291
  social:
    twitter: RepRichardNeal
    facebook: reprichardneal
    youtube: RepRichardENeal
    youtube_id: UCZVtTydu0-MSK6G12GaKA4g
    twitter_id: 442824717
- id:
    bioguide: N000002
    thomas: '00850'
    govtrack: 400289
  social:
    twitter: RepJerryNadler
    facebook: CongressmanNadler
    youtube: congressmannadler
    youtube_id: UCQKj0qU1e7o2f5ftSh-c9aQ
    twitter_id: 40302336
- id:
    bioguide: M001183
    thomas: '01983'
    govtrack: 412391
  social:
    twitter: Sen_JoeManchin
    facebook: JoeManchinIII
    youtube: SenatorJoeManchin
    youtube_id: UCGyPK_ye2ptpzQgOjKIn7ag
    twitter_id: 234374703
- id:
    bioguide: M001180
    thomas: '02074'
    govtrack: 412487
  social:
    twitter: RepMcKinley
    facebook: RepMcKinley
    youtube: RepDavidMcKinley
    youtube_id: UCt7BWx4b8ubXa-PneAu103g
    twitter_id: 240427862
- id:
    bioguide: M001179
    thomas: '02053'
    govtrack: 412468
  social:
    twitter: RepTomMarino
    facebook: CongressmanMarino
    youtube: RepMarino
    youtube_id: UCL8AvZKY5KuPk0T7G0jv7HA
    instagram: reptommarino
    instagram_id: 1395145806
    twitter_id: 240363117
- id:
    bioguide: M001177
    thomas: '01908'
    govtrack: 412295
  social:
    twitter: RepMcClintock
    facebook: '81125319109'
    youtube: McClintockCA04
    youtube_id: UCMh04KC4LfIzKoXh2Xws_pw
    twitter_id: 50152441
- id:
    bioguide: M001176
    thomas: '01900'
    govtrack: 412325
  social:
    twitter: SenJeffMerkley
    facebook: jeffmerkley
    youtube: SenatorJeffMerkley
    youtube_id: UCRoXttCJhMnLVCxCaa6VnNQ
    instagram: senjeffmerkley
    instagram_id: 501463589
    twitter_id: 29201047
- id:
    bioguide: M001166
    thomas: '01832'
    govtrack: 412189
  social:
    twitter: RepMcNerney
    facebook: jerrymcnerney
    youtube: RepJerryMcNerney
    youtube_id: UClUOx6F8GKshxGBUBLkisug
    twitter_id: 385429543
- id:
    bioguide: M001165
    thomas: '01833'
    govtrack: 412190
  social:
    twitter: GOPLeader
    facebook: CongressmanKevinMcCarthy
    youtube: repkevinmccarthy
    youtube_id: UCdJUZUFSLJRlUpE-91-6DsA
    instagram: RepKevinMcCarthy
    twitter_id: 19739126
- id:
    bioguide: M001163
    thomas: '01814'
    govtrack: 400663
  social:
    twitter: DorisMatsui
    facebook: doris.matsui
    youtube: RepDorisMatsui
    youtube_id: UCSqqxVkvskHq3cY2MCbTZsw
    twitter_id: 38254095
    instagram: repdorismatsui
- id:
    bioguide: M001160
    thomas: '01811'
    govtrack: 400661
  social:
    twitter: RepGwenMoore
    facebook: GwenSMoore
    youtube: RepGwenMoore
    youtube_id: UCCs9o1XaSsCsqNpO0iO0_Ew
    twitter_id: 22669526
    instagram: RepGwenMoore
- id:
    bioguide: M001159
    thomas: '01809'
    govtrack: 400659
  social:
    twitter: CathyMcMorris
    facebook: mcmorrisrodgers
    youtube: mcmorrisrodgers
    youtube_id: UCRp0lwIxAhq2Ia9_YgRWUkg
    twitter_id: 17976923
    instagram: cathymcmorris
- id:
    bioguide: M001158
    thomas: '01806'
    govtrack: 400656
  social:
    twitter: RepKenMarchant
    facebook: RepKennyMarchant
    youtube: RepKennyMarchant
    youtube_id: UCQpnTMp5TdTRWEes8cjIfyQ
    twitter_id: 23976316
- id:
    bioguide: M001157
    thomas: '01804'
    govtrack: 400654
  social:
    facebook: michaeltmccaul
    youtube: MichaelTMcCaul
    youtube_id: UCRw6sGE0PH7_FCeTT3PQRaA
    twitter: RepMcCaul
    twitter_id: 26424123
    instagram: congressman_mccaul
- id:
    bioguide: M001156
    thomas: '01792'
    govtrack: 400644
  social:
    twitter: PatrickMcHenry
    facebook: CongressmanMcHenry
    youtube: CongressmanMcHenry
    youtube_id: UCY3PTRhkSH-eoltxPVZKD-w
    instagram: reppatrickmchenry
    instagram_id: 353406473
    twitter_id: 27676828
- id:
    bioguide: M001153
    thomas: '01694'
    govtrack: 300075
  social:
    twitter: LisaMurkowski
    facebook: SenLisaMurkowski
    youtube: senatormurkowski
    youtube_id: UCaigku16AErqvD0wRuwGb9A
    twitter_id: 18061669
    instagram: senlisamurkowski
- id:
    bioguide: M001143
    thomas: '01653'
    govtrack: 400259
  social:
    twitter: BettyMcCollum04
    facebook: repbettymccollum
    twitter_id: 516880804
    youtube: BMcCollum04
    youtube_id: UC3sZJSdiZo2EBHbsOlsnI7A
    instagram: repbettymccollum
- id:
    bioguide: M001137
    thomas: '01506'
    govtrack: 400271
  social:
    twitter: RepGregoryMeeks
    twitter_id: 22812754
    facebook: gregorymeeksny05
    youtube: gwmeeks
    youtube_id: UCljJnwgQS6Z6-NypDyqKJZQ
    instagram: repgregorymeeks
- id:
    bioguide: M001111
    thomas: '01409'
    govtrack: 300076
  social:
    twitter: PattyMurray
    youtube: SenatorPattyMurray
    youtube_id: UCb8jq3TvQ3AzKsexhWfFLoA
    instagram: senpattymurray
    instagram_id: 426137845
    twitter_id: 293131808
- id:
    bioguide: M000934
    thomas: '01507'
    govtrack: 400284
  social:
    twitter: JerryMoran
    facebook: jerrymoran
    youtube: senatorjerrymoran
    youtube_id: UC1oRxeUPam6-53wPBZ3N02A
    instagram: senjerrymoran
    instagram_id: 298271065
    twitter_id: 18632666
- id:
    bioguide: M000639
    thomas: '00791'
    govtrack: 400272
  social:
    twitter: SenatorMenendez
    facebook: senatormenendez
    youtube: SenatorMenendezNJ
    youtube_id: UC0PV0K9Z5a9p3D5917KF5fw
    instagram: senatormenendez
    instagram_id: 433044338
    twitter_id: 18695134
- id:
    bioguide: M000355
    thomas: '01395'
    govtrack: 300072
  social:
    twitter: McConnellPress
    facebook: mitchmcconnell
    twitter_id: 339822881
    instagram: mcconnellpress
- id:
    bioguide: M000312
    thomas: '01504'
    govtrack: 400263
  social:
    twitter: RepMcGovern
    facebook: RepJimMcGovern
    youtube: repjimmcgovern
    youtube_id: UCpiUqp2ZF64tXqgR_EQo27g
    twitter_id: 242426145
    instagram: repmcgovern
- id:
    bioguide: M000133
    thomas: '00735'
    govtrack: 400253
  social:
    twitter: SenMarkey
    facebook: EdJMarkey
    youtube: RepMarkey
    youtube_id: UCT1ujew5yQy2uMhGrjiKHoA
    twitter_id: 21406834
- id:
    bioguide: M000087
    thomas: '00729'
    govtrack: 400251
  social:
    twitter: RepMaloney
    facebook: RepCarolynMaloney
    twitter_id: 258900199
    youtube: carolynbmaloney
    instagram: repmaloney
- id:
    bioguide: L000577
    thomas: '02080'
    govtrack: 412495
  social:
    twitter: SenMikeLee
    facebook: senatormikelee
    youtube: senatormikelee
    youtube_id: UCplVxs_j_sLAt0fkplXcl4A
    instagram: senmikelee
    instagram_id: 391361701
    twitter_id: 88784440
- id:
    bioguide: L000576
    thomas: '02033'
    govtrack: 412445
  social:
    facebook: Rep.Billy.Long
    youtube: MOdistrict7
    twitter: USRepLong
    youtube_id: UCLQcbyxpHXXAsUJckscQY8g
    twitter_id: 1444015610
- id:
    bioguide: L000575
    thomas: '02050'
    govtrack: 412464
  social:
    twitter: SenatorLankford
    facebook: SenatorLankford
    youtube: SenatorLankford
    youtube_id: UCz8T6sK5fEycyWmVz6Vpe5Q
    instagram: senatorlankford
    instagram_id: 1552251018
    twitter_id: 225921757
- id:
    bioguide: L000570
    thomas: '01939'
    govtrack: 412293
  social:
    twitter: RepBenRayLujan
    facebook: RepBenRayLujan
    youtube: Repbenraylujan
    youtube_id: UCcO5AmF8HuJo4d0awEbst7Q
    instagram: repbenraylujan
    instagram_id: 1409819789
    twitter_id: 19318314
- id:
    bioguide: L000569
    thomas: '01931'
    govtrack: 412292
  social:
    twitter: RepBlaine
    twitter_id: 1849261916
    facebook: BlaineLuetkemeyer
    youtube: BLuetkemeyer
    youtube_id: UCifiiQclKbBBrkSbCnN6REg
- id:
    bioguide: L000566
    thomas: '01885'
    govtrack: 412256
  social:
    twitter: BobLatta
    facebook: boblatta
    youtube: CongressmanBobLatta
    youtube_id: UCVSBVHoWu-eWnBBQaMKZ_sQ
    instagram: boblatta
    instagram_id: 26367713
    twitter_id: 15394954
- id:
    bioguide: L000565
    thomas: '01846'
    govtrack: 412209
  social:
    twitter: DaveLoebsack
    facebook: DaveLoebsack
    youtube: congressmanloebsack
    youtube_id: UC0biZWEJAKHctxbmXfXJnOg
    twitter_id: 510516465
- id:
    bioguide: L000564
    thomas: '01834'
    govtrack: 412191
  social:
    twitter: RepDLamborn
    facebook: CongressmanDougLamborn
    youtube: CongressmanLamborn
    youtube_id: UCaYsGYMniq4nwBBMKFIwsow
    twitter_id: 584012853
    instagram: douglamborn
- id:
    bioguide: L000563
    thomas: '01781'
    govtrack: 400630
  social:
    facebook: repdanlipinski
    youtube: lipinski03
    twitter: RepLipinski
    youtube_id: UC4-dyxzIODTMk1-12QPEpoQ
    twitter_id: 1009269193
- id:
    bioguide: L000562
    thomas: '01686'
    govtrack: 400249
  social:
    twitter: RepStephenLynch
    facebook: repstephenlynch
    youtube: RepLynch
    youtube_id: UCxL4zG0YWqC5XTO4af_FOgw
    twitter_id: 310310133
    instagram: repstephenlynch
- id:
    bioguide: L000560
    thomas: '01675'
    govtrack: 400232
  social:
    twitter: RepRickLarsen
    facebook: RepRickLarsen
    youtube: congressmanlarsen
    youtube_id: UCMv7LsJtiyO4AJcbRux5CxQ
    twitter_id: 404132211
    instagram: repricklarsen
- id:
    bioguide: L000559
    thomas: '01668'
    govtrack: 400230
  social:
    twitter: JimLangevin
    facebook: CongressmanJimLangevin
    youtube: jimlangevin
    youtube_id: UCQ1sth-7umw1k-fSVqdfRTg
    twitter_id: 18909919
- id:
    bioguide: L000557
    thomas: '01583'
    govtrack: 400233
  social:
    twitter: RepJohnLarson
    facebook: RepJohnLarson
    youtube: RepJohnLarson
    youtube_id: UCGPsvFF-9WfpdRSCcCrPLiQ
    twitter_id: 50452197
    instagram: RepJohnBLarson
- id:
    bioguide: L000551
    thomas: '01501'
    govtrack: 400237
  social:
    twitter: RepBarbaraLee
    facebook: RepBarbaraLee
    youtube: RepLee
    youtube_id: UCnRgK2MXAQOUau0JXqseeNA
    instagram: repbarbaralee
    instagram_id: 1415801245
    twitter_id: 248735463
- id:
    bioguide: L000491
    thomas: '00711'
    govtrack: 400247
  social:
    facebook: RepFrankLucas
    youtube: RepFrankLucas
    youtube_id: UCdYZbKY8pkWAThqwC3fdVMg
    twitter: RepFrankLucas
    twitter_id: 242772524
- id:
    bioguide: L000480
    thomas: '00709'
    govtrack: 400246
  social:
    twitter: NitaLowey
    facebook: RepLowey
    youtube: nitalowey
    youtube_id: UCkmeBYqhbomcWNNWzQCqcbg
    twitter_id: 221792092
    instagram: nitalowey
- id:
    bioguide: L000397
    thomas: '00701'
    govtrack: 400245
  social:
    twitter: RepZoeLofgren
    facebook: zoelofgren
    youtube: RepZoeLofgren
    youtube_id: UCOaQ79adORFcaTuJZoIFuZQ
    twitter_id: 267938462
- id:
    bioguide: L000287
    thomas: '00688'
    govtrack: 400240
  social:
    twitter: RepJohnLewis
    facebook: RepJohnLewis
    youtube: repjohnlewis
    youtube_id: UC_jpkZzdyGhTBGBZ3UTNwjA
    instagram: RepJohnLewis
    twitter_id: 29450962
- id:
    bioguide: L000174
    thomas: '01383'
    govtrack: 300065
  social:
    twitter: SenatorLeahy
    facebook: SenatorPatrickLeahy
    youtube: SenatorPatrickLeahy
    youtube_id: UC46QHVobf7FO-tWehsRoDog
    twitter_id: 242836537
    instagram: senatorleahy
- id:
    bioguide: K000378
    thomas: '02014'
    govtrack: 412421
  social:
    twitter: RepKinzinger
    facebook: RepKinzinger
    youtube: RepAdamKinzinger
    youtube_id: UCjDHxyjndxxhjuPWyEBc7UA
    twitter_id: 219429281
- id:
    bioguide: K000376
    thomas: '02051'
    govtrack: 412465
  social:
    twitter: MikeKellyPA
    facebook: '191056827594903'
    youtube: repmikekelly
    youtube_id: UCoz6u3ooQxoijsWvhoQ0D-A
    twitter_id: 935368364
- id:
    bioguide: K000375
    thomas: '02025'
    govtrack: 412435
  social:
    twitter: USRepKeating
    facebook: Congressman.Keating
    youtube: RepBillKeating
    youtube_id: UC7KPV4xdxO2dms9vl6tETmg
    twitter_id: 232992031
- id:
    bioguide: K000362
    thomas: '01724'
    govtrack: 400220
  social:
    twitter: SteveKingIA
    facebook: stevekingia
    youtube: stevekingia
    youtube_id: UCvdJ--cxsVyght3ZDise0mw
    twitter_id: 48117116
- id:
    bioguide: K000210
    thomas: '00635'
    govtrack: 400219
  social:
    twitter: RepPeteKing
    youtube: RepPeterKing
    youtube_id: UCbyQC19DsAq01oDBfZn_diw
    twitter_id: 18277655
- id:
    bioguide: K000188
    thomas: '01498'
    govtrack: 400218
  social:
    twitter: RepRonKind
    facebook: repronkind
    youtube: RepRonKind
    youtube_id: UC0_BilariURHwSHf9baGykg
    twitter_id: 112740986
- id:
    bioguide: K000009
    thomas: '00616'
    govtrack: 400211
  social:
    twitter: RepMarcyKaptur
    facebook: RepresentativeMarcyKaptur
    youtube: USRepMarcyKaptur
    youtube_id: UCIJUNf22o09nO02oQPLKQ6w
    twitter_id: 581141508
    instagram: repmarcykaptur
- id:
    bioguide: J000293
    thomas: '02086'
    govtrack: 412496
  social:
    twitter: SenRonJohnson
    facebook: senronjohnson
    youtube: SenatorRonJohnson
    youtube_id: UCG9XyTVtOAs7VX_q_QVHoaw
    twitter_id: 233737858
    instagram: senronjohnson
- id:
    bioguide: J000292
    thomas: '02046'
    govtrack: 412460
  social:
    twitter: RepBillJohnson
    facebook: RepBillJohnson
    youtube: RepBillJohnson
    youtube_id: UCtF08Ay71haDRoJosRN2P_Q
    instagram: repbilljohnson
    instagram_id: 763495818
    twitter_id: 211530910
- id:
    bioguide: J000289
    thomas: '01868'
    govtrack: 412226
  social:
    twitter: Jim_Jordan
    facebook: repjimjordan
    youtube: RepJimJordan
    youtube_id: UCPFBhS00ivPV585GlnNlyqA
    twitter_id: 18166778
- id:
    bioguide: J000288
    thomas: '01843'
    govtrack: 412199
  social:
    twitter: RepHankJohnson
    facebook: '115356957005'
    youtube: RepHankJohnson
    youtube_id: UCqMici9I7nz_i-PN7eSYjwQ
    twitter_id: 24745957
    instagram: rephankjohnson
- id:
    bioguide: J000300
    govtrack: 412741
  social:
    twitter: sendougjones
    facebook: senatordougjones
    youtube_id: UCL8akobkoN2lB5U3kaEjdBw
- id:
    bioguide: J000255
    thomas: '00612'
    govtrack: 400209
  social:
    twitter: RepWalterJones
    facebook: '15083070102'
    youtube: RepWalterJones
    youtube_id: UCZdvBD1F5FXAQyJFD2aTiWA
    twitter_id: 26778110
    instagram: repwalterbjones
- id:
    bioguide: J000126
    thomas: '00599'
    govtrack: 400204
  social:
    twitter: RepEBJ
    facebook: CongresswomanEBJtx30
    youtube: RepEddieBJohnson
    youtube_id: UCVKp8BtjW708H4eXJJQgUYw
    twitter_id: 168502762
    instagram: repebj
- id:
    bioguide: J000032
    thomas: '00588'
    govtrack: 400199
  social:
    twitter: JacksonLeeTX18
    facebook: CongresswomanSheilaJacksonLee
    youtube: TX18SJL
    youtube_id: UCi_S-mOZaEco2Zb9guf_8Iw
    twitter_id: 80612021
- id:
    bioguide: I000024
    thomas: '00583'
    govtrack: 300055
  social:
    twitter: InhofePress
    facebook: jiminhofe
    youtube: jiminhofepressoffice
    youtube_id: UCk3W3ilX8vGG-300qzNpG7w
    twitter_id: 20546536
- id:
    bioguide: H001061
    thomas: '02079'
    govtrack: 412494
  social:
    twitter: SenJohnHoeven
    facebook: SenatorJohnHoeven
    youtube: senatorjohnhoevennd
    youtube_id: UC1kQIC2Q_Fq9_NRqdb6eHiw
    instagram: senjohnhoeven
    instagram_id: 1237544252
    twitter_id: 382791093
- id:
    bioguide: H001058
    thomas: '02028'
    govtrack: 412437
  social:
    twitter: RepHuizenga
    facebook: RepHuizenga
    youtube: RepHuizenga
    youtube_id: UCQPlLLiMnysMmeJ5qUSSjQg
    twitter_id: 233949261
    instagram: RepHuizenga
- id:
    bioguide: H001056
    thomas: '02071'
    govtrack: 412486
  social:
    twitter: HerreraBeutler
    facebook: herrerabeutler
    youtube: RepHerreraBeutler
    youtube_id: UCJEgiA9clfx0amrQUj0aBTQ
    twitter_id: 242926427
    instagram: herrerabeutler
- id:
    bioguide: H001053
    thomas: '02032'
    govtrack: 412444
  social:
    twitter: RepHartzler
    facebook: Congresswoman.Hartzler
    youtube: repvickyhartzler
    youtube_id: UCAvttUz6qBVEJiFt7p_MZxw
    instagram: rephartzler
    instagram_id: 787899303
    twitter_id: 237763317
- id:
    bioguide: H001048
    thomas: '01909'
    govtrack: 412283
  social:
    twitter: Rep_Hunter
    facebook: DuncanHunter
    youtube: CongressmanHunter
    youtube_id: UCV9GfB1e4RILcqb_zXYCDSA
    twitter_id: 1305596696
- id:
    bioguide: H001047
    thomas: '01913'
    govtrack: 412282
  social:
    twitter: JAHimes
    facebook: CongressmanJimHimes
    youtube: congressmanhimes
    youtube_id: UCCeB6czh6nhCHxOMCk_V4yA
    twitter_id: 31611298
- id:
    bioguide: H001046
    thomas: '01937'
    govtrack: 412281
  social:
    twitter: MartinHeinrich
    facebook: MartinHeinrich
    youtube: SenMartinHeinrich
    youtube_id: UCBxh8IK5sMxY0Ln_0G2NYcg
    instagram: senatormartinheinrich
    instagram_id: 285288987
    twitter_id: 1099199839
- id:
    bioguide: H001042
    thomas: '01844'
    govtrack: 412200
  social:
    twitter: MazieHirono
    youtube: CongresswomanHirono
    youtube_id: UCcoKhxad156flzPYJ8JMFOA
    instagram: maziehirono
    instagram_id: 304094084
    facebook: senatorhirono
    twitter_id: 92186819
- id:
    bioguide: H001038
    thomas: '01794'
    govtrack: 400641
  social:
    twitter: RepBrianHiggins
    facebook: RepBrianHiggins
    youtube: CongressmanHiggins
    youtube_id: UCSGbv85HaaYYOrPGePtxwag
    twitter_id: 33576489
    instagram: repbrianhiggins
- id:
    bioguide: H000874
    thomas: '00566'
    govtrack: 400189
  social:
    facebook: WhipHoyer
    youtube: LeaderHoyer
    youtube_id: UCvxgqX65cdhHNjJn64cgY9g
    instagram: repstenyhoyer
    instagram_id: 51616645
    twitter: LeaderHoyer
    twitter_id: 22012091
- id:
    bioguide: H000324
    thomas: '00511'
    govtrack: 400170
  social:
    facebook: '95696782238'
    youtube: RepAlceeHastings
    youtube_id: UCaXXiR3YjMuPIlIGRGNnm8A
    twitter: RepHastingsFL
    twitter_id: 2433737761
- id:
    bioguide: G000568
    thomas: '02070'
    govtrack: 412485
  social:
    twitter: RepMGriffith
    facebook: RepMorganGriffith
    youtube: RepMorganGriffith
    youtube_id: UCzxqD7EY_Rdvbc0spbaYkJA
    twitter_id: 234057152
    instagram: hmorgangriffith
- id:
    bioguide: G000565
    thomas: '01992'
    govtrack: 412397
  social:
    twitter: RepGosar
    facebook: repgosar
    youtube: repgosar
    youtube_id: UC5orqw_9acsKWSRbrqTDXBw
    twitter_id: 240760644
    instagram: REPGOSAR
- id:
    bioguide: G000563
    thomas: '02049'
    govtrack: 412463
  social:
    twitter: RepBobGibbs
    facebook: RepBobGibbs
    youtube: RepBobGibbs
    youtube_id: UC4J-kVbeE32Up-b_wTLEUmA
    twitter_id: 234822928
    instagram: repbobgibbs
- id:
    bioguide: G000562
    thomas: '01998'
    govtrack: 412406
  social:
    twitter: SenCoryGardner
    facebook: SenCoryGardner
    youtube_id: UC7Vi5vAFb7piu_BNwrYDBxQ
    instagram: sencorygardner
    instagram_id: 1643152643
    twitter_id: 235217558
- id:
    bioguide: G000560
    thomas: '01979'
    govtrack: 412388
  social:
    twitter: RepTomGraves
    facebook: reptomgraves
    youtube: CongressmanGraves
    youtube_id: UCBxeA4MWCmfUox57bUTEH0g
    instagram: reptomgraves
    instagram_id: 241591770
    twitter_id: 190328374
- id:
    bioguide: G000559
    thomas: '01973'
    govtrack: 412382
  social:
    twitter: RepGaramendi
    facebook: repgaramendi
    youtube: garamendiCA10
    youtube_id: UCRym1qsO72C39gX6pBu4icg
    twitter_id: 88806753
    instagram: repgaramendi
- id:
    bioguide: G000553
    thomas: '01803'
    govtrack: 400653
  social:
    twitter: RepAlGreen
    facebook: repalgreen
    youtube: RepAlGreen
    youtube_id: UCFtgMZm1YUXaZ8OtOj-GDjA
    twitter_id: 156333623
    instagram: repalgreen
- id:
    bioguide: G000552
    thomas: '01801'
    govtrack: 400651
  social:
    twitter: RepLouieGohmert
    facebook: '50375006903'
    youtube: GohmertTX01
    youtube_id: UC0HMa6X3iMhMq96kkRLLTog
    twitter_id: 22055226
- id:
    bioguide: G000551
    thomas: '01708'
    govtrack: 400162
  social:
    twitter: RepraulGrijalva
    facebook: Rep.Grijalva
    youtube: raulgrijalvaaz07
    youtube_id: UC8JZLnXS21bhNbcvpoM8O7g
    twitter_id: 28602948
- id:
    bioguide: G000386
    thomas: '00457'
    govtrack: 300048
  social:
    twitter: ChuckGrassley
    facebook: grassley
    youtube: senchuckgrassley
    youtube_id: UCiCPRkcLMInpDeOqGkMTt4w
    twitter_id: 10615232
    instagram: senatorchuckgrassley
- id:
    bioguide: G000377
    thomas: '01487'
    govtrack: 400157
  social:
    twitter: RepKayGranger
    facebook: RepKayGranger
    youtube: RepKayGranger
    youtube_id: UCsRMtemAkyLh78MPES6gMVQ
    twitter_id: 161743731
    instagram: repkaygranger
- id:
    bioguide: G000359
    thomas: '00452'
    govtrack: 300047
  social:
    twitter: GrahamBlog
    facebook: USSenatorLindseyGraham
    youtube: USSenLindseyGraham
    youtube_id: UClLGZMA5Ei2Z8fR1PLEx6yQ
    twitter_id: 14845376
- id:
    bioguide: F000461
    thomas: '02065'
    govtrack: 412480
  social:
    twitter: RepBillFlores
    facebook: RepBillFlores
    youtube: RepBillFlores
    youtube_id: UCA7MgQ_ccBlCqoxV56B6nmA
    twitter_id: 237312687
    instagram: repbillflores
- id:
    bioguide: F000459
    thomas: '02061'
    govtrack: 412476
  social:
    twitter: RepChuck
    facebook: repchuck
    youtube: repchuck
    youtube_id: UCTtRrJkM-R-f2K0byCMvHgw
    twitter_id: 235190657
- id:
    bioguide: F000455
    thomas: '01895'
    govtrack: 412327
  social:
    twitter: RepMarciaFudge
    facebook: RepMarciaLFudge
    youtube: marcialfudge
    youtube_id: UClmYIIhIcL-WwtBAy1Dhokg
    instagram: repmarciafudge
    instagram_id: 1395168201
    twitter_id: 153486399
- id:
    bioguide: F000450
    thomas: '01791'
    govtrack: 400643
  social:
    twitter: VirginiaFoxx
    facebook: RepVirginiaFoxx
    youtube: repvirginiafoxx
    youtube_id: UCggineJcxJn80TRXxdQbx6w
    twitter_id: 16256269
    instagram: repvirginiafoxx
- id:
    bioguide: F000449
    thomas: '01793'
    govtrack: 400640
  social:
    twitter: JeffFortenberry
    facebook: jefffortenberry
    youtube: JeffFortenberry
    youtube_id: UCbWUvw3gQhbFyJzt1Nh6cAA
    twitter_id: 18805303
- id:
    bioguide: F000062
    thomas: '01332'
    govtrack: 300043
  social:
    twitter: SenFeinstein
    facebook: senatorfeinstein
    youtube: SenatorFeinstein
    youtube_id: UCtVC--6LR0ff2aOP8THpuEw
    twitter_id: 476256944
- id:
    bioguide: E000285
    thomas: '01542'
    govtrack: 300041
  social:
    twitter: SenatorEnzi
    facebook: mikeenzi
    youtube: senatorenzi
    youtube_id: UCipEXEDAKVPj_B0cQjaikEA
    twitter_id: 291756142
    instagram: senatorenzi
- id:
    bioguide: E000215
    thomas: '00355'
    govtrack: 400124
  social:
    twitter: RepAnnaEshoo
    facebook: RepAnnaEshoo
    youtube: RepAnnaEshoo
    youtube_id: UCjRvhco2d59GBgA78IIIaYQ
    instagram: RepAnnaEshoo
    twitter_id: 249348006
- id:
    bioguide: E000179
    thomas: '00344'
    govtrack: 400122
  social:
    twitter: RepEliotEngel
    facebook: RepEliotLEngel
    youtube: engel2161
    youtube_id: UCZ-ctBF-a6CYPJWDoBV_JyA
    twitter_id: 164007407
- id:
    bioguide: D000616
    thomas: '02062'
    govtrack: 412477
  social:
    twitter: DesJarlaisTN04
    facebook: ScottDesJarlaisTN04
    youtube: ScottDesJarlaisTN04
    youtube_id: UCvjuSLoi3hS0ECQvJLhwOkA
    instagram: desjarlaistn04
    instagram_id: 260930821
    twitter_id: 235312723
- id:
    bioguide: D000615
    thomas: '02057'
    govtrack: 412472
  social:
    twitter: RepJeffDuncan
    facebook: RepJeffDuncan
    youtube: congjeffduncan
    youtube_id: UC1tuXL6ymImdpKYGEAH83QA
    instagram: repjeffduncan
    instagram_id: 382897929
    twitter_id: 240393970
- id:
    bioguide: D000614
    thomas: '02072'
    govtrack: 412488
  social:
    twitter: RepSeanDuffy
    facebook: RepSeanDuffy
    youtube: RepSeanDuffy
    youtube_id: UChq-eV2HnV7Kr2zmj0yua7g
    instagram: repseanduffy
    instagram_id: 367550700
    twitter_id: 234022257
- id:
    bioguide: D000610
    thomas: '01976'
    govtrack: 412385
  social:
    twitter: RepTedDeutch
    facebook: CongressmanTedDeutch
    youtube: congressmanteddeutch
    youtube_id: UC1JlTLRUDkzhM2htvI9QJTA
    twitter_id: 137794015
    instagram: repteddeutch
- id:
    bioguide: D000600
    thomas: '01717'
    govtrack: 400108
  social:
    twitter: MarioDB
    facebook: mdiazbalart
    youtube: MarioDiazBalart
    youtube_id: UCpEEd0Plxx5D78pI4a4mFTQ
    instagram: repmariodb
    instagram_id: 316477657
    twitter_id: 37094727
- id:
    bioguide: D000563
    thomas: '00326'
    govtrack: 300038
  social:
    twitter: SenatorDurbin
    facebook: SenatorDurbin
    youtube: SenatorDurbin
    youtube_id: UCkbixlNCxcKAffEhe3X5-lw
    twitter_id: 247334603
- id:
    bioguide: D000482
    thomas: '00316'
    govtrack: 400114
  social:
    twitter: USRepMikeDoyle
    facebook: usrepmikedoyle
    youtube: CongressmanDoyle
    youtube_id: UCni9vINmgerEeVXhKCC9qbA
    twitter_id: 39249305
- id:
    bioguide: D000399
    thomas: '00303'
    govtrack: 400111
  social:
    twitter: RepLloydDoggett
    facebook: lloyddoggett
    youtube: doggett
    youtube_id: UCN-kiLKyHPcfRVZ28sAHS_g
    twitter_id: 153944899
    instagram: replloyddoggett
- id:
    bioguide: D000216
    thomas: '00281'
    govtrack: 400103
  social:
    twitter: RosaDeLauro
    facebook: CongresswomanRosaDeLauro
    youtube: rosadelauro
    youtube_id: UC9ROfGBm7kSLCEDYwFF6McQ
    twitter_id: 140519774
- id:
    bioguide: D000197
    thomas: '01479'
    govtrack: 400101
  social:
    twitter: RepDianaDeGette
    facebook: DianaDeGette
    youtube: RepDianaDeGette
    youtube_id: UCWFQCRTHwsHg9P1Hf-EQtew
    twitter_id: 28599820
- id:
    bioguide: D000191
    thomas: '00279'
    govtrack: 400100
  social:
    twitter: RepPeterDeFazio
    facebook: RepPeterDeFazio
    youtube: PeterDeFazio
    youtube_id: UCIF3HunhsVgTv7L2grnq2Rg
    twitter_id: 252249233
- id:
    bioguide: C001088
    thomas: '01984'
    govtrack: 412390
  social:
    twitter: ChrisCoons
    facebook: senatorchriscoons
    youtube: senatorchriscoons
    youtube_id: UC2lOVbsddn1HIkcDnmCw6tA
    instagram: senatorchriscoons
    instagram_id: 25194715
    twitter_id: 435500714
- id:
    bioguide: C001087
    thomas: '01989'
    govtrack: 412400
  social:
    twitter: RepRickCrawford
    facebook: RepRickCrawford
    youtube: RepRickCrawford
    youtube_id: UCLKAkVl4BHRK73lmDiIgPYg
    instagram: reprickcrawford
    instagram_id: 389864684
    twitter_id: 233693291
- id:
    bioguide: C001084
    thomas: '02055'
    govtrack: 412470
  social:
    twitter: RepCicilline
    facebook: CongressmanDavidCicilline
    youtube: RepDavidCicilline
    youtube_id: UC3sCl46o8hYP69LnidNltuw
    twitter_id: 462143773
- id:
    bioguide: C001080
    thomas: '01970'
    govtrack: 412379
  social:
    twitter: RepJudyChu
    facebook: RepJudyChu
    youtube: RepJudyChu
    youtube_id: UCfcbYOvdEXZNelM8T05nK-w
    twitter_id: 193732179
- id:
    bioguide: C001078
    thomas: '01959'
    govtrack: 412272
  social:
    twitter: GerryConnolly
    facebook: CongressmanGerryConnolly
    youtube: repconnolly
    youtube_id: UC4WG9PlmoOeSLIuyVjs-RSA
    twitter_id: 78445977
- id:
    bioguide: C001072
    thomas: '01889'
    govtrack: 412258
  social:
    twitter: RepAndreCarson
    facebook: CongressmanAndreCarson
    youtube: repandrecarson
    youtube_id: UCprUnnEgM2VUGmAKSaZXCSw
    twitter_id: 199325935
    instagram: repandrecarson
- id:
    bioguide: C001070
    thomas: '01828'
    govtrack: 412246
  social:
    twitter: SenBobCasey
    facebook: SenatorBobCasey
    youtube: SenatorBobCasey
    youtube_id: UCtVssXhx-KuZa-hSvnsnJ0A
    twitter_id: 171598736
    instagram: senbobcasey
- id:
    bioguide: C001069
    thomas: '01836'
    govtrack: 412193
  social:
    twitter: RepJoeCourtney
    facebook: joecourtney
    youtube: repcourtney
    youtube_id: UCGVIfe1T2hO1Lx7ap5Wkv1w
    twitter_id: 85396297
    instagram: repjoecourtney
- id:
    bioguide: C001068
    thomas: '01878'
    govtrack: 412236
  social:
    twitter: RepCohen
    facebook: CongressmanSteveCohen
    youtube: repcohen
    youtube_id: UC_NJlnsOBjOameUwZk0rvsA
    twitter_id: 162069635
- id:
    bioguide: C001067
    thomas: '01864'
    govtrack: 412221
  social:
    twitter: RepYvetteClarke
    facebook: repyvettedclarke
    youtube: repyvetteclarke
    youtube_id: UC8SuQiuL2P9fUHAxuRoTdUQ
    twitter_id: 240812994
    instagram: repyvettedclarke
- id:
    bioguide: C001063
    thomas: '01807'
    govtrack: 400657
  social:
    twitter: RepCuellar
    facebook: '152569121550'
    youtube: henrycuellar
    youtube_id: UCVgEOdJx3tyILO9EjZ-heEQ
    twitter_id: 210926192
- id:
    bioguide: C001062
    thomas: '01805'
    govtrack: 400655
  social:
    twitter: ConawayTX11
    facebook: mike.conaway
    youtube: mikeconaway11
    youtube_id: UCR3dhwhVfxmmqv6ct2Xa1-g
    twitter_id: 295685416
    instagram: mikeconawaytx11
- id:
    bioguide: C001061
    thomas: '01790'
    govtrack: 400639
  social:
    twitter: RepCleaver
    facebook: emanuelcleaverii
    youtube: repcleaver
    youtube_id: UCVC-7CLFjXczoihr5FxDLsw
    twitter_id: 163570705
- id:
    bioguide: C001059
    thomas: '01774'
    govtrack: 400618
  social:
    twitter: RepJimCosta
    facebook: RepJimCosta
    youtube: RepJimCostaCA20
    youtube_id: UCVgXX23eJEai6GiBOKO6dvA
    twitter_id: 245451804
- id:
    bioguide: C001056
    thomas: '01692'
    govtrack: 300027
  social:
    twitter: JohnCornyn
    facebook: sen.johncornyn
    youtube: senjohncornyn
    youtube_id: UCyQwLQavlOaJ64YuY_VMtiQ
    twitter_id: 13218102
- id:
    bioguide: C001053
    thomas: '01742'
    govtrack: 400077
  social:
    twitter: TomColeOK04
    facebook: TomColeOK04
    youtube: reptomcole
    youtube_id: UCvqzPm_YnNkfEHpm3SEMJMQ
    instagram: TomColeOK04
    twitter_id: 23124635
- id:
    bioguide: C001051
    thomas: '01752'
    govtrack: 400068
  social:
    twitter: JudgeCarter
    facebook: judgecarter
    youtube: repjohncarter
    youtube_id: UC9pkaOrhPfouzkJ8oAdI-1w
    instagram: judgecarter
    instagram_id: 456560563
    twitter_id: 18030431
- id:
    bioguide: C001049
    thomas: '01654'
    govtrack: 400074
  social:
    facebook: '109135405838588'
    youtube: WilliamLacyClay
    youtube_id: UCB3yVQzlxhx3brOwaWtiXoQ
- id:
    bioguide: C001047
    thomas: '01676'
    govtrack: 400061
  social:
    twitter: SenCapito
    facebook: senshelley
    youtube_id: UCbiXdR4XQ3vD9Xp5lfR9QXw
    instagram: sencapito
    instagram_id: 1640447624
    twitter_id: 193794406
- id:
    bioguide: C001035
    thomas: '01541'
    govtrack: 300025
  social:
    twitter: SenatorCollins
    facebook: susancollins
    youtube: SenatorSusanCollins
    youtube_id: UC6GYaBx5kT2r4PN8KENxC-w
    twitter_id: 19726613
    instagram: sensusancollins
- id:
    bioguide: C000984
    thomas: '00256'
    govtrack: 400090
  social:
    facebook: elijahcummings
    youtube: ElijahECummings
    youtube_id: UCMasH4jR80RdkqyuF0neFZg
    twitter: RepCummings
    twitter_id: 787373558
- id:
    bioguide: C000880
    thomas: '00250'
    govtrack: 300030
  social:
    twitter: MikeCrapo
    facebook: mikecrapo
    youtube: senatorcrapo
    youtube_id: UCMHzKHg1BE7dEcFjnayw1lA
    instagram: mikecrapo
    instagram_id: 329357214
    twitter_id: 600463589
- id:
    bioguide: C000754
    thomas: '00231'
    govtrack: 400081
  social:
    twitter: RepJimCooper
    facebook: JimCooper
    youtube: RepJimCooper
    youtube_id: UCjplyIIQbNZcl013AyDfPNg
    instagram: repjimcooper
    instagram_id: 1037212884
    twitter_id: 22523087
- id:
    bioguide: C000537
    thomas: '00208'
    govtrack: 400075
  social:
    facebook: jameseclyburn
    youtube: repjamesclyburn
    youtube_id: UCIyU_UA_JEa14gvAwhquKqg
    twitter: WhipClyburn
    twitter_id: 188019606
- id:
    bioguide: C000266
    thomas: '00186'
    govtrack: 400071
  social:
    twitter: RepSteveChabot
    facebook: RepSteveChabot
    youtube: congressmanchabot
    youtube_id: UCJpzm2DZDE1B6ruQLQc7q4g
    instagram: repstevechabot
    instagram_id: 481906395
    twitter_id: 237750442
- id:
    bioguide: C000174
    thomas: '00179'
    govtrack: 300019
  social:
    twitter: SenatorCarper
    facebook: tomcarper
    youtube: senatorcarper
    youtube_id: UCgLnvbKwu4B3navofj6Qvvw
    twitter_id: 249787913
- id:
    bioguide: C000141
    thomas: '00174'
    govtrack: 400064
  social:
    twitter: SenatorCardin
    facebook: senatorbencardin
    youtube: senatorcardin
    youtube_id: UCiQaJnMzlfzzG3VESgyZChA
    twitter_id: 109071031
    instagram: senatorcardin
- id:
    bioguide: C000127
    thomas: '00172'
    govtrack: 300018
  social:
    twitter: SenatorCantwell
    youtube: SenatorCantwell
    youtube_id: UCN52UDqKgvHRk39ncySrIMw
    twitter_id: 117501995
    facebook: senatorcantwell
- id:
    bioguide: C000059
    thomas: '00165'
    govtrack: 400057
  social:
    twitter: KenCalvert
    facebook: '70063393423'
    youtube: RepKenCalvert
    youtube_id: UC5MEj7YOX_QdKoqD_HRxP3A
    twitter_id: 22545491
    instagram: repkencalvert
- id:
    bioguide: B001277
    thomas: '02076'
    govtrack: 412490
  social:
    twitter: SenBlumenthal
    facebook: SenBlumenthal
    youtube: SenatorBlumenthal
    youtube_id: UCHH-fn3_LVt0Q4od56rOi5g
    twitter_id: 278124059
- id:
    bioguide: B001275
    thomas: '02018'
    govtrack: 412427
  social:
    twitter: RepLarryBucshon
    facebook: RepLarryBucshon
    youtube: RepLarryBucshon
    youtube_id: UC0bIliQs0LKZabNwvZ3gnhQ
    twitter_id: 234812598
- id:
    bioguide: B001274
    thomas: '01987'
    govtrack: 412395
  social:
    twitter: RepMoBrooks
    facebook: RepMoBrooks
    youtube: RepMoBrooks
    youtube_id: UCgsPSY0MpuQJq8vEqYUSt-g
    twitter_id: 237299871
- id:
    bioguide: B001270
    thomas: '01996'
    govtrack: 412404
  social:
    twitter: RepKarenBass
    facebook: RepKarenBass
    youtube: RepKarenBass
    youtube_id: UCQZg7oxkV3Yag2emYPLhT2g
    twitter_id: 239949176
- id:
    bioguide: B001267
    thomas: '01965'
    govtrack: 412330
  social:
    twitter: SenatorBennet
    facebook: senbennetco
    youtube: SenatorBennet
    youtube_id: UCXB3cljpMwTyCUyLr2ZVLow
    twitter_id: 224285242
    instagram: SenBennetCO
- id:
    bioguide: B001261
    thomas: '01881'
    govtrack: 412251
  social:
    twitter: SenJohnBarrasso
    facebook: johnbarrasso
    youtube: barrassowyo
    youtube_id: UC80PfiCAB2Fe1MFayWlR6GQ
    twitter_id: 202206694
- id:
    bioguide: B001260
    thomas: '01840'
    govtrack: 412196
  social:
    twitter: VernBuchanan
    facebook: CongressmanBuchanan
    youtube: vernbuchanan
    youtube_id: UCY4DEy41NxOTdcF8_XAVZvw
    instagram: repvern
    instagram_id: 344865327
    twitter_id: 20467163
- id:
    bioguide: B001257
    thomas: '01838'
    govtrack: 412250
  social:
    twitter: RepGusBilirakis
    facebook: GusBilirakis
    youtube: RepGusBilirakis
    youtube_id: UC2z1uu1n4-60xXs5x1mvLJw
    twitter_id: 26051676
    instagram: gusbilirakis
- id:
    bioguide: B001251
    thomas: '01761'
    govtrack: 400616
  social:
    twitter: GKButterfield
    facebook: congressmangkbutterfield
    youtube: GKBNC01
    youtube_id: UCbodCVgLfcbaep49L1M-mqA
    twitter_id: 432676344
- id:
    bioguide: B001250
    thomas: '01753'
    govtrack: 400029
  social:
    twitter: RepRobBishop
    facebook: RepRobBishop
    youtube: CongressmanBishop
    youtube_id: UCJC2BXNGQEUom7Tp7FKfxlQ
    twitter_id: 148006729
- id:
    bioguide: B001248
    thomas: '01751'
    govtrack: 400052
  social:
    twitter: MichaelCBurgess
    facebook: michaelcburgess
    youtube: michaelcburgessmd
    youtube_id: UCvvO8lo-Nkc31cEEElqQvQw
    twitter_id: 15751083
    instagram: repmichaelburgess
- id:
    bioguide: B001243
    thomas: '01748'
    govtrack: 400032
  social:
    twitter: MarshaBlackburn
    facebook: marshablackburn
    youtube: RepMarshaBlackburn
    youtube_id: UCvNnmu5mUm7xr8QXBlbtQ9w
    twitter_id: 278145569
    instagram: marshablackburn
- id:
    bioguide: B001236
    thomas: '01687'
    govtrack: 400040
  social:
    twitter: JohnBoozman
    facebook: JohnBoozman
    youtube: BoozmanPressOffice
    youtube_id: UC9vWHKL5OfIYh6kIV0rF2yw
    twitter_id: 5558312
    instagram: johnboozman
- id:
    bioguide: B001135
    thomas: '00153'
    govtrack: 400054
  social:
    twitter: SenatorBurr
    facebook: SenatorRichardBurr
    youtube: SenatorRichardBurr
    youtube_id: UCOLLZpp-1womBSFDV2uLfag
    twitter_id: 21157904
    instagram: senatorburr
- id:
    bioguide: B000944
    thomas: '00136'
    govtrack: 400050
  social:
    twitter: SenSherrodBrown
    facebook: SenatorSherrodBrown
    youtube: SherrodBrownOhio
    youtube_id: UCgy8jfERh-t_ixkKKoCmglQ
    twitter_id: 43910797
- id:
    bioguide: B000755
    thomas: '01468'
    govtrack: 400046
  social:
    twitter: RepKevinBrady
    facebook: kevinbrady
    youtube: KBrady8
    youtube_id: UC6Ng0uMQEBVgXO_HF0NbfXA
    instagram: repkevinbrady
    instagram_id: 337613850
    twitter_id: 19926675
- id:
    bioguide: B000575
    thomas: '01464'
    govtrack: 400034
  social:
    twitter: RoyBlunt
    facebook: SenatorBlunt
    youtube: SenatorBlunt
    youtube_id: UCFeLRzjhThTmaWzuh5qjpGA
    instagram: royblunt
    instagram_id: 21185436
    twitter_id: 21269970
- id:
    bioguide: B000574
    thomas: '00099'
    govtrack: 400033
  social:
    twitter: BlumenauerMedia
    youtube: RepBlumenauer
    youtube_id: UCuziVoKuGn7feNA5VrpxsBQ
    twitter_id: 137823987
- id:
    bioguide: B000490
    thomas: '00091'
    govtrack: 400030
  social:
    twitter: SanfordBishop
    facebook: sanfordbishop
    youtube: RepSanfordBishop
    youtube_id: UCxF9veLBrkr_CqVq5eFYVGg
    twitter_id: 249410485
- id:
    bioguide: A000367
    thomas: '02029'
    govtrack: 412438
  social:
    facebook: repjustinamash
    youtube: repjustinamash
    youtube_id: UCeg6HhoCXrS8xpON9dxtZgA
- id:
    bioguide: A000360
    thomas: '01695'
    govtrack: 300002
  social:
    twitter: SenAlexander
    youtube: lamaralexander
    facebook: senatorlamaralexander
    youtube_id: UChDLBjn5RWqgMmCSswT05IQ
    instagram: senlamaralexander
    instagram_id: 1156775647
    twitter_id: 76649729
- id:
    bioguide: A000055
    thomas: '01460'
    govtrack: 400004
  social:
    twitter: Robert_Aderholt
    facebook: RobertAderholt
    youtube: RobertAderholt
    youtube_id: UC71CAgpg1gbLTew_pfTneGA
    twitter_id: 76452765
- id:
    bioguide: D000617
    thomas: '02096'
    govtrack: 412505
  social:
    twitter: RepDelBene
    facebook: RepDelBene
    youtube_id: UCd00b7TpKDZIr-Ujhaktvjg
    twitter_id: 995193054
    instagram: repdelbene
- id:
    bioguide: B001278
    thomas: '02092'
    govtrack: 412501
  social:
    twitter: RepBonamici
    facebook: congresswomanbonamici
    youtube: RepSuzanneBonamici
    youtube_id: UC0IkAeEiwgzSRTD1TDSvuBw
    twitter_id: 558769636
    instagram: RepBonamici
- id:
    bioguide: K000383
    govtrack: 412545
  social:
    twitter: SenAngusKing
    facebook: SenatorAngusSKingJr
    youtube: SenatorAngusKing
    youtube_id: UCpp6lGvrmt0XU_lnD4Ak0gA
    twitter_id: 1068481578
- id:
    bioguide: A000369
    thomas: '02090'
    govtrack: 412500
  social:
    twitter: MarkAmodeiNV2
    facebook: MarkAmodeiNV2
    youtube: markamodeinv2
    youtube_id: UCjOGx2iqSn1r3BQxaVgYhYw
    instagram: MarkAmodeiNV2
    twitter_id: 402719755
- id:
    bioguide: S001193
    thomas: '02104'
    govtrack: 412514
  social:
    twitter: RepSwalwell
    facebook: CongressmanEricSwalwell
    youtube: ericswalwell
    youtube_id: UCKvwsFNGD4sDkE_9g-2ft0w
    instagram: repswalwell
    instagram_id: 338799200
    twitter_id: 942156122
- id:
    bioguide: M001190
    thomas: '02156'
    govtrack: 412568
  social:
    twitter: RepMullin
    facebook: RepMullin
    twitter_id: 1060370282
    youtube_id: UCLQlm-cbGbJj9baZC6oFsag
- id:
    bioguide: K000379
    thomas: '02172'
    govtrack: 412543
  social:
    twitter: RepJoeKennedy
    facebook: '301936109927957'
    youtube_id: UCgfHlaGqxD8p-2V_YlNIqrA
    instagram: repkennedy
    instagram_id: 1328567154
    twitter_id: 1055907624
- id:
    bioguide: B001284
    thomas: '02129'
    govtrack: 412539
  social:
    twitter: SusanWBrooks
    facebook: congresswomansusanwbrooks
    youtube: SusanWBrooks
    youtube_id: UCMd7LzaBcbQ06aKHoj9KkSQ
    instagram: susanwbrooks
    instagram_id: 365798183
    twitter_id: 1074101017
- id:
    bioguide: W000813
    thomas: '02128'
    govtrack: 412538
  social:
    twitter: RepWalorski
    facebook: RepJackieWalorski
    youtube: repwalorski
    youtube_id: UC8fsSDjVJ_VnCF3ccx3Lkng
    twitter_id: 1065995022
    instagram: jackiewalorski
- id:
    bioguide: R000597
    thomas: '02160'
    govtrack: 412572
  social:
    twitter: RepTomRice
    facebook: reptomrice
    youtube: RepTomRice
    youtube_id: UCEmPVQphMGoXAfWJli68BEw
    twitter_id: 1058345042
    instagram: reptomrice
- id:
    bioguide: M001188
    thomas: '02148'
    govtrack: 412560
  social:
    twitter: RepGraceMeng
    facebook: repgracemeng
    youtube_id: UCHg516zJKbIBtXFAJ0nu3XQ
    twitter_id: 1051127714
- id:
    bioguide: M001185
    thomas: '02150'
    govtrack: 412562
  social:
    twitter: RepSeanMaloney
    facebook: RepSeanMaloney
    youtube_id: UCNiVzzf4Vz-vCMPBcnjGuXQ
    twitter_id: 1072467470
    instagram: repseanpatrickmaloney
- id:
    bioguide: H001064
    thomas: '02170'
    govtrack: 412584
  social:
    twitter: RepDennyHeck
    facebook: CongressmanDennyHeck
    youtube: RepDennyHeck
    youtube_id: UCU89cl5_yhHzo-oTHiEyaRg
    twitter_id: 1068499286
- id:
    bioguide: H001065
    thomas: '02143'
    govtrack: 412553
  social:
    twitter: RepHolding
    facebook: CongressmanGeorgeHolding
    youtube: repholding
    youtube_id: UCx6IgBfJmIhXSXymnPr78hw
    twitter_id: 1058460818
    instagram: repholding
- id:
    bioguide: T000472
    thomas: '02110'
    govtrack: 412520
  social:
    twitter: RepMarkTakano
    facebook: RepMarkTakano
    youtube: RepMarkTakano
    youtube_id: UCJg4F1irmSFeKoXZBaZbX2w
    twitter_id: 1037321378
    instagram: repmarktakano
- id:
    bioguide: J000294
    thomas: '02149'
    govtrack: 412561
  social:
    facebook: RepHakeemJeffries
    youtube_id: UCYVmbsjoNbQ4j-PCQIYgpWQ
    twitter: RepJeffries
    twitter_id: 467823431
- id:
    bioguide: J000295
    thomas: '02154'
    govtrack: 412566
  social:
    twitter: RepDaveJoyce
    facebook: RepDaveJoyce
    youtube: repdavejoyce
    youtube_id: UCTu9xz2VYk-jtQv0TVsLyYA
    instagram: repdavejoyce
    instagram_id: 360743678
    twitter_id: 976969338
- id:
    bioguide: L000579
    thomas: '02111'
    govtrack: 412521
  social:
    twitter: RepLowenthal
    facebook: RepLowenthal
    youtube: RepLowenthal
    youtube_id: UC-GgROtn5Hxm1H9a6qvy_Wg
    twitter_id: 1055730738
    instagram: RepLowenthal
- id:
    bioguide: C001093
    thomas: '02121'
    govtrack: 412531
  social:
    twitter: RepDougCollins
    facebook: RepresentativeDougCollins
    youtube: repdougcollins
    youtube_id: UCgKTZXOJX2UwAdLNZ4MQdig
    twitter_id: 1060487274
- id:
    bioguide: W000814
    thomas: '02161'
    govtrack: 412574
  social:
    twitter: TXRandy14
    facebook: TXRandy14
    youtube: TXRandy14
    youtube_id: UCJSZRrAcd5i1bHLjR66PZdg
    twitter_id: 1058051748
    instagram: TXRandy14
- id:
    bioguide: K000381
    thomas: '02169'
    govtrack: 412583
  social:
    twitter: RepDerekKilmer
    facebook: derek.kilmer
    twitter_id: 1058917562
- id:
    bioguide: G000571
    thomas: '02122'
    govtrack: 412532
  social:
    twitter: TulsiPress
    facebook: RepTulsiGabbard
    youtube: tulsipress
    youtube_id: UCkQmC0YfIU4388Tu0_k4esA
    twitter_id: 1064206014
- id:
    bioguide: D000618
    thomas: '02138'
    govtrack: 412549
  social:
    twitter: SteveDaines
    facebook: SteveDainesMT
    youtube: SteveDainesMT
    youtube_id: UC-ny-W5mEUGytiyMdXbQ20Q
    instagram: stevedaines
    instagram_id: 371125857
    twitter_id: 11651202
- id:
    bioguide: Y000065
    thomas: '02115'
    govtrack: 412525
  social:
    twitter: RepTedYoho
    facebook: CongressmanTedYoho
    youtube: RepTedYoho
    youtube_id: UCGmDQgEgP2Z0NjavmnS9Hwg
    twitter_id: 1071900114
- id:
    bioguide: K000382
    thomas: '02145'
    govtrack: 412557
  social:
    twitter: RepAnnieKuster
    facebook: CongresswomanAnnieKuster
    youtube: RepKuster
    youtube_id: UCYAD_Eti2b5gXSicbgPsBYA
    twitter_id: 1058717720
- id:
    bioguide: K000380
    thomas: '02134'
    govtrack: 412546
  social:
    twitter: RepDanKildee
    youtube: RepDanKildee
    facebook: RepDanKildee
    youtube_id: UC_KpQ-n3IT5dL5ul21XA9Yw
    instagram: repdankildee
    instagram_id: 582887115
    twitter_id: 1045110018
- id:
    bioguide: C001090
    thomas: '02159'
    govtrack: 412571
  social:
    twitter: RepCartwright
    facebook: CongressmanMattCartwright
    youtube_id: UCnAOvexSGLBnYidaFzguhTQ
    twitter_id: 776664410
    instagram: repmattcartwright
- id:
    bioguide: C001095
    thomas: '02098'
    govtrack: 412508
  social:
    twitter: SenTomCotton
    facebook: SenatorTomCotton
    youtube: RepTomCotton
    youtube_id: UCXEk6mokWBajIpNatbjnwSg
    twitter_id: 968650362
- id:
    bioguide: B001286
    thomas: '02127'
    govtrack: 412537
  social:
    twitter: RepCheri
    facebook: RepCheri
    youtube: RepCheri
    youtube_id: UCrkOYuIsVeb4dvKeeO7jnaA
    twitter_id: 1092979962
- id:
    bioguide: B001287
    thomas: '02102'
    govtrack: 412512
  social:
    twitter: RepBera
    facebook: RepAmiBera
    youtube: repamibera
    youtube_id: UClJCTCo53Zk6b4kUL-bbdzg
    twitter_id: 950783972
- id:
    bioguide: F000454
    thomas: '01888'
    govtrack: 412257
  social:
    twitter: RepBillFoster
    facebook: CongressmanBillFoster
    youtube: RepBillFoster
    youtube_id: UCicixINQr_-3cFHI2bJzFpQ
    twitter_id: 1080509366
- id:
    bioguide: M001187
    thomas: '02142'
    govtrack: 412552
  social:
    twitter: RepMarkMeadows
    facebook: Repmarkmeadows
    youtube: RepMarkMeadows
    youtube_id: UCu1unBO6gQdCz3qok5LPFGQ
    twitter_id: 963480595
    instagram: repmarkmeadows
- id:
    bioguide: F000462
    thomas: '02119'
    govtrack: 412529
  social:
    twitter: RepLoisFrankel
    facebook: RepLoisFrankel
    youtube_id: UCEk5viAhxaW_2OK20-yBwzQ
    youtube: reploisfrankel
    twitter_id: 1077121945
    instagram: reploisfrankel
- id:
    bioguide: H001067
    thomas: '02140'
    govtrack: 412550
  social:
    twitter: RepRichHudson
    facebook: RepRichHudson
    youtube: RepRichHudson
    youtube_id: UC9Q1qCvnQR7rHERjTjJl5Pg
    twitter_id: 935033864
- id:
    bioguide: V000131
    thomas: '02166'
    govtrack: 412579
  social:
    twitter: RepVeasey
    facebook: CongressmanMarcVeasey
    youtube: marcveasey
    youtube_id: UC2CRp1KF5uljZyhDRPR-72Q
    instagram: repveasey
    instagram_id: 676925345
    twitter_id: 1074129612
- id:
    bioguide: V000132
    thomas: '02167'
    govtrack: 412580
  social:
    twitter: RepFilemonVela
    facebook: USCongressmanFilemonVela
    twitter_id: 1083448909
    youtube: RepFilemonVela
    instagram: repfilemonvela
- id:
    bioguide: P000605
    thomas: '02157'
    govtrack: 412569
  social:
    twitter: RepScottPerry
    facebook: repscottperry
    youtube: RepScottPerry
    youtube_id: UCzgrU5PT_HHRgf5hXPen4dQ
    instagram: repscottperry
    instagram_id: 519463466
    twitter_id: 18773159
- id:
    bioguide: R000599
    thomas: '02109'
    govtrack: 412519
  social:
    twitter: CongressmanRuiz
    facebook: CongressmanRaulRuizMD
    youtube: repraulruiz
    youtube_id: UCSDk-cyNPCo1iy6rweSPmBw
    twitter_id: 1089859058
- id:
    bioguide: C001094
    thomas: '02103'
    govtrack: 412513
  social:
    twitter: RepPaulCook
    facebook: RepPaulCook
    youtube: RepPaulCook
    youtube_id: UCqK--hf5cuvg7BR_oisyRiA
    twitter_id: 1074412920
- id:
    bioguide: C001096
    thomas: '02144'
    govtrack: 412555
  social:
    youtube: kevincramer
    facebook: CongressmanKevinCramer
    youtube_id: UCqUPdO9XaAW-dvwwXKbIVdA
    twitter: SenKevinCramer
    twitter_id: 1048784496
    instagram: repkevincramer
- id:
    bioguide: C001092
    thomas: '02151'
    govtrack: 412563
  social:
    twitter: RepChrisCollins
    facebook: RepChrisCollins
    youtube: RepChrisCollins
    youtube_id: UCSwQQJaKI4TzuYDUwHwwnxQ
    instagram: repchriscollins
    instagram_id: 379808544
    twitter_id: 1058256326
- id:
    bioguide: W000812
    thomas: '02137'
    govtrack: 412548
  social:
    twitter: RepAnnWagner
    facebook: RepAnnWagner
    youtube_id: UCy2v2DXXvQnbRc8Zx77Dnsg
    twitter_id: 1051446626
    instagram: repannwagner
- id:
    bioguide: W000817
    thomas: '02182'
    govtrack: 412542
  social:
    twitter: SenWarren
    facebook: senatorelizabethwarren
    youtube: senelizabethwarren
    youtube_id: UCTH9zV8Imw09J5bOoTR18_A
    twitter_id: 970207298
    instagram: senwarren
- id:
    bioguide: D000619
    thomas: '02126'
    govtrack: 412536
  social:
    twitter: RodneyDavis
    facebook: RepRodneyDavis
    youtube: RepRodneyDavis
    youtube_id: UCiGPTfpwRxqQp0Bam5S8zwA
    twitter_id: 993153006
    instagram: reprodneydavis
- id:
    bioguide: S001192
    thomas: '02168'
    govtrack: 412581
  social:
    twitter: RepChrisStewart
    facebook: RepChrisStewart
    youtube: repchrisstewart
    youtube_id: UCKYqzTvmQVWys-WhrCkbyPw
    instagram: repChrisStewart
    twitter_id: 1072008757
- id:
    bioguide: B001282
    thomas: '02131'
    govtrack: 412541
  social:
    twitter: RepAndyBarr
    facebook: RepAndyBarr
    youtube: RepAndyBarr
    youtube_id: UCVL2s6x7f7H0ZJ-uwU0pQ6Q
    twitter_id: 1089334250
- id:
    bioguide: C001098
    thomas: '02175'
    govtrack: 412573
  social:
    twitter: SenTedCruz
    facebook: SenatorTedCruz
    youtube: sentedcruz
    youtube_id: UCOTZ-6H1rri1lSsj6IzhUyw
    twitter_id: 1074480192
- id:
    bioguide: D000096
    thomas: '01477'
    govtrack: 400093
  social:
    facebook: CongressmanDKDavis
    twitter: RepDannyDavis
    youtube: dannykdavis07
    youtube_id: UCdhrT09_XMr31tuI8OcKsjQ
    twitter_id: 789244177
- id:
    bioguide: G000546
    thomas: '01656'
    govtrack: 400158
  social:
    facebook: '118514606128'
    twitter: RepSamGraves
    twitter_id: 29766367
    youtube_id: UCdg2ybvoHsSW6t7iJnKHlNg
    instagram: repsamgraves
- id:
    bioguide: B001230
    thomas: '01558'
    govtrack: 400013
  social:
    twitter: SenatorBaldwin
    facebook: senatortammybaldwin
    youtube: witammybaldwin
    youtube_id: UC_XjYCRbbI2_TDDjJidwk0Q
    twitter_id: 1074518754
    instagram: senatorbaldwin
- id:
    bioguide: W000810
    thomas: '02008'
    govtrack: 412416
  social:
    facebook: RepRobWoodall
    youtube: RobWoodallGA07
    youtube_id: UC7MSlu8zV6Mf8wYzek2Cb-w
    twitter: RepRobWoodall
    twitter_id: 2382685057
    instagram: reprobwoodall
- id:
    bioguide: W000816
    thomas: '02165'
    govtrack: 412578
  social:
    twitter: RepRWilliams
    facebook: RepRogerWilliams
    youtube_id: UCBtfmMMQarjtLB9U_pWMOhw
    twitter_id: 1077446982
- id:
    bioguide: D000598
    thomas: '01641'
    govtrack: 400097
  social:
    facebook: RepSusanDavis
    twitter: RepSusanDavis
    twitter_id: 432771620
    youtube: RepSusanADavis
    youtube_id: UCUni9eg-gXv8pZ2WE_YR0bg
    instagram: RepSusanDavis
- id:
    bioguide: D000622
    thomas: '02123'
    govtrack: 412533
  social:
    twitter: SenDuckworth
    twitter_id: 1058520120
    facebook: SenDuckworth
    youtube_id: UCYRWRvUxtjaHnFMCbdd94tg
    youtube: repduckworth
    instagram: SenDuckworth
    instagram_id: 1387939090
- id:
    bioguide: F000463
    thomas: '02179'
    govtrack: 412556
  social:
    twitter: SenatorFischer
    facebook: senatordebfischer
    youtube: senatordebfischer
    youtube_id: UCrbEfZaG_WhB0PBHI1hefPQ
    twitter_id: 1071402577
    instagram: senatorfischer
- id:
    bioguide: H001068
    thomas: '02101'
    govtrack: 412511
  social:
    twitter: RepHuffman
    facebook: RepHuffman
    youtube: rephuffman
    youtube_id: UCJU6SP1ppp1ZhSiqZLiFgDA
    twitter_id: 1071102246
    instagram: rephuffman
- id:
    bioguide: H001052
    thomas: '02026'
    govtrack: 412434
  social:
    twitter: RepAndyHarrisMD
    facebook: AndyHarrisMD
    youtube: RepAndyHarris
    youtube_id: UCvUuV7FiJfJi1yux4qozgMg
    twitter_id: 960962340
- id:
    bioguide: P000604
    thomas: '02097'
    govtrack: 412506
  social:
    twitter: RepDonaldPayne
    facebook: DonaldPayneJr
    twitter_id: 1155335864
    instagram: repdonaldpaynejr
    youtube_id: UCTG_SeYsOgbngjv1Donyu0w
- id:
    bioguide: P000608
    thomas: '02113'
    govtrack: 412523
  social:
    twitter: RepScottPeters
    facebook: RepScottPeters
    youtube_id: UCQK77QJxW7Xr-S3zqeMd-0g
    twitter_id: 1135486501
    instagram: repscottpeters
- id:
    bioguide: C001091
    thomas: '02163'
    govtrack: 412576
  social:
    twitter: JoaquinCastrotx
    facebook: '326420614138023'
    youtube: JoaquinCastroTX
    youtube_id: UCsRxWnFdRiV2od1O5v5nEeQ
    instagram: joaquincastrotx
    instagram_id: 378492005
    twitter_id: 231510077
- id:
    bioguide: W000815
    thomas: '02152'
    govtrack: 412564
  social:
    twitter: RepBradWenstrup
    facebook: RepBradWenstrup
    youtube: repbradwenstrup
    youtube_id: UCaK7SeUvmHdHTMtF3HXb-jA
    instagram: repbradwenstrup
    instagram_id: 305496379
    twitter_id: 518644221
- id:
    bioguide: S001191
    thomas: '02099'
    govtrack: 412509
  social:
    facebook: CongresswomanSinema
    youtube: repsinema
    youtube_id: UC4NzhW7D4lQdukSGWmFnK9w
    twitter: SenatorSinema
    twitter_id: 1080844782
    instagram: repsinema
- id:
    bioguide: C001075
    thomas: '01925'
    govtrack: 412269
  social:
    youtube: SenatorBillCassidy
    youtube_id: UCCEyGhUzxgkxFzWCY-rxz8g
- id:
    bioguide: G000558
    thomas: '01922'
    govtrack: 412278
  social:
    youtube: BrettGuthrie
    facebook: CongressmanGuthrie
    twitter: RepGuthrie
    youtube_id: UCdJhDw-YbdH0RHfWK0sIfiw
    twitter_id: 1908143071
- id:
    bioguide: L000578
    thomas: '02100'
    govtrack: 412510
  social:
    twitter: RepLaMalfa
    youtube: RepLaMalfa
    youtube_id: UCUzz1XDn862fxirervSB2Yw
    facebook: RepLaMalfa
    twitter_id: 1069124515
    instagram: repdouglamalfa
- id:
    bioguide: C001066
    thomas: '01839'
    govtrack: 412195
  social:
    youtube: RepKathyCastor
    youtube_id: UC_irxhmLqVenTFPxDxznG6g
    facebook: USRepKathyCastor
    twitter: USRepKCastor
    twitter_id: 1880674038
- id:
    bioguide: K000367
    thomas: '01826'
    govtrack: 412242
  social:
    youtube: senatorklobuchar
    youtube_id: UCvdeJsDsV51tFb_hVqvtYGA
    twitter: SenAmyKlobuchar
- id:
    bioguide: I000055
    thomas: '01608'
    govtrack: 400194
  social:
    twitter: SenatorIsakson
    youtube: SenatorIsakson
    youtube_id: UCO80zDwuLZHtGr-KOfl_XCQ
    twitter_id: 78403308
    instagram: senatorisakson
- id:
    bioguide: C001097
    thomas: '02107'
    govtrack: 412517
  social:
    twitter: RepCardenas
    youtube: repcardenas
    youtube_id: UCm6ug1-yvYGL0F6DvYxfFBA
    facebook: repcardenas
    instagram: repcardenas
    instagram_id: 1483357690
    twitter_id: 1222257180
- id:
    bioguide: P000607
    thomas: '02171'
    govtrack: 412585
  social:
    facebook: repmarkpocan
    twitter: RepMarkPocan
    youtube_id: UCz5b47WER_u3dUGV_Zi70dQ
    youtube: repmarkpocan
    instagram: repmarkpocan
    instagram_id: 1422301608
    twitter_id: 1206227149
- id:
    bioguide: V000130
    thomas: '02112'
    govtrack: 412522
  social:
    facebook: RepJuanVargas
    twitter: RepJuanVargas
    youtube: RepJuanVargas
    youtube_id: UCpMthf8y7bEMJH_td0dznRQ
    twitter_id: 1260172386
    instagram: repjuanvargas
- id:
    bioguide: K000384
    thomas: '02176'
    govtrack: 412582
  social:
    facebook: SenatorKaine
    youtube: SenatorTimKaine
    youtube_id: UC27LgTZlUnBQoNEQFZdn9LA
- id:
    bioguide: S001194
    thomas: '02173'
    govtrack: 412507
  social:
    twitter: SenBrianSchatz
    facebook: SenBrianSchatz
    youtube: senbrianschatz
    youtube_id: UC8-mSYp2WqBiB_5iwtwKfow
    twitter_id: 1262099252
- id:
    bioguide: S001168
    govtrack: 412212
  social:
    twitter: RepSarbanes
    facebook: RepSarbanes
    twitter_id: 364415553
    youtube: RepJohnSarbanes
    youtube_id: UCCypi0IDTr-XxlAXsJCdBZQ
- id:
    bioguide: B001285
    govtrack: 412516
  social:
    twitter: JuliaBrownley26
    youtube: RepJuliaBrownley
    youtube_id: UCFrC4Ouk5R6xQztS9PZin_A
    facebook: RepJuliaBrownley
    twitter_id: 1243902714
- id:
    bioguide: M001184
    thomas: '02094'
  social:
    youtube: repthomasmassie
    youtube_id: UCpmXOtvvXC3GE8o9VxYNK7g
    facebook: RepThomasMassie
    twitter: RepThomasMassie
    twitter_id: 975200486
- id:
    bioguide: K000385
    thomas: '02190'
  social:
    youtube_id: UCLhcNPX2nNQLNzwKW0nEykg
    facebook: reprobinkelly
    twitter: RepRobinKelly
    twitter_id: 1339931490
    instagram: reprobinkelly
- id:
    bioguide: G000555
    thomas: '01866'
  social:
    youtube: KirstenEGillibrand
    facebook: SenKirstenGillibrand
    youtube_id: UCVEloQogVsmnkd5vxJInmYg
    twitter: GillibrandNY
    twitter_id: 899978622416695297
- id:
    bioguide: R000584
    govtrack: 412322
    thomas: '01896'
  social:
    youtube: SenatorJamesRisch
    twitter: SenatorRisch
    youtube_id: UCncKW8xyT5UbPNO27YuQnBA
    twitter_id: 1096059529
    facebook: senatorjimrisch
- id:
    bioguide: B001281
    govtrack: 412565
    thomas: '02153'
  social:
    twitter: RepBeatty
    facebook: RepJoyceBeatty
    youtube_id: UCtVl3kb7Xvt3pY7l6x-M6LA
    instagram: repbeatty
    instagram_id: 554027718
    twitter_id: 1531521632
- id:
    bioguide: S001203
    govtrack: 412742
  social:
    twitter: SenTinaSmith
    facebook: USSenTinaSmith
- id:
    bioguide: S001195
    govtrack: 412596
    thomas: '02191'
  social:
    twitter: RepJasonSmith
    facebook: repjasonsmith
    youtube: RepJasonSmith
    youtube_id: UCzj9-27Lr4gcqopmZAobXXg
    twitter_id: 1623308912
- id:
    bioguide: S000522
    govtrack: 400380
    thomas: '01071'
  social:
    facebook: RepChrisSmith
    twitter: RepChrisSmith
    youtube: USRepChrisSmith
    youtube_id: UCtCNUDo3-I1gsd_03ppDfZg
    twitter_id: 1289319271
- id:
    bioguide: M001169
    govtrack: 412194
    thomas: '01837'
  social:
    facebook: chrismurphyct
    twitter: senmurphyoffice
    youtube: senchrismurphy
    youtube_id: UCbcEa40PIFpLpdDe06n3F3Q
    twitter_id: 2853793517
- id:
    bioguide: B001288
    govtrack: 412598
    thomas: '02194'
  social:
    twitter: SenBooker
    twitter_id: 2167097881
    youtube: SenCoryBooker
    youtube_id: UC6FlymqNS1VettnVZa7goPA
- id:
    bioguide: C001101
    govtrack: 412600
    thomas: '02196'
  social:
    twitter: RepKClark
    facebook: CongresswomanClark
    youtube_id: UCgaI52w7QKI8LtkSeCCmSuw
    twitter_id: 2293131060
    instagram: repkclark
- id:
    bioguide: B001289
    govtrack: 412601
    thomas: '02197'
  social:
    twitter: RepByrne
    facebook: RepByrne
    youtube_id: UCRUXmqQbrKo0T6xi_GT7TEA
    instagram: repbyrne
    instagram_id: 944262792
    twitter_id: 2253968388
- id:
    bioguide: N000189
    govtrack: 412660
    thomas: '02275'
  social:
    twitter: RepNewhouse
    facebook: RepNewhouse
    twitter_id: 2930635215
    youtube_id: UCllbsv_aoIaPS6W3aSonZlw
- id:
    bioguide: R000601
    govtrack: 412653
    thomas: '02268'
  social:
    twitter: RepRatcliffe
    instagram: rep_ratcliffe
    instagram_id: 1679501092
    facebook: RepRatcliffe
    twitter_id: 2847221717
    youtube_id: UCo37eRsRga4fUYijDa6j6oA
- id:
    bioguide: L000583
    govtrack: 412624
    thomas: '02238'
  social:
    twitter: RepLoudermilk
    facebook: reploudermilk
    twitter_id: 2914163523
    instagram: RepLoudermilk
    youtube_id: UC2Kfw8fjca8k3w3KpzL5tNg
- id:
    bioguide: C001103
    govtrack: 412622
    thomas: '02236'
  social:
    twitter: RepBuddyCarter
    facebook: congressmanbuddycarter
    twitter_id: 2973870195
    youtube_id: UCHQm49T6ikD_ioMAt50AwKQ
- id:
    bioguide: B001295
    govtrack: 412629
    thomas: '02243'
  social:
    twitter: RepBost
    facebook: RepBost
    twitter_id: 2964877294
    youtube_id: UCYA1psY06vSf3QadHuCrmjQ
- id:
    bioguide: A000370
    govtrack: 412607
    thomas: '02201'
  social:
    twitter: RepAdams
    facebook: CongresswomanAdams
    twitter_id: 2916086925
    instagram: repadams
    youtube_id: UCPI9ao1Cr1nxEUD2r-usRjQ
- id:
    bioguide: M001194
    govtrack: 412634
    thomas: '02248'
  social:
    twitter: RepMoolenaar
    facebook: RepMoolenaar
    twitter_id: 2696643955
    instagram: RepMoolenaar
    youtube_id: UCnMvVN4a8roZu4crE0UW2DA
- id:
    bioguide: S001196
    govtrack: 412648
    thomas: '02263'
  social:
    twitter: RepStefanik
    facebook: RepEliseStefanik
    twitter_id: 2962813893
    youtube_id: UCHvf42C8Vw6QnjwO2L2ukKA
- id:
    bioguide: R000603
    govtrack: 412641
    thomas: '02256'
  social:
    twitter: RepDavidRouzer
    facebook: RepRouzer
    twitter_id: 834069080
    instagram: repdavidrouzer
    youtube_id: UCBvOxpqoGi1HlHjX9v_gHZw
- id:
    bioguide: P000609
    govtrack: 412608
    thomas: '02221'
  social:
    twitter: USRepGaryPalmer
    instagram: repgarypalmer
    instagram_id: 1551536636
    facebook: CongressmanGaryPalmer
    twitter_id: 2861616083
    youtube_id: UCYZfP-cNIvlJY3AcAc9OPpQ
- id:
    bioguide: E000294
    govtrack: 412639
    thomas: '02253'
  social:
    twitter: RepTomEmmer
    instagram: reptomemmer
    instagram_id: 1565640999
    facebook: reptomemmer
    twitter_id: 2914515430
    youtube: RepTomEmmer
- id:
    bioguide: A000374
    govtrack: 412630
    thomas: '02244'
  social:
    twitter: RepAbraham
    facebook: CongressmanRalphAbraham
    twitter_id: 2962891515
- id:
    bioguide: Z000017
    govtrack: 412646
    thomas: '02261'
  social:
    twitter: RepLeeZeldin
    facebook: RepLeeZeldin
    twitter_id: 2750127259
    youtube_id: UCHzZuesCPDka2NhZO8icqzA
- id:
    bioguide: K000386
    govtrack: 412649
    thomas: '02264'
  social:
    twitter: RepJohnKatko
    facebook: RepJohnKatko
    twitter_id: 2966765501
- id:
    bioguide: W000821
    govtrack: 412610
    thomas: '02224'
  social:
    twitter: RepWesterman
    facebook: RepWesterman
    twitter_id: 2852998461
    youtube_id: UCNshPbmupCwP5a7Hi79jETQ
- id:
    bioguide: H001072
    govtrack: 412609
    thomas: '02223'
  social:
    twitter: RepFrenchHill
    facebook: RepFrenchHill
    twitter_id: 2953974395
    instagram: repfrenchhill
    youtube_id: UCT8uWroJtkwSsCJlVg0IKvQ
- id:
    bioguide: B001291
    govtrack: 412655
    thomas: '02270'
  social:
    twitter: RepBrianBabin
    facebook: RepBrianBabin
    twitter_id: 2929491549
    youtube_id: UCPVEZgw-VbDRbLV1MRGVQNQ
- id:
    bioguide: M001195
    govtrack: 412662
    thomas: '02277'
  social:
    twitter: RepAlexMooney
    facebook: CongressmanAlexMooney
    twitter_id: 2964526557
    instagram: repalexmooney
    youtube_id: UCw9CGkF4Re3areluI43TGyA
- id:
    bioguide: B001297
    govtrack: 412619
    thomas: '02233'
  social:
    twitter: RepKenBuck
    facebook: repkenbuck
    twitter_id: 2862577383
    youtube_id: UCHK7Wcwij7NoxXGTeSHUWzg
    instagram: repkenbuck
- id:
    bioguide: R000602
    govtrack: 412647
    thomas: '02262'
  social:
    twitter: RepKathleenRice
    facebook: RepKathleenRice
    twitter_id: 2970462034
    youtube_id: UCLYLmjrGtzzCFXMWPBxHAug
- id:
    bioguide: D000624
    govtrack: 412637
    thomas: '02251'
  social:
    twitter: RepDebDingell
    facebook: RepDebbieDingell
    twitter_id: 2970279814
    instagram: repdingell
    youtube_id: UCnoP3KLT-HOvzDfC1-I-9lQ
- id:
    bioguide: T000474
    govtrack: 412617
    thomas: '02231'
  social:
    twitter: NormaJTorres
    facebook: RepNormaTorres
    twitter_id: 236279233
    youtube_id: UCvWY4qKP6--o3pIJY7hhKDg
    instagram: repnormatorres
- id:
    bioguide: S001197
    govtrack: 412671
    thomas: '02289'
  social:
    twitter: SenSasse
    instagram: senatorsasse
    instagram_id: 1636974433
    facebook: SenatorSasse
    twitter_id: 2962923040
    youtube_id: UCYaNGwcM2Dl5yDcDqS6xV2g
- id:
    bioguide: S001198
    govtrack: 412665
    thomas: '02290'
  social:
    twitter: SenDanSullivan
    instagram: sen_dansullivan
    instagram_id: 1660873387
    facebook: SenDanSullivan
    twitter_id: 2891210047
    youtube_id: UC7tXCm8gKlAhTFo2kuf5ylw
- id:
    bioguide: A000372
    govtrack: 412625
    thomas: '02239'
  social:
    twitter: reprickallen
    instagram: Rep_RickAllen
    instagram_id: 1666787116
    facebook: CongressmanRickAllen
    twitter_id: 2964287128
    youtube_id: UCZPoYXHFDAV17BGLMzGAmpg
- id:
    bioguide: R000605
    govtrack: 412669
    thomas: '02288'
  social:
    twitter: SenatorRounds
    facebook: SenatorMikeRounds
    twitter_id: 2955485182
    youtube_id: UC-pvzimyBdpdkcIfsicrfrQ
- id:
    bioguide: B001296
    govtrack: 412652
    thomas: '02267'
  social:
    twitter: CongBoyle
    facebook: CongressmanBoyle
    twitter_id: 4304448314
    youtube_id: UCMP_Anj7lz4eZuSh8GwFqQQ
- id:
    bioguide: H001071
    govtrack: 412623
    thomas: '02237'
  social:
    twitter: congressmanhice
    facebook: CongressmanJodyHice
    twitter_id: 2975091705
    youtube_id: UCzUMsS8DusN2QLpgweFthgQ
    instagram: rep_hice
- id:
    bioguide: A000371
    govtrack: 412615
    thomas: '02229'
  social:
    twitter: reppeteaguilar
    facebook: reppeteaguilar
    twitter_id: 3018670151
    youtube_id: UCxwbFLOlKDsXrwizV5jah7g
- id:
    bioguide: G000574
    govtrack: 412612
    thomas: '02226'
  social:
    twitter: RepRubenGallego
    facebook: RepRubenGallego
    twitter_id: 2966570782
    instagram: reprubengallego
- id:
    bioguide: P000612
    govtrack: 412666
    thomas: '02286'
  social:
    twitter: sendavidperdue
    instagram: sendavidperdue
    instagram_id: 1650058430
    facebook: SenatorDavidPerdue
    twitter_id: 2863210809
    youtube_id: UCXHsrkPP4TAm0s0qB1C31Lw
- id:
    bioguide: P000610
    govtrack: 412659
    thomas: '02274'
  social:
    twitter: staceyplaskett
    facebook: repstaceyplaskett
    twitter_id: 2724095695
    youtube_id: UC3V7biFZHDFHDFZy6cCSZUA
    instagram: stacey_plaskett
- id:
    bioguide: W000822
    govtrack: 412644
    thomas: '02259'
  social:
    twitter: RepBonnie
    facebook: RepBonnie
    youtube_id: UCrxEaX0VKZKwg3930du2D5A
    twitter_id: 2968451607
    instagram: repbonnie
- id:
    bioguide: H001073
    govtrack: 412654
    thomas: '02269'
  social:
    twitter: hurdonthehill
    facebook: HurdOnTheHill
    twitter_id: 2963445730
    instagram: hurdonthehill
    youtube_id: UCjWcn2lgGCZbwPs6lKxlziQ
- id:
    bioguide: L000582
    govtrack: 412616
    thomas: '02230'
  social:
    twitter: RepTedLieu
    facebook: RepTedLieu
    twitter_id: 3044993235
    instagram: RepTedLieu
    youtube_id: UC9qcJxTqfDNBnVul1IojlFg
- id:
    bioguide: G000577
    govtrack: 412631
    thomas: '02245'
  social:
    twitter: RepGarretGraves
    facebook: CongressmanGarretGraves
    twitter_id: 2951574214
    instagram: instagravesla
    youtube_id: UCQLg9GGwTDluEFJtXf8seTA
- id:
    bioguide: D000623
    govtrack: 412613
    thomas: '02227'
  social:
    twitter: RepDeSaulnier
    facebook: RepMarkDeSaulnier
    twitter_id: 2968007206
    instagram: repdesaulnier
- id:
    bioguide: W000819
    govtrack: 412670
    thomas: '02255'
  social:
    instagram: repmarkwalker
    instagram_id: 1638422078
    twitter: RepMarkWalker
    facebook: RepMarkWalker
    twitter_id: 2966205003
    youtube_id: UC2w0KJe43jr0Hlhi6J5smhg
- id:
    bioguide: M001196
    govtrack: 412632
    thomas: '02246'
  social:
    facebook: CongressmanSethMoulton
    twitter: teammoulton
    twitter_id: 3091316093
    instagram: repmoulton
    youtube_id: UC5w5qn7nj5Ljy69LTV7a_fQ
- id:
    bioguide: B001292
    govtrack: 412657
    thomas: '02272'
  social:
    facebook: RepDonBeyer
    twitter: RepDonBeyer
    twitter_id: 2962868158
    instagram: repdonbeyer
    youtube_id: UCPJGVbOVcAVGiBwq8qr_T9w
- id:
    bioguide: G000576
    govtrack: 412661
    thomas: '02276'
  social:
    facebook: RepGrothman
    twitter: RepGrothman
    twitter_id: 2976606250
    youtube_id: UCui4k83Cot4aeVW_8T33fgg
- id:
    bioguide: N000188
    govtrack: 412606
    thomas: '02202'
  social:
    facebook: DonaldNorcrossNJ
    twitter: DonaldNorcross
    twitter_id: 3122099613
    instagram: donald_norcross
    youtube_id: UC7kXK_PyDiOT8YrdP0jYZHw
- id:
    bioguide: L000581
    govtrack: 412638
    thomas: '02252'
  social:
    facebook: '395759603917487'
    twitter: RepLawrence
    twitter_id: 2863006655
    instagram: repbrendalawrence
    youtube_id: UCf0USy9GNigkB8O9sS1dodw
- id:
    bioguide: K000388
    govtrack: 412673
  social:
    facebook: reptrentkelly
    twitter: reptrentkelly
    twitter_id: 3317799825
    instagram: reptrentkelly
    youtube_id: UCtDrz-8tdg4ZgOAQHToSWaQ
- id:
    bioguide: L000585
    govtrack: 412674
    thomas: '02295'
  social:
    twitter: RepLaHood
    twitter_id: 3686482216
    facebook: replahood
    youtube_id: UCVRbtFwaBGcixZIkygtalRw
- id:
    bioguide: B001299
    govtrack: 412702
  social:
    facebook: RepJimBanks
    twitter: RepJimBanks
    twitter_id: 816131319033950208
    instagram: repjimbanks
    youtube_id: UC_FR6TySW9uxvhjozkis6Xg
- id:
    bioguide: D000627
    govtrack: 412696
  social:
    facebook: RepresentativeValDemings
    twitter: RepValDemings
    twitter_id: 798973032362606600
    instagram: repvaldemings
    youtube_id: UCkcshqwFNJG6XeduOforhig
- id:
    bioguide: B001303
    govtrack: 412689
  social:
    facebook: Rep.BluntRochester
    twitter: RepLBR
    twitter_id: 817050219007328258
- id:
    bioguide: R000606
    govtrack: 412708
  social:
    facebook: repraskin
    twitter: repraskin
    twitter_id: 806906355214852096
    instagram: repraskin
    youtube_id: UChxDE6vho5BfBTOqiBsDmKg
- id:
    bioguide: P000613
    govtrack: 412685
  social:
    facebook: RepJimmyPanetta
    twitter: RepJimmyPanetta
    twitter_id: 796736612554117120
    instagram: repjimmypanetta
    youtube_id: UCmw-aERG51C96edMDPN7fXQ
- id:
    bioguide: C001111
    govtrack: 412697
  social:
    facebook: RepCharlieCrist
    twitter: repcharliecrist
    twitter_id: 816030424778543104
    instagram: repcharliecrist
- id:
    bioguide: D000628
    govtrack: 412691
  social:
    facebook: drnealdunnfl2
    twitter: drnealdunnfl2
    twitter_id: 815952318487298048
    youtube_id: UCRTGfrYP-RuDzJ2KGok7TRA
- id:
    bioguide: B001300
    govtrack: 412687
  social:
    facebook: CongresswomanBarragan
    twitter: RepBarragan
    twitter_id: 816833925456789505
    instagram: repbarragan
- id:
    bioguide: B001302
    govtrack: 412683
  social:
    facebook: RepAndyBiggs
    twitter: RepAndyBiggsAZ
    twitter_id: 816652616625168388
    instagram: repandybiggs
    youtube_id: UCqSq9kWOxk9yNTeILBCVC1w
- id:
    bioguide: M001199
    govtrack: 412698
  social:
    facebook: repbrianmast
    twitter: repbrianmast
    twitter_id: 814103950404239360
    youtube: repbrianmast
    instagram: RepBrianMast
- id:
    bioguide: M001200
    govtrack: 412728
  social:
    facebook: RepMcEachin
    twitter: RepMcEachin
    twitter_id: 816181091673448448
    instagram: repmceachin
    youtube_id: UCMoPYHuZ3fZho0ZixZCfiFg
- id:
    bioguide: D000626
    govtrack: 412675
    thomas: '02296'
  social:
    facebook: CongressmanWarrenDavidson
    twitter: WarrenDavidson
    twitter_id: 742735530287304704
    youtube_id: UCMzuyZWzk44YRNesFzPTeUw
    instagram: instawarrendavidson
- id:
    bioguide: F000465
    govtrack: 412700
  social:
    facebook: RepDrewFerguson
    twitter: RepDrewFerguson
    twitter_id: 806583915012046854
    instagram: repdrewferguson
    youtube_id: UCuK7_j2sREWi_7wBAN477bg
- id:
    bioguide: G000581
    govtrack: 412725
  social:
    facebook: USCongressmanVicenteGonzalez
    twitter: RepGonzalez
    twitter_id: 818536152588238849
    instagram: repvicentegonzaleztx
    youtube_id: UC5H6oYLKQ_xIXO5CG7fh4hw
- id:
    bioguide: G000583
    govtrack: 412714
  social:
    facebook: RepJoshG
    twitter: RepJoshG
    twitter_id: 815310506596691968
    instagram: RepJoshG
- id:
    bioguide: C001113
    govtrack: 412681
  social:
    facebook: SenatorCortezMasto
    twitter: sencortezmasto
    twitter_id: 811313565760163844
    youtube_id: UCip_83SiKUqwnUT57VOXrCg
- id:
    bioguide: K000389
    govtrack: 412684
  social:
    facebook: RepRoKhanna
    twitter: RepRoKhanna
    twitter_id: 816298918468259841
    instagram: reprokhanna
    youtube_id: UCr4KOYv1o1oEQhy1jhhm3pQ
- id:
    bioguide: G000582
    govtrack: 412723
  social:
    facebook: RepJennifferGonzalezColon
    twitter: repjenniffer
    twitter_id: 819744763020775425
    youtube_id: UCZj99h3-GNKjGGeyp7AJeXw
- id:
    bioguide: M001202
    govtrack: 412694
  social:
    facebook: RepStephMurphy
    twitter: RepStephMurphy
    twitter_id: 796183515998068736
    instagram: RepStephMurphy
    youtube: RepStephMurphy
- id:
    bioguide: H001074
    govtrack: 412703
  social:
    facebook: reptrey
    twitter: reptrey
    twitter_id: 811986281177772032
    youtube_id: UCTgS8a_zLg8HpUnk5WXY5ag
- id:
    bioguide: A000375
    govtrack: 412726
  social:
    facebook: JodeyArrington
    twitter: RepArrington
    twitter_id: 816284664658874368
    instagram: repjodeyarrington
- id:
    bioguide: C001109
    govtrack: 412732
  social:
    facebook: replizcheney
    twitter: RepLizCheney
    twitter_id: 816719802328715264
    youtube_id: UCvL57Zp99QdDllF-KGziUAA
- id:
    bioguide: C001112
    govtrack: 412686
  social:
    facebook: repsaludcarbajal
    twitter: RepCarbajal
    twitter_id: 816157667882373120
    instagram: repcarbajal
    youtube: repcarbajal
- id:
    bioguide: S001201
    govtrack: 412717
  social:
    facebook: RepTomSuozzi
    twitter: RepTomSuozzi
    twitter_id: 816705409486618624
    youtube_id: UCHjLmETJ7qXtciV7dlAzzgQ
- id:
    bioguide: S001190
    govtrack: 412534
    thomas: '02124'
  social:
    facebook: CongressmanBradSchneider
    twitter: repschneider
    twitter_id: 1071840474
    instagram: repschneider
    youtube: RepBradSchneider
- id:
    bioguide: B001305
    govtrack: 412712
  social:
    facebook: RepTedBudd
    twitter: RepTedBudd
    twitter_id: 817138492614524928
- id:
    bioguide: J000298
    govtrack: 412730
  social:
    facebook: RepJayapal
    twitter: RepJayapal
    twitter_id: 815733290955112448
    instagram: repjayapal
    youtube_id: UCmyD0_-2Oowkfwc_Raghclw
- id:
    bioguide: F000466
    govtrack: 412721
  social:
    facebook: repbrianfitzpatrick
    twitter: repbrianfitz
    twitter_id: 816303263586914304
    instagram: repbrianfitz
    youtube_id: UCYMNcgHss4_Q5JY2vSvMpgw
- id:
    bioguide: O000171
    govtrack: 412682
  social:
    facebook: repohalleran
    twitter: repohalleran
    twitter_id: 808416682972770304
    instagram: repohalleran
- id:
    bioguide: R000607
    govtrack: 412699
  social:
    facebook: RepRooney
    twitter: RepRooney
    twitter_id: 816111677917851649
    instagram: RepFrancisRooney
    youtube_id: UC5dLBbrW1JwIGs9h248lk6g
- id:
    bioguide: K000393
    govtrack: 412679
  social:
    facebook: JohnKennedyLouisiana
    twitter: SenJohnKennedy
    twitter_id: 816683274076614656
    instagram: SenJohnKennedy
- id:
    bioguide: L000586
    govtrack: 412693
  social:
    facebook: RepAlLawsonJr
    twitter: RepAlLawsonJr
    twitter_id: 818472418620608512
- id:
    bioguide: M001201
    govtrack: 412710
  social:
    facebook: reppaulmitchell
    twitter: RepPaulMitchell
    twitter_id: 811632636598910976
    instagram: reppaulmitchell
    youtube_id: UCisQXodHJRZDaLtFMq_TzWg
- id:
    bioguide: K000391
    govtrack: 412701
  social:
    facebook: congressmanraja
    twitter: congressmanraja
    twitter_id: 814179031956488192
    instagram: congressmanraja
- id:
    bioguide: H001076
    govtrack: 412680
  social:
    facebook: SenatorHassan
    twitter: Senatorhassan
    twitter_id: 946549322
- id:
    bioguide: E000297
    govtrack: 412718
  social:
    facebook: RepEspaillat
    twitter: RepEspaillat
    twitter_id: 817076257770835968
    youtube_id: UCi0niBYFhEY70Dz8InbX5OQ
    instagram: repadrianoespaillat
- id:
    bioguide: K000392
    govtrack: 412724
  social:
    facebook: RepDavidKustoff
    twitter: repdavidkustoff
    twitter_id: 816012124505931780
    instagram: repdavidkustoff
    youtube_id: UCK6U4plOKKMrCjv_h59spGQ
- id:
    bioguide: G000578
    govtrack: 412690
  social:
    facebook: CongressmanMattGaetz
    twitter: RepMattGaetz
    twitter_id: 818948638890217473
    instagram: Congressman_Matt_Gaetz
    youtube_id: UClqXcJew_A3s8qiX-T4a9CA
- id:
    bioguide: S001200
    govtrack: 412695
  social:
    twitter: RepDarrenSoto
    facebook: CongressmanDarrenSoto
    twitter_id: 818713465653051392
    youtube: repdarrensoto
    instagram: RepDarrenSoto
- id:
    bioguide: B001301
    govtrack: 412709
  social:
    facebook: RepJackBergman
    twitter: RepJackBergman
    twitter_id: 815241612154417152
    instagram: RepJackBergman
    youtube: RepJackBergman
- id:
    bioguide: G000579
    govtrack: 412731
  social:
    facebook: RepMikeGallagher
    twitter: RepGallagher
    twitter_id: 815966620300480514
- id:
    bioguide: C001108
    govtrack: 412676
  social:
    facebook: congressmancomer
    instagram: congressmancomer
- id:
    bioguide: M001198
    govtrack: 412704
  social:
    facebook: rogermarshallmd
    twitter: RepMarshall
    twitter_id: 752364246218862592
    youtube_id: UCR3nOFMqBB-kRpKFwgapMaQ
    instagram: repmarshall
- id:
    bioguide: E000296
    govtrack: 412677
  social:
    twitter: RepDwightEvans
    twitter_id: 90639372
    facebook: RepDwightEvans
    instagram: repdwightevans
- id:
    bioguide: R000609
    govtrack: 412692
  social:
    facebook: RepRutherfordFL
    twitter: RepRutherfordFL
    twitter_id: 828977216595849216
- id:
    bioguide: J000299
    govtrack: 412706
  social:
    facebook: RepMikeJohnson
    twitter: RepMikeJohnson
    twitter_id: 827279765287559171
    instagram: RepMikeJohnson
    youtube_id: UCzqBEpeIaDEfvAtsA53Fx2Q
- id:
    bioguide: R000608
    govtrack: 412715
  social:
    twitter: SenJackyRosen
    twitter_id: 818554054309715969
    facebook: RepJackyRosen
    instagram: repjackyrosen
- id:
    bioguide: C001110
    govtrack: 412688
  social:
    twitter: reploucorrea
    facebook: RepLouCorrea
    twitter_id: 815985039485837312
    youtube_id: UCIKJJp4QJIDjnjodc23qKkw
    instagram: reploucorrea
- id:
    bioguide: B001298
    govtrack: 412713
  social:
    twitter: repdonbacon
    twitter_id: 818975124460335106
    facebook: RepDonBacon
    instagram: RepDonBacon
    youtube_id: UCR9abI1lZzAZ6HwQXc-dLFQ
- id:
    bioguide: S001199
    govtrack: 412722
  social:
    twitter: RepSmucker
    facebook: RepSmucker
    twitter_id: 41417564
    youtube_id: UCs5iMvWy-oTHyf5HuwB7FCg
- id:
    bioguide: H001075
    govtrack: 412678
  social:
    facebook: SenatorKamalaHarris
    twitter: SenKamalaHarris
    twitter_id: 803694179079458816
    youtube_id: UCe1ciA1TDa5F9K6Ufr_6Fsw
- id:
    bioguide: H001077
    govtrack: 412705
  social:
    twitter: RepClayHiggins
    facebook: CongressmanClayHiggins
    twitter_id: 843636970538618880
    instagram: RepClayHiggins
- id:
    bioguide: B001304
    govtrack: 412707
  social:
    twitter: RepAnthonyBrown
    facebook: RepAnthonyBrown
    twitter_id: 823552974253342721
    youtube: RepAnthonyBrown
    instagram: RepAnthonyBrown
- id:
    bioguide: E000298
    govtrack: 412735
  social:
    twitter: RepRonEstes
    facebook: RepRonEstes
    twitter_id: 854715071116849157
    youtube_id: UC2clc28qcehIqotHQcthnWA
    instagram: RepRonEstes
- id:
    bioguide: G000585
    govtrack: 412739
  social:
    twitter: RepJimmyGomez
    twitter_id: 2371339658
    facebook: RepJimmyGomez
- id:
    bioguide: N000190
    govtrack: 412738
  social:
    facebook: RepRalphNorman
    twitter: RepRalphNorman
    twitter_id: 880480631108644864
- id:
    bioguide: L000589
    govtrack: 412745
  social:
    facebook: RepDebbieLesko
    twitter: RepDLesko
- id:
    bioguide: C001114
    govtrack: 412740
  social:
    facebook: RepJohnCurtis
    twitter: RepJohnCurtis
    youtube_id: UChAQ4MD-HigmGnImSoAKBVA
    instagram: repjohncurtis
- id:
    bioguide: H001079
    govtrack: 412743
  social:
    twitter: SenHydeSmith
    youtube_id: UCJHxkJhGST0NTlkzJHWV03Q
    instagram: sencindyhydesmith
- id:
    bioguide: L000588
    govtrack: 412744
  social:
    facebook: RepConorLamb
    twitter: RepConorLamb
    youtube_id: UC7hX59n_ixS1Bz3f8Je02yA
- id:
    bioguide: G000584
    govtrack: 412736
  social:
    facebook: RepGianforte
    youtube_id: UCj4ocM2PHNKBbmMQF8k-wsQ
- id:
    bioguide: C001115
    govtrack: 412746
  social:
    twitter: RepCloudTX
- id:
    bioguide: H001080
    govtrack: 412800
  social:
    twitter: RepDebHaaland
- id:
    bioguide: A000377
    govtrack: 412794
  social:
    twitter: RepArmstrongND
- id:
    bioguide: R000616
    govtrack: 412759
  social:
    twitter: RepHarley
- id:
    bioguide: S001212
    govtrack: 412792
  social:
    twitter: RepPeteStauber
- id:
    bioguide: L000591
    govtrack: 412830
  social:
    twitter: RepElaineLuria
- id:
    bioguide: B001306
    govtrack: 412747
  social:
    twitter: RepBalderson
- id:
    bioguide: A000376
  social:
    twitter: RepColinAllred
- id:
    bioguide: C001118
  social:
    twitter: RepBenCline
- id:
    bioguide: C001122
  social:
    twitter: RepCunningham
- id:
    bioguide: D000630
  social:
    twitter: repdelgado
- id:
    bioguide: H001066
    govtrack: 412559
  social:
    twitter: RepHorsford
- id:
    bioguide: H001082
    govtrack: 412748
  social:
    twitter: repkevinhern
- id:
    bioguide: H001087
  social:
    twitter: RepKatieHill
- id:
    bioguide: L000593
  social:
    twitter: RepMikeLevin
- id:
    bioguide: M001206
    govtrack: 412749
  social:
    twitter: repjoemorelle
- id:
    bioguide: N000191
  social:
    twitter: RepJoeNeguse
- id:
    bioguide: S001209
  social:
    twitter: RepSpanberger
- id:
    bioguide: S001213
  social:
    twitter: RepBryanSteil
- id:
    bioguide: W000826
    govtrack: 412751
  social:
    twitter: RepSusanWild
- id:
<<<<<<< HEAD
    bioguide: R000615
  social:
    twitter: SenatorRomney
- id:
    bioguide: M001197
  social:
    twitter: SenMcSallyAZ
=======
    bioguide: A000378
  social:
    twitter: RepCindyAxne
- id:
    bioguide: B001309
  social:
    twitter: RepTimBurchett
- id:
    bioguide: C001119
  social:
    twitter: RepAngieCraig
- id:
    bioguide: C001120
  social:
    twitter: RepDanCrenshaw
- id:
    bioguide: C001121
  social:
    twitter: RepJasonCrow
- id:
    bioguide: C001124
  social:
    twitter: RepTjCox
>>>>>>> dbb39b5d
- id:
    bioguide: D000629
  social:
    twitter: RepDavids
- id:
<<<<<<< HEAD
    bioguide: M001203
  social:
    twitter: Malinowski
=======
    bioguide: E000299
  social:
    twitter: RepEscobar
- id:
    bioguide: F000468
  social:
    twitter: RepFletcher
- id:
    bioguide: F000469
  social:
    twitter: RepRussFulcher
- id:
    bioguide: G000587
  social:
    twitter: RepSylviaGarcia
- id:
    bioguide: G000590
  social:
    twitter: RepMarkGreen
- id:
    bioguide: G000592
  social:
    twitter: RepGolden
- id:
    bioguide: H001085
  social:
    twitter: RepHoulahan
- id:
    bioguide: H001090
  social:
    twitter: RepJoshHarder
- id:
    bioguide: J000301
  social:
    twitter: RepJohnson
- id:
    bioguide: L000590
  social:
    twitter: RepSusieLee
- id:
    bioguide: L000592
  social:
    twitter: RepAndyLevin
- id:
    bioguide: M001204
  social:
    twitter: RepMeuser
- id:
    bioguide: M001209
  social:
    twitter: RepBenMcAdams
- id:
    bioguide: P000616
  social:
    twitter: RepDeanPhillips
- id:
    bioguide: P000617
  social:
    twitter: RepPressley
- id:
    bioguide: R000611
  social:
    twitter: RepRiggleman
>>>>>>> dbb39b5d
- id:
    bioguide: R000613
  social:
    twitter: RepMaxRose
- id:
<<<<<<< HEAD
    bioguide: B001310
  social:
    twitter: SenatorBraun
- id:
    bioguide: H001085
  social:
    twitter: RepHoulahan
=======
    bioguide: S001206
  social:
    twitter: RepShalala
- id:
    bioguide: S001207
  social:
    twitter: RepSherrill
- id:
    bioguide: S001208
  social:
    twitter: RepSlotkin
- id:
    bioguide: S001211
  social:
    twitter: RepGregStanton
- id:
    bioguide: S001215
  social:
    twitter: RepHaleyStevens
- id:
    bioguide: S001216
  social:
    twitter: RepKimSchrier
- id:
    bioguide: T000479
  social:
    twitter: RepVanTaylor
- id:
    bioguide: T000480
  social:
    twitter: RepTimmons
- id:
    bioguide: T000481
  social:
    twitter: RepRashida
- id:
    bioguide: T000482
  social:
    twitter: RepLoriTrahan
- id:
    bioguide: T000483
  social:
    twitter: RepDavidTrone
- id:
    bioguide: T000484
  social:
    twitter: RepTorresSmall
- id:
    bioguide: U000040
  social:
    twitter: RepUnderwood
- id:
    bioguide: W000825
  social:
    twitter: RepWexton
- id:
    bioguide: W000827
  social:
    twitter: RepRonWright
>>>>>>> dbb39b5d
<|MERGE_RESOLUTION|>--- conflicted
+++ resolved
@@ -4574,7 +4574,6 @@
   social:
     twitter: RepSusanWild
 - id:
-<<<<<<< HEAD
     bioguide: R000615
   social:
     twitter: SenatorRomney
@@ -4582,7 +4581,7 @@
     bioguide: M001197
   social:
     twitter: SenMcSallyAZ
-=======
+- id:
     bioguide: A000378
   social:
     twitter: RepCindyAxne
@@ -4606,17 +4605,23 @@
     bioguide: C001124
   social:
     twitter: RepTjCox
->>>>>>> dbb39b5d
 - id:
     bioguide: D000629
   social:
     twitter: RepDavids
 - id:
-<<<<<<< HEAD
     bioguide: M001203
   social:
     twitter: Malinowski
-=======
+- id:
+    bioguide: R000613
+  social:
+    twitter: RepMaxRose
+- id:
+    bioguide: B001310
+  social:
+    twitter: SenatorBraun
+- id:
     bioguide: E000299
   social:
     twitter: RepEscobar
@@ -4680,21 +4685,11 @@
     bioguide: R000611
   social:
     twitter: RepRiggleman
->>>>>>> dbb39b5d
 - id:
     bioguide: R000613
   social:
     twitter: RepMaxRose
 - id:
-<<<<<<< HEAD
-    bioguide: B001310
-  social:
-    twitter: SenatorBraun
-- id:
-    bioguide: H001085
-  social:
-    twitter: RepHoulahan
-=======
     bioguide: S001206
   social:
     twitter: RepShalala
@@ -4753,5 +4748,4 @@
 - id:
     bioguide: W000827
   social:
-    twitter: RepRonWright
->>>>>>> dbb39b5d
+    twitter: RepRonWright