# Please note before submitting pull requests:
#
# Our policy is to accept only social media accounts that are run as
# part of the Member of Congress's "official" legislative role. In other
# words, taxpayer-funded accounts, and not campaign or personal
# accounts. There are actually strict rules separating these two
# functions: an account used to support a legislator's political
# campaign may not be supported using their official taxpayer-supported
# funds, for example.
#
# When in doubt, we verify accounts by looking at a legislator's
# official website and seeing what they link to. Kelly Ayotte, for
# example, has everything but Twitter at the top of her Senate home
# page, and @KellyAyotte doesn't link to her Senate home page. This
# appears to be her campaign account.
#
# When it's ambiguous, we'll actually make phone calls to the office and
# have the press staff confirm their official account.
- id:
    bioguide: R000600
    thomas: '02222'
    govtrack: 412664
  social:
    twitter: RepAmata
    facebook: aumuaamata
    youtube_id: UCGdrLQbt1PYDTPsampx4t1A
    twitter_id: 3026622545
- id:
    bioguide: Y000064
    thomas: '02019'
    govtrack: 412428
  social:
    twitter: SenToddYoung
    facebook: SenatorToddYoung
    youtube: RepToddYoung
    youtube_id: UCuknj4PGn91gHDNAfboZEgQ
    twitter_id: 234128524
    instagram: sentoddyoung
- id:
    bioguide: E000295
    thomas: '02283'
    govtrack: 412667
  social:
    twitter: SenJoniErnst
    facebook: senjoniernst
    youtube_id: UCLwrmtF_84FIcK3TyMs4MIw
    instagram: senjoniernst
    instagram_id: 1582702853
    twitter_id: 2856787757
- id:
    bioguide: T000476
    thomas: '02291'
    govtrack: 412668
  social:
    twitter: senthomtillis
    facebook: SenatorThomTillis
    youtube_id: UCUD9VGV4SSGWjGdbn37Ea2w
    twitter_id: 2964174789
    instagram: senthomtillis
- id:
    bioguide: Y000062
    thomas: '01853'
    govtrack: 412211
  social:
    twitter: RepJohnYarmuth
    facebook: '214258646163'
    youtube: RepJohnYarmuth
    youtube_id: UCy5KW4yrEfEiyZRX45Eoxkg
    twitter_id: 384913290
- id:
    bioguide: Y000033
    thomas: '01256'
    govtrack: 400440
  social:
    twitter: RepDonYoung
    facebook: RepDonYoung
    youtube: RepDonYoung
    youtube_id: UCg5ZIR5-82EbJiNeI1bqT-A
    twitter_id: 37007274
- id:
    bioguide: W000809
    thomas: '01991'
    govtrack: 412402
  social:
    twitter: Rep_SteveWomack
    facebook: RepSteveWomack
    youtube: CongressmanWomack
    youtube_id: UCXJbUDLYX-wGIhRuN66hqZw
    twitter_id: 234469322
- id:
    bioguide: W000808
    thomas: '02004'
    govtrack: 412412
  social:
    twitter: RepWilson
    facebook: RepWilson
    youtube: repfredericawilson
    youtube_id: UCP5QBhng_lHv-vJgE_h7lpA
    twitter_id: 234014087
    instagram: repwilson
- id:
    bioguide: W000806
    thomas: '02002'
    govtrack: 412410
  social:
    twitter: RepWebster
    facebook: RepWebster
    youtube: repdanwebster
    youtube_id: UCCoX4VdU7U11eGEA0lbRtLw
    twitter_id: 281540744
- id:
    bioguide: W000805
    thomas: '01897'
    govtrack: 412321
  social:
    twitter: MarkWarner
    facebook: MarkRWarner
    youtube: SenatorMarkWarner
    youtube_id: UCwyivNlEGf4sGd1oDLfY5jw
    instagram: senatorwarner
    instagram_id: 515327940
    twitter_id: 7429102
- id:
    bioguide: W000804
    thomas: '01886'
    govtrack: 412255
  social:
    twitter: RobWittman
    facebook: RepRobWittman
    youtube: RobWittman
    youtube_id: UCIqIb-OaTbkIdU426eYIdPg
    twitter_id: 15356407
    instagram: reprobwittman
- id:
    bioguide: W000802
    thomas: '01823'
    govtrack: 412247
  social:
    twitter: SenWhitehouse
    facebook: SenatorWhitehouse
    youtube: SenatorWhitehouse
    youtube_id: UCnG0N70SNBkNqvIMLodPTIA
    instagram: SenWhitehouse
    twitter_id: 242555999
- id:
    bioguide: W000800
    thomas: '01879'
    govtrack: 412239
  social:
    facebook: PeterWelch
    youtube: reppeterwelch
    youtube_id: UC0YfApJx6qNaAQ-ir93U8xA
    twitter: PeterWelch
    instagram: reppeterwelch
    instagram_id: 1559860900
    twitter_id: 1410590874
- id:
    bioguide: W000798
    thomas: '01855'
    govtrack: 412213
  social:
    twitter: RepWalberg
    facebook: RepWalberg
    youtube: RepWalberg
    youtube_id: UChpf3_3Wn8f3qSJbsYXrhvg
    twitter_id: 237862972
    instagram: repwalberg
- id:
    bioguide: W000797
    thomas: '01777'
    govtrack: 400623
  social:
    twitter: RepDWStweets
    facebook: RepDWS
    youtube: RepWassermanSchultz
    youtube_id: UCfHQiJVvMlYbVAxrMSLdO4w
    instagram: RepDWSTweets
    twitter_id: 1140648348
- id:
    bioguide: W000795
    thomas: '01688'
    govtrack: 400433
  social:
    facebook: JoeWilson
    youtube: RepJoeWilson
    twitter: RepJoeWilson
    youtube_id: UC3aR1B8m7Z1uycO65yDnpCg
    instagram: repjoewilson
    instagram_id: 519685522
    twitter_id: 254082173
- id:
    bioguide: W000791
    thomas: '01596'
    govtrack: 400419
  social:
    twitter: RepGregWalden
    facebook: repgregwalden
    youtube: RepGregWalden
    youtube_id: UCyaDp6ANSM9tvW7Y3LT_4KQ
    instagram: repgregwalden
    instagram_id: 382962594
    twitter_id: 32010840
- id:
    bioguide: W000779
    thomas: '01247'
    govtrack: 300100
  social:
    twitter: RonWyden
    youtube: senronwyden
    youtube_id: UCsd3UEaoLoqX60P88BdpGGw
    instagram: ronwyden
    instagram_id: 9443881
    twitter_id: 250188760
- id:
    bioguide: W000437
    thomas: '01226'
    govtrack: 400432
  social:
    twitter: SenatorWicker
    facebook: SenatorWicker
    youtube: SenatorWicker
    youtube_id: UCIlKHiTjSkcQP_knBcXHWSg
    instagram: senatorwicker
    instagram_id: 367948073
    twitter_id: 264219447
- id:
    bioguide: W000187
    thomas: '01205'
    govtrack: 400422
  social:
    twitter: RepMaxineWaters
    facebook: MaxineWaters
    youtube: MaxineWaters
    youtube_id: UCOQ2js1VYFlo74n7Ns8WsLQ
    twitter_id: 36686040
    instagram: repmaxinewaters
- id:
    bioguide: V000128
    thomas: '01729'
    govtrack: 400415
  social:
    twitter: ChrisVanHollen
    facebook: chrisvanhollen
    youtube: RepChrisVanHollen
    youtube_id: UCkpfJWu1N9Okd6PE_NidtBQ
    instagram: chrisvanhollen
    instagram_id: 268595235
    twitter_id: 18137749
- id:
    bioguide: V000108
    thomas: '01188'
    govtrack: 400417
  social:
    twitter: RepVisclosky
    facebook: repvisclosky
    youtube: PeteVisclosky1
    youtube_id: UC9njNo6tTComo9Kn7imz7Mg
    twitter_id: 193872188
- id:
    bioguide: V000081
    thomas: '01184'
    govtrack: 400416
  social:
    twitter: NydiaVelazquez
    facebook: '8037068318'
    youtube: nydiavelazquez
    youtube_id: UCqMKPkKeeHFOOiZ9vxhXGVg
    twitter_id: 164369297
- id:
    bioguide: U000039
    thomas: '01567'
    govtrack: 400413
  social:
    twitter: SenatorTomUdall
    facebook: senatortomudall
    youtube: senatortomudall
    youtube_id: UCADpIVS6bxOcr-uWnJCC9pQ
    twitter_id: 60828944
    instagram: senatortomudall
- id:
    bioguide: U000031
    thomas: '01177'
    govtrack: 400414
  social:
    twitter: RepFredUpton
    facebook: RepFredUpton
    youtube: RepFredUpton
    youtube_id: UCsN16IzEo4ViZNEMgeCrQ7w
    twitter_id: 124224165
    instagram: RepFredUpton
- id:
    bioguide: T000470
    thomas: '01997'
    govtrack: 412405
  social:
    twitter: RepTipton
    facebook: CongressmanScottTipton
    youtube: RepScottTipton
    youtube_id: UCh9ssh1dvzpr1HOWaFm8rcg
    twitter_id: 242873057
    instagram: repscotttipton
- id:
    bioguide: T000469
    thomas: '01942'
    govtrack: 412319
  social:
    twitter: RepPaulTonko
    facebook: reppaultonko
    youtube: reppaultonko
    youtube_id: UC3P2SGFmmuCYRsjeso0hOQQ
    twitter_id: 84119348
    instagram: reppaultonko
- id:
    bioguide: T000468
    thomas: '01940'
    govtrack: 412318
  social:
    twitter: RepDinaTitus
    facebook: CongresswomanTitus
    youtube: CongresswomanTitus
    youtube_id: UC_US4jNqECuMSNrB7yVCbbw
    instagram: dinatitusnv
    instagram_id: 1110185253
    twitter_id: 122174004
- id:
    bioguide: T000467
    thomas: '01952'
    govtrack: 412317
  social:
    twitter: CongressmanGT
    facebook: CongressmanGT
    youtube: CongressmanGT
    youtube_id: UCNWX7lbWWvnNdzVMFI9DRiQ
    twitter_id: 18967498
    instagram: congressman_gt
- id:
    bioguide: T000464
    thomas: '01829'
    govtrack: 412244
  social:
    facebook: senatortester
    youtube: senatorjontester
    youtube_id: UCgXAF-CON1coZFMxQkfj0fg
    twitter: SenatorTester
    twitter_id: 515822213
- id:
    bioguide: T000463
    thomas: '01741'
    govtrack: 400411
  social:
    twitter: RepMikeTurner
    facebook: RepMikeTurner
    youtube: CongressmanTurner
    youtube_id: UC-6Ss-aZ3OPisf9GdVGtN8g
    twitter_id: 51228911
    instagram: repmiketurner
- id:
    bioguide: T000461
    thomas: '02085'
    govtrack: 400408
  social:
    twitter: SenToomey
    facebook: senatortoomey
    youtube: sentoomey
    youtube_id: UCDUM4FFU1p-_YuHqmBglyXw
    twitter_id: 221162525
- id:
    bioguide: T000460
    thomas: '01593'
    govtrack: 400403
  social:
    twitter: RepThompson
    facebook: RepMikeThompson
    youtube: CongressmanMThompson
    youtube_id: UC6pGbtqHZYZmScFGSz5bbdg
    twitter_id: 303861808
- id:
    bioguide: T000250
    thomas: '01534'
    govtrack: 400546
  social:
    twitter: SenJohnThune
    youtube: johnthune
    youtube_id: UCRu6lpRfxhkDGUrKDgQNZYQ
    twitter_id: 296361085
    instagram: senjohnthune
- id:
    bioguide: T000238
    thomas: '01155'
    govtrack: 400404
  social:
    twitter: MacTXPress
    facebook: repmacthornberry
    youtube: RepMacThornberry
    youtube_id: UCIfCqubtIZnQDwDS8YNmL2A
    twitter_id: 377534571
- id:
    bioguide: T000193
    thomas: '01151'
    govtrack: 400402
  social:
    twitter: BennieGThompson
    facebook: CongressmanBennieGThompson
    youtube: RepBennieThompson
    youtube_id: UCzt2pBxh0dI24kYrWretXRw
    instagram: benniegthompson
    instagram_id: 347410575
    twitter_id: 82453460
- id:
    bioguide: S001189
    thomas: '02009'
    govtrack: 412417
  social:
    twitter: AustinScottGA08
    facebook: RepAustinScott
    youtube: RepAustinScott
    youtube_id: UC5M7eKHKQStktMyjieiHYZQ
    twitter_id: 234797704
- id:
    bioguide: S001187
    thomas: '02047'
    govtrack: 412461
  social:
    twitter: RepSteveStivers
    facebook: '116058275133542'
    youtube: RepSteveStivers
    youtube_id: UCfZrE20pIcR-LeFUV7r2Ixw
    instagram: RepSteveStivers
    twitter_id: 211420609
- id:
    bioguide: S001185
    thomas: '01988'
    govtrack: 412396
  social:
    twitter: RepTerriSewell
    facebook: RepSewell
    youtube: RepSewell
    youtube_id: UCHkEHtfrfUWOFtbUFQTQH7Q
    twitter_id: 381152398
- id:
    bioguide: S001184
    thomas: '02056'
    govtrack: 412471
  social:
    twitter: SenatorTimScott
    facebook: SenatorTimScott
    youtube: SenatorTimScott
    youtube_id: UCSfAsbG80CNInSKrtpKoL-w
    instagram: SenatorTimScott
    twitter_id: 217543151
- id:
    bioguide: S001183
    thomas: '01994'
    govtrack: 412399
  social:
    twitter: RepDavid
    facebook: repdavidschweikert
    youtube: RepDavidSchweikert
    youtube_id: UCVvuNVzkOUp7p_Pzkc6Zuvw
    instagram: repdavid
    instagram_id: 181147397
    twitter_id: 229197216
- id:
    bioguide: S001181
    thomas: '01901'
    govtrack: 412323
  social:
    twitter: SenatorShaheen
    facebook: SenatorShaheen
    youtube: senatorshaheen
    youtube_id: UCjLZAZMbDrybHyttdEC9LFA
    twitter_id: 109287731
    instagram: senatorshaheen
- id:
    bioguide: S001180
    thomas: '01950'
    govtrack: 412315
  social:
    twitter: RepSchrader
    facebook: repschrader
    youtube: repkurtschrader
    youtube_id: UCrWRXVaGJtcImc_kknuDsAw
    twitter_id: 20545793
- id:
    bioguide: S001177
    thomas: '01962'
    govtrack: 412312
  social:
    facebook: '153423912663'
    youtube: CongressmanSablan
    youtube_id: UC-fbzxBSiC98eAE2goaANVQ
    instagram: kilili_sablan
    twitter: Kilili_Sablan
- id:
    bioguide: S001176
    thomas: '01892'
    govtrack: 412261
  social:
    facebook: RepSteveScalise
    youtube: RepSteveScalise
    twitter: SteveScalise
    youtube_id: UCmYveHBVXVBRxl7GiCL-gjw
    instagram: stevescalise
    instagram_id: 1210937919
    twitter_id: 1209417007
- id:
    bioguide: S001175
    thomas: '01890'
    govtrack: 412259
  social:
    twitter: RepSpeier
    facebook: JackieSpeier
    youtube: jackiespeierca12
    youtube_id: UCevmyTb0HSO8irVaR2gYyoA
    twitter_id: 24913074
    instagram: jackiespeier
- id:
    bioguide: S001172
    thomas: '01860'
    govtrack: 412217
  social:
    twitter: RepAdrianSmith
    youtube: RepAdrianSmith
    youtube_id: UCIgn2z-hwxx_aeggnyhv54Q
    twitter_id: 296245061
    instagram: RepAdrianSmith
- id:
    bioguide: S001165
    thomas: '01818'
    govtrack: 412186
  social:
    twitter: RepSires
    facebook: '81058818750'
    youtube: RepSiresNJ13
    youtube_id: UCfdEcWPNGoIxpYoTANF4PBA
    twitter_id: 18696134
- id:
    bioguide: S001157
    thomas: '01722'
    govtrack: 400363
  social:
    twitter: RepDavidScott
    facebook: '113303673339'
    youtube: RepDavidScott
    youtube_id: UCgf28zRkLSqAUiPuJhGdF0w
    twitter_id: 168673083
    instagram: RepDavidScott
- id:
    bioguide: S001156
    thomas: '01757'
    govtrack: 400355
  social:
    twitter: RepLindaSanchez
    facebook: CongresswomanLindaSanchez
    youtube: LindaTSanchez
    youtube_id: UCu1K6uHxjMgj2mvzM7O9-ow
    twitter_id: 312134473
- id:
    bioguide: S001150
    thomas: '01635'
    govtrack: 400361
  social:
    twitter: RepAdamSchiff
    facebook: RepAdamSchiff
    youtube: adamschiff
    youtube_id: UCadiUi-KZoFk1K5ZDsluLcA
    twitter_id: 29501253
    instagram: RepAdamSchiff
- id:
    bioguide: S001148
    thomas: '01590'
    govtrack: 400376
  social:
    twitter: CongMikeSimpson
    facebook: '96007744606'
    youtube: CongMikeSimpson
    youtube_id: UCNXe0rJJeULTAP_7oyQNw8g
    twitter_id: 76132891
- id:
    bioguide: S001145
    thomas: '01588'
    govtrack: 400360
  social:
    twitter: JanSchakowsky
    facebook: janschakowsky
    youtube: repschakowsky
    youtube_id: UCuCHHPSENUEaaeH8n_CYDXQ
    twitter_id: 24195214
- id:
    bioguide: S000770
    thomas: '01531'
    govtrack: 300093
  social:
    twitter: SenStabenow
    facebook: SenatorStabenow
    youtube: senatorstabenow
    youtube_id: UCFoDKCvxSwCUfDv-4Eg4K5A
    twitter_id: 76456274
- id:
    bioguide: S000510
    thomas: '01528'
    govtrack: 400379
  social:
    twitter: RepAdamSmith
    facebook: RepAdamSmith
    youtube: CongressmanAdamSmith
    youtube_id: UCcrHso483LOfC6WwDnzAh-g
    twitter_id: 58928690
- id:
    bioguide: S000364
    thomas: '01527'
    govtrack: 400373
  social:
    twitter: RepShimkus
    facebook: repshimkus
    youtube: repshimkus
    youtube_id: UCVXSvuk-csQRKBI0oPzcEnw
    twitter_id: 15600527
- id:
    bioguide: S000344
    thomas: '01526'
    govtrack: 400371
  social:
    twitter: BradSherman
    facebook: '63158229861'
    youtube: shermanca27
    youtube_id: UCPisrz6-SLwVy2l9Mcy8kug
    twitter_id: 30216513
- id:
    bioguide: S000320
    thomas: '01049'
    govtrack: 300089
  social:
    twitter: SenShelby
    facebook: RichardShelby
    youtube: SenatorRichardShelby
    youtube_id: UCyMzDCRZrmhr_OGDjVuAeJw
    twitter_id: 21111098
- id:
    bioguide: S000248
    thomas: '01042'
    govtrack: 400366
  social:
    twitter: RepJoseSerrano
    facebook: RepJoseSerrano
    instagram: repjoseserrano
    instagram_id: 1422526654
    twitter_id: 33563161
- id:
    bioguide: S000244
    thomas: '01041'
    govtrack: 400365
  social:
    twitter: JimPressOffice
    facebook: RepSensenbrenner
    youtube: RepSensenbrenner
    youtube_id: UCUNfNsc2CVsqivJ2wThQF6A
    twitter_id: 851621377
    instagram: repjimsensenbrenner
- id:
    bioguide: S000185
    thomas: '01037'
    govtrack: 400364
  social:
    twitter: BobbyScott
    facebook: RepBobbyScott
    youtube: repbobbyscott
    youtube_id: UCdNNcpw8arCsUp55JwK_QAA
    instagram: repbobbyscott
    instagram_id: 1173348983
    twitter_id: 161791703
- id:
    bioguide: S000148
    thomas: '01036'
    govtrack: 300087
  social:
    twitter: SenSchumer
    facebook: senschumer
    youtube: SenatorSchumer
    youtube_id: UC-ABttxh8uQv_10qmwGaidw
    twitter_id: 17494010
- id:
    bioguide: S000033
    thomas: '01010'
    govtrack: 400357
  social:
    twitter: SenSanders
    facebook: senatorsanders
    youtube: senatorsanders
    youtube_id: UCD_DaKNac0Ta-2PeHuoQ1uA
    twitter_id: 29442313
- id:
    bioguide: R000595
    thomas: '02084'
    govtrack: 412491
  social:
    twitter: SenRubioPress
    facebook: SenatorMarcoRubio
    youtube: SenatorMarcoRubio
    youtube_id: UCh8t7sV_DBKz4A-RkL9feyg
    twitter_id: 229966028
- id:
    bioguide: R000591
    thomas: '01986'
    govtrack: 412394
  social:
    twitter: RepMarthaRoby
    facebook: Representative.Martha.Roby
    youtube: reproby
    youtube_id: UCeAWQdcSTlwv2vDGz0TQOxQ
    twitter_id: 224294785
    instagram: martharoby
- id:
    bioguide: R000588
    thomas: '02023'
    govtrack: 412432
  social:
    twitter: RepRichmond
    facebook: RepRichmond
    twitter_id: 267854863
    youtube: RepCedricRichmond
    youtube_id: UCsB66Dq8sCGwr5K3g1kqTrA
- id:
    bioguide: R000585
    thomas: '01982'
    govtrack: 412393
  social:
    twitter: RepTomReed
    facebook: RepTomReed
    youtube: CongressmanTomReed
    youtube_id: UC-HFEKIHC7ydVUkxkZOLqTg
    twitter_id: 252819323
- id:
    bioguide: R000582
    thomas: '01954'
    govtrack: 412310
  social:
    twitter: DrPhilRoe
    facebook: DrPhilRoe
    youtube: drphilroe
    youtube_id: UC8muYurPSNO8x2Qqk40mVOA
    twitter_id: 52503751
    instagram: drphilroe
- id:
    bioguide: R000577
    thomas: '01756'
    govtrack: 400352
  social:
    twitter: RepTimRyan
    facebook: timryan
    youtube: timryanvision
    youtube_id: UCjAFlYCheFKjGg_Pxc2VOFA
    twitter_id: 13491312
- id:
    bioguide: R000576
    thomas: '01728'
    govtrack: 400349
  social:
    twitter: Call_Me_Dutch
    facebook: DutchRupp
    youtube: ruppersberger
    youtube_id: UCk2S9iSHNpo1E1A7qZ0SPIw
    twitter_id: 305620929
    instagram: dutchruppersberger
- id:
    bioguide: R000575
    thomas: '01704'
    govtrack: 400341
  social:
    twitter: RepMikeRogersAL
    facebook: CongressmanMikeDRogers
    youtube: MikeRogersAL03
    youtube_id: UCH-WUWuY0_dlKwJDSqKTJsg
    instagram: repmikerogersal
    instagram_id: 259435765
    twitter_id: 33977070
- id:
    bioguide: R000515
    thomas: '01003'
    govtrack: 400350
  social:
    twitter: RepBobbyRush
    facebook: congressmanbobbyrush
    youtube: CongressmanRush
    youtube_id: UCbWqxBnS_w_uFTdQAL0YH5g
    twitter_id: 305216911
- id:
    bioguide: R000486
    thomas: '00997'
    govtrack: 400347
  social:
    twitter: RepRoybalAllard
    facebook: RepRoybalAllard
    youtube: RepRoybalAllard
    youtube_id: UC_T_RXWeJ-smmpjdNLOaMcg
    twitter_id: 479872233
    instagram: RepRoybalAllard
- id:
    bioguide: R000395
    thomas: '00977'
    govtrack: 400340
  social:
    twitter: RepHalRogers
    facebook: CongressmanHalRogers
    youtube: RepHalRogers
    youtube_id: UChVFKLZkRoHQDhp4zNvEezQ
    twitter_id: 550401754
    instagram: rephalrogers
- id:
    bioguide: R000307
    thomas: '00968'
    govtrack: 300083
  social:
    twitter: SenPatRoberts
    facebook: SenPatRoberts
    youtube: SenPatRoberts
    youtube_id: UCRpswvC8LgxzE9AYSFpqUgw
    twitter_id: 75364211
- id:
    bioguide: R000122
    thomas: '00949'
    govtrack: 300081
  social:
    twitter: SenJackReed
    facebook: SenJackReed
    youtube: SenatorReed
    youtube_id: UCT_aFVtsjxPwWKfO-PW_hPw
    twitter_id: 486694111
- id:
    bioguide: Q000023
    thomas: '01967'
    govtrack: 412331
  social:
    twitter: RepMikeQuigley
    facebook: repmikequigley
    youtube: RepMikeQuigley
    youtube_id: UCDP13XegdoZ4bxYHxM34yAA
    instagram: repmikequigley
    instagram_id: 1403659583
    twitter_id: 56864092
- id:
    bioguide: P000603
    thomas: '02082'
    govtrack: 412492
  social:
    twitter: RandPaul
    facebook: SenatorRandPaul
    youtube: SenatorRandPaul
    youtube_id: UCeM9I-20oWUs8daIIpsNHoQ
    instagram: senatorrandpaul
    instagram_id: 541357095
- id:
    bioguide: P000601
    thomas: '02035'
    govtrack: 412443
  social:
    twitter: CongPalazzo
    facebook: stevenpalazzo
    youtube: CongressmanPalazzo
    youtube_id: UCtPOy2vRbN2nD8dQPSOTXeA
    twitter_id: 299883942
    instagram: congressmanpalazzo
- id:
    bioguide: P000599
    thomas: '01915'
    govtrack: 412309
  social:
    twitter: CongBillPosey
    facebook: bill.posey15
    youtube: CongressmanPosey
    youtube_id: UCoUwUkDpe1ZYd6tiaZfiMuA
    twitter_id: 25086658
- id:
    bioguide: P000597
    thomas: '01927'
    govtrack: 412307
  social:
    twitter: ChelliePingree
    facebook: ChelliePingree
    youtube: congresswomanpingree
    youtube_id: UCLKaWFM7I84WcreDRhhhkVg
    twitter_id: 14984637
- id:
    bioguide: P000595
    thomas: '01929'
    govtrack: 412305
  social:
    twitter: SenGaryPeters
    facebook: SenGaryPeters
    youtube: RepGaryPeters
    youtube_id: UC7LYNbnKSK2VZqQ98YROWHQ
    instagram: sengarypeters
    instagram_id: 1640246681
    twitter_id: 236511574
- id:
    bioguide: P000593
    thomas: '01835'
    govtrack: 412192
  social:
    twitter: RepPerlmutter
    facebook: RepPerlmutter
    youtube: RepPerlmutter
    youtube_id: UCJXuMAzxngpEvDdvlE6wS5g
    twitter_id: 20552026
- id:
    bioguide: P000523
    thomas: '00930'
    govtrack: 400326
  social:
    twitter: RepDavidEPrice
    youtube: RepDavidPrice
    youtube_id: UCtX7bSXBLF9ge-Q955n5Vqw
    twitter_id: 155669457
    facebook: RepDavidEPrice
    instagram: repdavideprice
- id:
    bioguide: P000449
    thomas: '00924'
    govtrack: 400325
  social:
    twitter: SenRobPortman
    facebook: senrobportman
    youtube: SenRobPortman
    youtube_id: UCwunkd8Zs-yAWKQwnwBp7ew
    instagram: senrobportman
    instagram_id: 370356159
    twitter_id: 18915145
- id:
    bioguide: P000197
    thomas: '00905'
    govtrack: 400314
  social:
    facebook: NancyPelosi
    youtube: nancypelosi
    youtube_id: UCxPeEcH0xaCK9nBK98EFhDg
    twitter: SpeakerPelosi
    twitter_id: 15764644
- id:
    bioguide: P000096
    thomas: '01510'
    govtrack: 400309
  social:
    twitter: BillPascrell
    facebook: pascrell
    youtube: RepPascrell
    youtube_id: UCIy1Ru8oA14aRjpq6L3i-EQ
    twitter_id: 74508260
- id:
    bioguide: P000034
    thomas: '00887'
    govtrack: 400308
  social:
    twitter: FrankPallone
    facebook: repfrankpallone
    youtube: repfrankpallone
    youtube_id: UCN0_wn9hs1LI3UKkji2PP2A
    twitter_id: 31801993
    instagram: repfrankpallone
- id:
    bioguide: O000168
    thomas: '01955'
    govtrack: 412302
  social:
    facebook: Rep.PeteOlson
    twitter: RepPeteOlson
    twitter_id: 20053279
    instagram: reppeteolson
- id:
    bioguide: N000181
    thomas: '01710'
    govtrack: 400297
  social:
    twitter: RepDevinNunes
    youtube: RepDevinNunes
    youtube_id: UCtbArL6CmOfFqgmpuRjLp3w
    twitter_id: 344972339
- id:
    bioguide: N000179
    thomas: '01602'
    govtrack: 400290
  social:
    twitter: GraceNapolitano
    facebook: RepGraceNapolitano
    youtube: RepGraceNapolitano
    youtube_id: UCPWjmiAIR04oQ8QMoOWcDtA
    twitter_id: 161411080
    instagram: repgracenapolitano
- id:
    bioguide: N000147
    thomas: '00868'
    govtrack: 400295
  social:
    twitter: EleanorNorton
    facebook: CongresswomanNorton
    youtube: EleanorHNorton
    youtube_id: UChRrAXUGylfxJjbquC6aUjQ
    twitter_id: 23600262
- id:
    bioguide: N000015
    thomas: '00854'
    govtrack: 400291
  social:
    twitter: RepRichardNeal
    facebook: reprichardneal
    youtube: RepRichardENeal
    youtube_id: UCZVtTydu0-MSK6G12GaKA4g
    twitter_id: 442824717
- id:
    bioguide: N000002
    thomas: '00850'
    govtrack: 400289
  social:
    twitter: RepJerryNadler
    facebook: CongressmanNadler
    youtube: congressmannadler
    youtube_id: UCQKj0qU1e7o2f5ftSh-c9aQ
    twitter_id: 40302336
- id:
    bioguide: M001183
    thomas: '01983'
    govtrack: 412391
  social:
    twitter: Sen_JoeManchin
    facebook: JoeManchinIII
    youtube: SenatorJoeManchin
    youtube_id: UCGyPK_ye2ptpzQgOjKIn7ag
    twitter_id: 234374703
- id:
    bioguide: M001180
    thomas: '02074'
    govtrack: 412487
  social:
    twitter: RepMcKinley
    facebook: RepMcKinley
    youtube: RepDavidMcKinley
    youtube_id: UCt7BWx4b8ubXa-PneAu103g
    twitter_id: 240427862
- id:
    bioguide: M001179
    thomas: '02053'
    govtrack: 412468
  social:
    twitter: RepTomMarino
    facebook: CongressmanMarino
    youtube: RepMarino
    youtube_id: UCL8AvZKY5KuPk0T7G0jv7HA
    instagram: reptommarino
    instagram_id: 1395145806
    twitter_id: 240363117
- id:
    bioguide: M001177
    thomas: '01908'
    govtrack: 412295
  social:
    twitter: RepMcClintock
    facebook: '81125319109'
    youtube: McClintockCA04
    youtube_id: UCMh04KC4LfIzKoXh2Xws_pw
    twitter_id: 50152441
- id:
    bioguide: M001176
    thomas: '01900'
    govtrack: 412325
  social:
    twitter: SenJeffMerkley
    facebook: jeffmerkley
    youtube: SenatorJeffMerkley
    youtube_id: UCRoXttCJhMnLVCxCaa6VnNQ
    instagram: senjeffmerkley
    instagram_id: 501463589
    twitter_id: 29201047
- id:
    bioguide: M001166
    thomas: '01832'
    govtrack: 412189
  social:
    twitter: RepMcNerney
    facebook: jerrymcnerney
    youtube: RepJerryMcNerney
    youtube_id: UClUOx6F8GKshxGBUBLkisug
    twitter_id: 385429543
- id:
    bioguide: M001165
    thomas: '01833'
    govtrack: 412190
  social:
    twitter: GOPLeader
    facebook: CongressmanKevinMcCarthy
    youtube: repkevinmccarthy
    youtube_id: UCdJUZUFSLJRlUpE-91-6DsA
    instagram: RepKevinMcCarthy
    twitter_id: 19739126
- id:
    bioguide: M001163
    thomas: '01814'
    govtrack: 400663
  social:
    twitter: DorisMatsui
    facebook: doris.matsui
    youtube: RepDorisMatsui
    youtube_id: UCSqqxVkvskHq3cY2MCbTZsw
    twitter_id: 38254095
    instagram: repdorismatsui
- id:
    bioguide: M001160
    thomas: '01811'
    govtrack: 400661
  social:
    twitter: RepGwenMoore
    facebook: GwenSMoore
    youtube: RepGwenMoore
    youtube_id: UCCs9o1XaSsCsqNpO0iO0_Ew
    twitter_id: 22669526
    instagram: RepGwenMoore
- id:
    bioguide: M001159
    thomas: '01809'
    govtrack: 400659
  social:
    twitter: CathyMcMorris
    facebook: mcmorrisrodgers
    youtube: mcmorrisrodgers
    youtube_id: UCRp0lwIxAhq2Ia9_YgRWUkg
    twitter_id: 17976923
    instagram: cathymcmorris
- id:
    bioguide: M001158
    thomas: '01806'
    govtrack: 400656
  social:
    twitter: RepKenMarchant
    facebook: RepKennyMarchant
    youtube: RepKennyMarchant
    youtube_id: UCQpnTMp5TdTRWEes8cjIfyQ
    twitter_id: 23976316
- id:
    bioguide: M001157
    thomas: '01804'
    govtrack: 400654
  social:
    facebook: michaeltmccaul
    youtube: MichaelTMcCaul
    youtube_id: UCRw6sGE0PH7_FCeTT3PQRaA
    twitter: RepMcCaul
    twitter_id: 26424123
    instagram: congressman_mccaul
- id:
    bioguide: M001156
    thomas: '01792'
    govtrack: 400644
  social:
    twitter: PatrickMcHenry
    facebook: CongressmanMcHenry
    youtube: CongressmanMcHenry
    youtube_id: UCY3PTRhkSH-eoltxPVZKD-w
    instagram: reppatrickmchenry
    instagram_id: 353406473
    twitter_id: 27676828
- id:
    bioguide: M001153
    thomas: '01694'
    govtrack: 300075
  social:
    twitter: LisaMurkowski
    facebook: SenLisaMurkowski
    youtube: senatormurkowski
    youtube_id: UCaigku16AErqvD0wRuwGb9A
    twitter_id: 18061669
    instagram: senlisamurkowski
- id:
    bioguide: M001143
    thomas: '01653'
    govtrack: 400259
  social:
    twitter: BettyMcCollum04
    facebook: repbettymccollum
    twitter_id: 516880804
    youtube: BMcCollum04
    youtube_id: UC3sZJSdiZo2EBHbsOlsnI7A
    instagram: repbettymccollum
- id:
    bioguide: M001137
    thomas: '01506'
    govtrack: 400271
  social:
    twitter: RepGregoryMeeks
    twitter_id: 22812754
    facebook: gregorymeeksny05
    youtube: gwmeeks
    youtube_id: UCljJnwgQS6Z6-NypDyqKJZQ
    instagram: repgregorymeeks
- id:
    bioguide: M001111
    thomas: '01409'
    govtrack: 300076
  social:
    twitter: PattyMurray
    youtube: SenatorPattyMurray
    youtube_id: UCb8jq3TvQ3AzKsexhWfFLoA
    instagram: senpattymurray
    instagram_id: 426137845
    twitter_id: 293131808
- id:
    bioguide: M000934
    thomas: '01507'
    govtrack: 400284
  social:
    twitter: JerryMoran
    facebook: jerrymoran
    youtube: senatorjerrymoran
    youtube_id: UC1oRxeUPam6-53wPBZ3N02A
    instagram: senjerrymoran
    instagram_id: 298271065
    twitter_id: 18632666
- id:
    bioguide: M000639
    thomas: '00791'
    govtrack: 400272
  social:
    twitter: SenatorMenendez
    facebook: senatormenendez
    youtube: SenatorMenendezNJ
    youtube_id: UC0PV0K9Z5a9p3D5917KF5fw
    instagram: senatormenendez
    instagram_id: 433044338
    twitter_id: 18695134
- id:
    bioguide: M000355
    thomas: '01395'
    govtrack: 300072
  social:
    twitter: McConnellPress
    facebook: mitchmcconnell
    twitter_id: 339822881
    instagram: mcconnellpress
- id:
    bioguide: M000312
    thomas: '01504'
    govtrack: 400263
  social:
    twitter: RepMcGovern
    facebook: RepJimMcGovern
    youtube: repjimmcgovern
    youtube_id: UCpiUqp2ZF64tXqgR_EQo27g
    twitter_id: 242426145
    instagram: repmcgovern
- id:
    bioguide: M000133
    thomas: '00735'
    govtrack: 400253
  social:
    twitter: SenMarkey
    facebook: EdJMarkey
    youtube: RepMarkey
    youtube_id: UCT1ujew5yQy2uMhGrjiKHoA
    twitter_id: 21406834
- id:
    bioguide: M000087
    thomas: '00729'
    govtrack: 400251
  social:
    twitter: RepMaloney
    facebook: RepCarolynMaloney
    twitter_id: 258900199
    youtube: carolynbmaloney
    instagram: repmaloney
- id:
    bioguide: L000577
    thomas: '02080'
    govtrack: 412495
  social:
    twitter: SenMikeLee
    facebook: senatormikelee
    youtube: senatormikelee
    youtube_id: UCplVxs_j_sLAt0fkplXcl4A
    instagram: senmikelee
    instagram_id: 391361701
    twitter_id: 88784440
- id:
    bioguide: L000576
    thomas: '02033'
    govtrack: 412445
  social:
    facebook: Rep.Billy.Long
    youtube: MOdistrict7
    twitter: USRepLong
    youtube_id: UCLQcbyxpHXXAsUJckscQY8g
    twitter_id: 1444015610
- id:
    bioguide: L000575
    thomas: '02050'
    govtrack: 412464
  social:
    twitter: SenatorLankford
    facebook: SenatorLankford
    youtube: SenatorLankford
    youtube_id: UCz8T6sK5fEycyWmVz6Vpe5Q
    instagram: senatorlankford
    instagram_id: 1552251018
    twitter_id: 225921757
- id:
    bioguide: L000570
    thomas: '01939'
    govtrack: 412293
  social:
    twitter: RepBenRayLujan
    facebook: RepBenRayLujan
    youtube: Repbenraylujan
    youtube_id: UCcO5AmF8HuJo4d0awEbst7Q
    instagram: repbenraylujan
    instagram_id: 1409819789
    twitter_id: 19318314
- id:
    bioguide: L000569
    thomas: '01931'
    govtrack: 412292
  social:
    twitter: RepBlaine
    twitter_id: 1849261916
    facebook: BlaineLuetkemeyer
    youtube: BLuetkemeyer
    youtube_id: UCifiiQclKbBBrkSbCnN6REg
- id:
    bioguide: L000566
    thomas: '01885'
    govtrack: 412256
  social:
    twitter: BobLatta
    facebook: boblatta
    youtube: CongressmanBobLatta
    youtube_id: UCVSBVHoWu-eWnBBQaMKZ_sQ
    instagram: boblatta
    instagram_id: 26367713
    twitter_id: 15394954
- id:
    bioguide: L000565
    thomas: '01846'
    govtrack: 412209
  social:
    twitter: DaveLoebsack
    facebook: DaveLoebsack
    youtube: congressmanloebsack
    youtube_id: UC0biZWEJAKHctxbmXfXJnOg
    twitter_id: 510516465
- id:
    bioguide: L000564
    thomas: '01834'
    govtrack: 412191
  social:
    twitter: RepDLamborn
    facebook: CongressmanDougLamborn
    youtube: CongressmanLamborn
    youtube_id: UCaYsGYMniq4nwBBMKFIwsow
    twitter_id: 584012853
    instagram: douglamborn
- id:
    bioguide: L000563
    thomas: '01781'
    govtrack: 400630
  social:
    facebook: repdanlipinski
    youtube: lipinski03
    twitter: RepLipinski
    youtube_id: UC4-dyxzIODTMk1-12QPEpoQ
    twitter_id: 1009269193
- id:
    bioguide: L000562
    thomas: '01686'
    govtrack: 400249
  social:
    twitter: RepStephenLynch
    facebook: repstephenlynch
    youtube: RepLynch
    youtube_id: UCxL4zG0YWqC5XTO4af_FOgw
    twitter_id: 310310133
    instagram: repstephenlynch
- id:
    bioguide: L000560
    thomas: '01675'
    govtrack: 400232
  social:
    twitter: RepRickLarsen
    facebook: RepRickLarsen
    youtube: congressmanlarsen
    youtube_id: UCMv7LsJtiyO4AJcbRux5CxQ
    twitter_id: 404132211
    instagram: repricklarsen
- id:
    bioguide: L000559
    thomas: '01668'
    govtrack: 400230
  social:
    twitter: JimLangevin
    facebook: CongressmanJimLangevin
    youtube: jimlangevin
    youtube_id: UCQ1sth-7umw1k-fSVqdfRTg
    twitter_id: 18909919
- id:
    bioguide: L000557
    thomas: '01583'
    govtrack: 400233
  social:
    twitter: RepJohnLarson
    facebook: RepJohnLarson
    youtube: RepJohnLarson
    youtube_id: UCGPsvFF-9WfpdRSCcCrPLiQ
    twitter_id: 50452197
    instagram: RepJohnBLarson
- id:
    bioguide: L000551
    thomas: '01501'
    govtrack: 400237
  social:
    twitter: RepBarbaraLee
    facebook: RepBarbaraLee
    youtube: RepLee
    youtube_id: UCnRgK2MXAQOUau0JXqseeNA
    instagram: repbarbaralee
    instagram_id: 1415801245
    twitter_id: 248735463
- id:
    bioguide: L000491
    thomas: '00711'
    govtrack: 400247
  social:
    facebook: RepFrankLucas
    youtube: RepFrankLucas
    youtube_id: UCdYZbKY8pkWAThqwC3fdVMg
    twitter: RepFrankLucas
    twitter_id: 242772524
- id:
    bioguide: L000480
    thomas: '00709'
    govtrack: 400246
  social:
    twitter: NitaLowey
    facebook: RepLowey
    youtube: nitalowey
    youtube_id: UCkmeBYqhbomcWNNWzQCqcbg
    twitter_id: 221792092
    instagram: nitalowey
- id:
    bioguide: L000397
    thomas: '00701'
    govtrack: 400245
  social:
    twitter: RepZoeLofgren
    facebook: zoelofgren
    youtube: RepZoeLofgren
    youtube_id: UCOaQ79adORFcaTuJZoIFuZQ
    twitter_id: 267938462
- id:
    bioguide: L000287
    thomas: '00688'
    govtrack: 400240
  social:
    twitter: RepJohnLewis
    facebook: RepJohnLewis
    youtube: repjohnlewis
    youtube_id: UC_jpkZzdyGhTBGBZ3UTNwjA
    instagram: RepJohnLewis
    twitter_id: 29450962
- id:
    bioguide: L000174
    thomas: '01383'
    govtrack: 300065
  social:
    twitter: SenatorLeahy
    facebook: SenatorPatrickLeahy
    youtube: SenatorPatrickLeahy
    youtube_id: UC46QHVobf7FO-tWehsRoDog
    twitter_id: 242836537
    instagram: senatorleahy
- id:
    bioguide: K000378
    thomas: '02014'
    govtrack: 412421
  social:
    twitter: RepKinzinger
    facebook: RepKinzinger
    youtube: RepAdamKinzinger
    youtube_id: UCjDHxyjndxxhjuPWyEBc7UA
    twitter_id: 219429281
- id:
    bioguide: K000376
    thomas: '02051'
    govtrack: 412465
  social:
    twitter: MikeKellyPA
    facebook: '191056827594903'
    youtube: repmikekelly
    youtube_id: UCoz6u3ooQxoijsWvhoQ0D-A
    twitter_id: 935368364
- id:
    bioguide: K000375
    thomas: '02025'
    govtrack: 412435
  social:
    twitter: USRepKeating
    facebook: Congressman.Keating
    youtube: RepBillKeating
    youtube_id: UC7KPV4xdxO2dms9vl6tETmg
    twitter_id: 232992031
- id:
    bioguide: K000362
    thomas: '01724'
    govtrack: 400220
  social:
    twitter: SteveKingIA
    facebook: stevekingia
    youtube: stevekingia
    youtube_id: UCvdJ--cxsVyght3ZDise0mw
    twitter_id: 48117116
- id:
    bioguide: K000210
    thomas: '00635'
    govtrack: 400219
  social:
    twitter: RepPeteKing
    youtube: RepPeterKing
    youtube_id: UCbyQC19DsAq01oDBfZn_diw
    twitter_id: 18277655
- id:
    bioguide: K000188
    thomas: '01498'
    govtrack: 400218
  social:
    twitter: RepRonKind
    facebook: repronkind
    youtube: RepRonKind
    youtube_id: UC0_BilariURHwSHf9baGykg
    twitter_id: 112740986
- id:
    bioguide: K000009
    thomas: '00616'
    govtrack: 400211
  social:
    twitter: RepMarcyKaptur
    facebook: RepresentativeMarcyKaptur
    youtube: USRepMarcyKaptur
    youtube_id: UCIJUNf22o09nO02oQPLKQ6w
    twitter_id: 581141508
    instagram: repmarcykaptur
- id:
    bioguide: J000293
    thomas: '02086'
    govtrack: 412496
  social:
    twitter: SenRonJohnson
    facebook: senronjohnson
    youtube: SenatorRonJohnson
    youtube_id: UCG9XyTVtOAs7VX_q_QVHoaw
    twitter_id: 233737858
    instagram: senronjohnson
- id:
    bioguide: J000292
    thomas: '02046'
    govtrack: 412460
  social:
    twitter: RepBillJohnson
    facebook: RepBillJohnson
    youtube: RepBillJohnson
    youtube_id: UCtF08Ay71haDRoJosRN2P_Q
    instagram: repbilljohnson
    instagram_id: 763495818
    twitter_id: 211530910
- id:
    bioguide: J000289
    thomas: '01868'
    govtrack: 412226
  social:
    twitter: Jim_Jordan
    facebook: repjimjordan
    youtube: RepJimJordan
    youtube_id: UCPFBhS00ivPV585GlnNlyqA
    twitter_id: 18166778
- id:
    bioguide: J000288
    thomas: '01843'
    govtrack: 412199
  social:
    twitter: RepHankJohnson
    facebook: '115356957005'
    youtube: RepHankJohnson
    youtube_id: UCqMici9I7nz_i-PN7eSYjwQ
    twitter_id: 24745957
    instagram: rephankjohnson
- id:
    bioguide: J000300
    govtrack: 412741
  social:
    twitter: sendougjones
    facebook: senatordougjones
    youtube_id: UCL8akobkoN2lB5U3kaEjdBw
- id:
    bioguide: J000255
    thomas: '00612'
    govtrack: 400209
  social:
    twitter: RepWalterJones
    facebook: '15083070102'
    youtube: RepWalterJones
    youtube_id: UCZdvBD1F5FXAQyJFD2aTiWA
    twitter_id: 26778110
    instagram: repwalterbjones
- id:
    bioguide: J000126
    thomas: '00599'
    govtrack: 400204
  social:
    twitter: RepEBJ
    facebook: CongresswomanEBJtx30
    youtube: RepEddieBJohnson
    youtube_id: UCVKp8BtjW708H4eXJJQgUYw
    twitter_id: 168502762
    instagram: repebj
- id:
    bioguide: J000032
    thomas: '00588'
    govtrack: 400199
  social:
    twitter: JacksonLeeTX18
    facebook: CongresswomanSheilaJacksonLee
    youtube: TX18SJL
    youtube_id: UCi_S-mOZaEco2Zb9guf_8Iw
    twitter_id: 80612021
- id:
    bioguide: I000024
    thomas: '00583'
    govtrack: 300055
  social:
    twitter: InhofePress
    facebook: jiminhofe
    youtube: jiminhofepressoffice
    youtube_id: UCk3W3ilX8vGG-300qzNpG7w
    twitter_id: 20546536
- id:
    bioguide: H001061
    thomas: '02079'
    govtrack: 412494
  social:
    twitter: SenJohnHoeven
    facebook: SenatorJohnHoeven
    youtube: senatorjohnhoevennd
    youtube_id: UC1kQIC2Q_Fq9_NRqdb6eHiw
    instagram: senjohnhoeven
    instagram_id: 1237544252
    twitter_id: 382791093
- id:
    bioguide: H001058
    thomas: '02028'
    govtrack: 412437
  social:
    twitter: RepHuizenga
    facebook: RepHuizenga
    youtube: RepHuizenga
    youtube_id: UCQPlLLiMnysMmeJ5qUSSjQg
    twitter_id: 233949261
    instagram: RepHuizenga
- id:
    bioguide: H001056
    thomas: '02071'
    govtrack: 412486
  social:
    twitter: HerreraBeutler
    facebook: herrerabeutler
    youtube: RepHerreraBeutler
    youtube_id: UCJEgiA9clfx0amrQUj0aBTQ
    twitter_id: 242926427
    instagram: herrerabeutler
- id:
    bioguide: H001053
    thomas: '02032'
    govtrack: 412444
  social:
    twitter: RepHartzler
    facebook: Congresswoman.Hartzler
    youtube: repvickyhartzler
    youtube_id: UCAvttUz6qBVEJiFt7p_MZxw
    instagram: rephartzler
    instagram_id: 787899303
    twitter_id: 237763317
- id:
    bioguide: H001048
    thomas: '01909'
    govtrack: 412283
  social:
    twitter: Rep_Hunter
    facebook: DuncanHunter
    youtube: CongressmanHunter
    youtube_id: UCV9GfB1e4RILcqb_zXYCDSA
    twitter_id: 1305596696
- id:
    bioguide: H001047
    thomas: '01913'
    govtrack: 412282
  social:
    twitter: JAHimes
    facebook: CongressmanJimHimes
    youtube: congressmanhimes
    youtube_id: UCCeB6czh6nhCHxOMCk_V4yA
    twitter_id: 31611298
- id:
    bioguide: H001046
    thomas: '01937'
    govtrack: 412281
  social:
    twitter: MartinHeinrich
    facebook: MartinHeinrich
    youtube: SenMartinHeinrich
    youtube_id: UCBxh8IK5sMxY0Ln_0G2NYcg
    instagram: senatormartinheinrich
    instagram_id: 285288987
    twitter_id: 1099199839
- id:
    bioguide: H001042
    thomas: '01844'
    govtrack: 412200
  social:
    twitter: MazieHirono
    youtube: CongresswomanHirono
    youtube_id: UCcoKhxad156flzPYJ8JMFOA
    instagram: maziehirono
    instagram_id: 304094084
    facebook: senatorhirono
    twitter_id: 92186819
- id:
    bioguide: H001038
    thomas: '01794'
    govtrack: 400641
  social:
    twitter: RepBrianHiggins
    facebook: RepBrianHiggins
    youtube: CongressmanHiggins
    youtube_id: UCSGbv85HaaYYOrPGePtxwag
    twitter_id: 33576489
    instagram: repbrianhiggins
- id:
    bioguide: H000874
    thomas: '00566'
    govtrack: 400189
  social:
    facebook: WhipHoyer
    youtube: LeaderHoyer
    youtube_id: UCvxgqX65cdhHNjJn64cgY9g
    instagram: repstenyhoyer
    instagram_id: 51616645
    twitter: LeaderHoyer
    twitter_id: 22012091
- id:
    bioguide: H000324
    thomas: '00511'
    govtrack: 400170
  social:
    facebook: '95696782238'
    youtube: RepAlceeHastings
    youtube_id: UCaXXiR3YjMuPIlIGRGNnm8A
    twitter: RepHastingsFL
    twitter_id: 2433737761
- id:
    bioguide: G000568
    thomas: '02070'
    govtrack: 412485
  social:
    twitter: RepMGriffith
    facebook: RepMorganGriffith
    youtube: RepMorganGriffith
    youtube_id: UCzxqD7EY_Rdvbc0spbaYkJA
    twitter_id: 234057152
    instagram: hmorgangriffith
- id:
    bioguide: G000565
    thomas: '01992'
    govtrack: 412397
  social:
    twitter: RepGosar
    facebook: repgosar
    youtube: repgosar
    youtube_id: UC5orqw_9acsKWSRbrqTDXBw
    twitter_id: 240760644
    instagram: REPGOSAR
- id:
    bioguide: G000563
    thomas: '02049'
    govtrack: 412463
  social:
    twitter: RepBobGibbs
    facebook: RepBobGibbs
    youtube: RepBobGibbs
    youtube_id: UC4J-kVbeE32Up-b_wTLEUmA
    twitter_id: 234822928
    instagram: repbobgibbs
- id:
    bioguide: G000562
    thomas: '01998'
    govtrack: 412406
  social:
    twitter: SenCoryGardner
    facebook: SenCoryGardner
    youtube_id: UC7Vi5vAFb7piu_BNwrYDBxQ
    instagram: sencorygardner
    instagram_id: 1643152643
    twitter_id: 235217558
- id:
    bioguide: G000560
    thomas: '01979'
    govtrack: 412388
  social:
    twitter: RepTomGraves
    facebook: reptomgraves
    youtube: CongressmanGraves
    youtube_id: UCBxeA4MWCmfUox57bUTEH0g
    instagram: reptomgraves
    instagram_id: 241591770
    twitter_id: 190328374
- id:
    bioguide: G000559
    thomas: '01973'
    govtrack: 412382
  social:
    twitter: RepGaramendi
    facebook: repgaramendi
    youtube: garamendiCA10
    youtube_id: UCRym1qsO72C39gX6pBu4icg
    twitter_id: 88806753
    instagram: repgaramendi
- id:
    bioguide: G000553
    thomas: '01803'
    govtrack: 400653
  social:
    twitter: RepAlGreen
    facebook: repalgreen
    youtube: RepAlGreen
    youtube_id: UCFtgMZm1YUXaZ8OtOj-GDjA
    twitter_id: 156333623
    instagram: repalgreen
- id:
    bioguide: G000552
    thomas: '01801'
    govtrack: 400651
  social:
    twitter: RepLouieGohmert
    facebook: '50375006903'
    youtube: GohmertTX01
    youtube_id: UC0HMa6X3iMhMq96kkRLLTog
    twitter_id: 22055226
- id:
    bioguide: G000551
    thomas: '01708'
    govtrack: 400162
  social:
    twitter: RepraulGrijalva
    facebook: Rep.Grijalva
    youtube: raulgrijalvaaz07
    youtube_id: UC8JZLnXS21bhNbcvpoM8O7g
    twitter_id: 28602948
- id:
    bioguide: G000386
    thomas: '00457'
    govtrack: 300048
  social:
    twitter: ChuckGrassley
    facebook: grassley
    youtube: senchuckgrassley
    youtube_id: UCiCPRkcLMInpDeOqGkMTt4w
    twitter_id: 10615232
    instagram: senatorchuckgrassley
- id:
    bioguide: G000377
    thomas: '01487'
    govtrack: 400157
  social:
    twitter: RepKayGranger
    facebook: RepKayGranger
    youtube: RepKayGranger
    youtube_id: UCsRMtemAkyLh78MPES6gMVQ
    twitter_id: 161743731
    instagram: repkaygranger
- id:
    bioguide: G000359
    thomas: '00452'
    govtrack: 300047
  social:
    twitter: GrahamBlog
    facebook: USSenatorLindseyGraham
    youtube: USSenLindseyGraham
    youtube_id: UClLGZMA5Ei2Z8fR1PLEx6yQ
    twitter_id: 14845376
- id:
    bioguide: F000461
    thomas: '02065'
    govtrack: 412480
  social:
    twitter: RepBillFlores
    facebook: RepBillFlores
    youtube: RepBillFlores
    youtube_id: UCA7MgQ_ccBlCqoxV56B6nmA
    twitter_id: 237312687
    instagram: repbillflores
- id:
    bioguide: F000459
    thomas: '02061'
    govtrack: 412476
  social:
    twitter: RepChuck
    facebook: repchuck
    youtube: repchuck
    youtube_id: UCTtRrJkM-R-f2K0byCMvHgw
    twitter_id: 235190657
- id:
    bioguide: F000455
    thomas: '01895'
    govtrack: 412327
  social:
    twitter: RepMarciaFudge
    facebook: RepMarciaLFudge
    youtube: marcialfudge
    youtube_id: UClmYIIhIcL-WwtBAy1Dhokg
    instagram: repmarciafudge
    instagram_id: 1395168201
    twitter_id: 153486399
- id:
    bioguide: F000450
    thomas: '01791'
    govtrack: 400643
  social:
    twitter: VirginiaFoxx
    facebook: RepVirginiaFoxx
    youtube: repvirginiafoxx
    youtube_id: UCggineJcxJn80TRXxdQbx6w
    twitter_id: 16256269
    instagram: repvirginiafoxx
- id:
    bioguide: F000449
    thomas: '01793'
    govtrack: 400640
  social:
    twitter: JeffFortenberry
    facebook: jefffortenberry
    youtube: JeffFortenberry
    youtube_id: UCbWUvw3gQhbFyJzt1Nh6cAA
    twitter_id: 18805303
- id:
    bioguide: F000062
    thomas: '01332'
    govtrack: 300043
  social:
    twitter: SenFeinstein
    facebook: senatorfeinstein
    youtube: SenatorFeinstein
    youtube_id: UCtVC--6LR0ff2aOP8THpuEw
    twitter_id: 476256944
- id:
    bioguide: E000285
    thomas: '01542'
    govtrack: 300041
  social:
    twitter: SenatorEnzi
    facebook: mikeenzi
    youtube: senatorenzi
    youtube_id: UCipEXEDAKVPj_B0cQjaikEA
    twitter_id: 291756142
    instagram: senatorenzi
- id:
    bioguide: E000215
    thomas: '00355'
    govtrack: 400124
  social:
    twitter: RepAnnaEshoo
    facebook: RepAnnaEshoo
    youtube: RepAnnaEshoo
    youtube_id: UCjRvhco2d59GBgA78IIIaYQ
    instagram: RepAnnaEshoo
    twitter_id: 249348006
- id:
    bioguide: E000179
    thomas: '00344'
    govtrack: 400122
  social:
    twitter: RepEliotEngel
    facebook: RepEliotLEngel
    youtube: engel2161
    youtube_id: UCZ-ctBF-a6CYPJWDoBV_JyA
    twitter_id: 164007407
- id:
    bioguide: D000616
    thomas: '02062'
    govtrack: 412477
  social:
    twitter: DesJarlaisTN04
    facebook: ScottDesJarlaisTN04
    youtube: ScottDesJarlaisTN04
    youtube_id: UCvjuSLoi3hS0ECQvJLhwOkA
    instagram: desjarlaistn04
    instagram_id: 260930821
    twitter_id: 235312723
- id:
    bioguide: D000615
    thomas: '02057'
    govtrack: 412472
  social:
    twitter: RepJeffDuncan
    facebook: RepJeffDuncan
    youtube: congjeffduncan
    youtube_id: UC1tuXL6ymImdpKYGEAH83QA
    instagram: repjeffduncan
    instagram_id: 382897929
    twitter_id: 240393970
- id:
    bioguide: D000614
    thomas: '02072'
    govtrack: 412488
  social:
    twitter: RepSeanDuffy
    facebook: RepSeanDuffy
    youtube: RepSeanDuffy
    youtube_id: UChq-eV2HnV7Kr2zmj0yua7g
    instagram: repseanduffy
    instagram_id: 367550700
    twitter_id: 234022257
- id:
    bioguide: D000610
    thomas: '01976'
    govtrack: 412385
  social:
    twitter: RepTedDeutch
    facebook: CongressmanTedDeutch
    youtube: congressmanteddeutch
    youtube_id: UC1JlTLRUDkzhM2htvI9QJTA
    twitter_id: 137794015
    instagram: repteddeutch
- id:
    bioguide: D000600
    thomas: '01717'
    govtrack: 400108
  social:
    twitter: MarioDB
    facebook: mdiazbalart
    youtube: MarioDiazBalart
    youtube_id: UCpEEd0Plxx5D78pI4a4mFTQ
    instagram: repmariodb
    instagram_id: 316477657
    twitter_id: 37094727
- id:
    bioguide: D000563
    thomas: '00326'
    govtrack: 300038
  social:
    twitter: SenatorDurbin
    facebook: SenatorDurbin
    youtube: SenatorDurbin
    youtube_id: UCkbixlNCxcKAffEhe3X5-lw
    twitter_id: 247334603
- id:
    bioguide: D000482
    thomas: '00316'
    govtrack: 400114
  social:
    twitter: USRepMikeDoyle
    facebook: usrepmikedoyle
    youtube: CongressmanDoyle
    youtube_id: UCni9vINmgerEeVXhKCC9qbA
    twitter_id: 39249305
- id:
    bioguide: D000399
    thomas: '00303'
    govtrack: 400111
  social:
    twitter: RepLloydDoggett
    facebook: lloyddoggett
    youtube: doggett
    youtube_id: UCN-kiLKyHPcfRVZ28sAHS_g
    twitter_id: 153944899
    instagram: replloyddoggett
- id:
    bioguide: D000216
    thomas: '00281'
    govtrack: 400103
  social:
    twitter: RosaDeLauro
    facebook: CongresswomanRosaDeLauro
    youtube: rosadelauro
    youtube_id: UC9ROfGBm7kSLCEDYwFF6McQ
    twitter_id: 140519774
- id:
    bioguide: D000197
    thomas: '01479'
    govtrack: 400101
  social:
    twitter: RepDianaDeGette
    facebook: DianaDeGette
    youtube: RepDianaDeGette
    youtube_id: UCWFQCRTHwsHg9P1Hf-EQtew
    twitter_id: 28599820
- id:
    bioguide: D000191
    thomas: '00279'
    govtrack: 400100
  social:
    twitter: RepPeterDeFazio
    facebook: RepPeterDeFazio
    youtube: PeterDeFazio
    youtube_id: UCIF3HunhsVgTv7L2grnq2Rg
    twitter_id: 252249233
- id:
    bioguide: C001088
    thomas: '01984'
    govtrack: 412390
  social:
    twitter: ChrisCoons
    facebook: senatorchriscoons
    youtube: senatorchriscoons
    youtube_id: UC2lOVbsddn1HIkcDnmCw6tA
    instagram: senatorchriscoons
    instagram_id: 25194715
    twitter_id: 435500714
- id:
    bioguide: C001087
    thomas: '01989'
    govtrack: 412400
  social:
    twitter: RepRickCrawford
    facebook: RepRickCrawford
    youtube: RepRickCrawford
    youtube_id: UCLKAkVl4BHRK73lmDiIgPYg
    instagram: reprickcrawford
    instagram_id: 389864684
    twitter_id: 233693291
- id:
    bioguide: C001084
    thomas: '02055'
    govtrack: 412470
  social:
    twitter: RepCicilline
    facebook: CongressmanDavidCicilline
    youtube: RepDavidCicilline
    youtube_id: UC3sCl46o8hYP69LnidNltuw
    twitter_id: 462143773
- id:
    bioguide: C001080
    thomas: '01970'
    govtrack: 412379
  social:
    twitter: RepJudyChu
    facebook: RepJudyChu
    youtube: RepJudyChu
    youtube_id: UCfcbYOvdEXZNelM8T05nK-w
    twitter_id: 193732179
- id:
    bioguide: C001078
    thomas: '01959'
    govtrack: 412272
  social:
    twitter: GerryConnolly
    facebook: CongressmanGerryConnolly
    youtube: repconnolly
    youtube_id: UC4WG9PlmoOeSLIuyVjs-RSA
    twitter_id: 78445977
- id:
    bioguide: C001072
    thomas: '01889'
    govtrack: 412258
  social:
    twitter: RepAndreCarson
    facebook: CongressmanAndreCarson
    youtube: repandrecarson
    youtube_id: UCprUnnEgM2VUGmAKSaZXCSw
    twitter_id: 199325935
    instagram: repandrecarson
- id:
    bioguide: C001070
    thomas: '01828'
    govtrack: 412246
  social:
    twitter: SenBobCasey
    facebook: SenatorBobCasey
    youtube: SenatorBobCasey
    youtube_id: UCtVssXhx-KuZa-hSvnsnJ0A
    twitter_id: 171598736
    instagram: senbobcasey
- id:
    bioguide: C001069
    thomas: '01836'
    govtrack: 412193
  social:
    twitter: RepJoeCourtney
    facebook: joecourtney
    youtube: repcourtney
    youtube_id: UCGVIfe1T2hO1Lx7ap5Wkv1w
    twitter_id: 85396297
    instagram: repjoecourtney
- id:
    bioguide: C001068
    thomas: '01878'
    govtrack: 412236
  social:
    twitter: RepCohen
    facebook: CongressmanSteveCohen
    youtube: repcohen
    youtube_id: UC_NJlnsOBjOameUwZk0rvsA
    twitter_id: 162069635
- id:
    bioguide: C001067
    thomas: '01864'
    govtrack: 412221
  social:
    twitter: RepYvetteClarke
    facebook: repyvettedclarke
    youtube: repyvetteclarke
    youtube_id: UC8SuQiuL2P9fUHAxuRoTdUQ
    twitter_id: 240812994
    instagram: repyvettedclarke
- id:
    bioguide: C001063
    thomas: '01807'
    govtrack: 400657
  social:
    twitter: RepCuellar
    facebook: '152569121550'
    youtube: henrycuellar
    youtube_id: UCVgEOdJx3tyILO9EjZ-heEQ
    twitter_id: 210926192
- id:
    bioguide: C001062
    thomas: '01805'
    govtrack: 400655
  social:
    twitter: ConawayTX11
    facebook: mike.conaway
    youtube: mikeconaway11
    youtube_id: UCR3dhwhVfxmmqv6ct2Xa1-g
    twitter_id: 295685416
    instagram: mikeconawaytx11
- id:
    bioguide: C001061
    thomas: '01790'
    govtrack: 400639
  social:
    twitter: RepCleaver
    facebook: emanuelcleaverii
    youtube: repcleaver
    youtube_id: UCVC-7CLFjXczoihr5FxDLsw
    twitter_id: 163570705
- id:
    bioguide: C001059
    thomas: '01774'
    govtrack: 400618
  social:
    twitter: RepJimCosta
    facebook: RepJimCosta
    youtube: RepJimCostaCA20
    youtube_id: UCVgXX23eJEai6GiBOKO6dvA
    twitter_id: 245451804
- id:
    bioguide: C001056
    thomas: '01692'
    govtrack: 300027
  social:
    twitter: JohnCornyn
    facebook: sen.johncornyn
    youtube: senjohncornyn
    youtube_id: UCyQwLQavlOaJ64YuY_VMtiQ
    twitter_id: 13218102
- id:
    bioguide: C001053
    thomas: '01742'
    govtrack: 400077
  social:
    twitter: TomColeOK04
    facebook: TomColeOK04
    youtube: reptomcole
    youtube_id: UCvqzPm_YnNkfEHpm3SEMJMQ
    instagram: TomColeOK04
    twitter_id: 23124635
- id:
    bioguide: C001051
    thomas: '01752'
    govtrack: 400068
  social:
    twitter: JudgeCarter
    facebook: judgecarter
    youtube: repjohncarter
    youtube_id: UC9pkaOrhPfouzkJ8oAdI-1w
    instagram: judgecarter
    instagram_id: 456560563
    twitter_id: 18030431
- id:
    bioguide: C001049
    thomas: '01654'
    govtrack: 400074
  social:
    facebook: '109135405838588'
    youtube: WilliamLacyClay
    youtube_id: UCB3yVQzlxhx3brOwaWtiXoQ
- id:
    bioguide: C001047
    thomas: '01676'
    govtrack: 400061
  social:
    twitter: SenCapito
    facebook: senshelley
    youtube_id: UCbiXdR4XQ3vD9Xp5lfR9QXw
    instagram: sencapito
    instagram_id: 1640447624
    twitter_id: 193794406
- id:
    bioguide: C001035
    thomas: '01541'
    govtrack: 300025
  social:
    twitter: SenatorCollins
    facebook: susancollins
    youtube: SenatorSusanCollins
    youtube_id: UC6GYaBx5kT2r4PN8KENxC-w
    twitter_id: 19726613
    instagram: sensusancollins
- id:
    bioguide: C000984
    thomas: '00256'
    govtrack: 400090
  social:
    facebook: elijahcummings
    youtube: ElijahECummings
    youtube_id: UCMasH4jR80RdkqyuF0neFZg
    twitter: RepCummings
    twitter_id: 787373558
- id:
    bioguide: C000880
    thomas: '00250'
    govtrack: 300030
  social:
    twitter: MikeCrapo
    facebook: mikecrapo
    youtube: senatorcrapo
    youtube_id: UCMHzKHg1BE7dEcFjnayw1lA
    instagram: mikecrapo
    instagram_id: 329357214
    twitter_id: 600463589
- id:
    bioguide: C000754
    thomas: '00231'
    govtrack: 400081
  social:
    twitter: RepJimCooper
    facebook: JimCooper
    youtube: RepJimCooper
    youtube_id: UCjplyIIQbNZcl013AyDfPNg
    instagram: repjimcooper
    instagram_id: 1037212884
    twitter_id: 22523087
- id:
    bioguide: C000537
    thomas: '00208'
    govtrack: 400075
  social:
    facebook: jameseclyburn
    youtube: repjamesclyburn
    youtube_id: UCIyU_UA_JEa14gvAwhquKqg
    twitter: WhipClyburn
    twitter_id: 188019606
- id:
    bioguide: C000266
    thomas: '00186'
    govtrack: 400071
  social:
    twitter: RepSteveChabot
    facebook: RepSteveChabot
    youtube: congressmanchabot
    youtube_id: UCJpzm2DZDE1B6ruQLQc7q4g
    instagram: repstevechabot
    instagram_id: 481906395
    twitter_id: 237750442
- id:
    bioguide: C000174
    thomas: '00179'
    govtrack: 300019
  social:
    twitter: SenatorCarper
    facebook: tomcarper
    youtube: senatorcarper
    youtube_id: UCgLnvbKwu4B3navofj6Qvvw
    twitter_id: 249787913
- id:
    bioguide: C000141
    thomas: '00174'
    govtrack: 400064
  social:
    twitter: SenatorCardin
    facebook: senatorbencardin
    youtube: senatorcardin
    youtube_id: UCiQaJnMzlfzzG3VESgyZChA
    twitter_id: 109071031
    instagram: senatorcardin
- id:
    bioguide: C000127
    thomas: '00172'
    govtrack: 300018
  social:
    twitter: SenatorCantwell
    youtube: SenatorCantwell
    youtube_id: UCN52UDqKgvHRk39ncySrIMw
    twitter_id: 117501995
    facebook: senatorcantwell
- id:
    bioguide: C000059
    thomas: '00165'
    govtrack: 400057
  social:
    twitter: KenCalvert
    facebook: '70063393423'
    youtube: RepKenCalvert
    youtube_id: UC5MEj7YOX_QdKoqD_HRxP3A
    twitter_id: 22545491
    instagram: repkencalvert
- id:
    bioguide: B001277
    thomas: '02076'
    govtrack: 412490
  social:
    twitter: SenBlumenthal
    facebook: SenBlumenthal
    youtube: SenatorBlumenthal
    youtube_id: UCHH-fn3_LVt0Q4od56rOi5g
    twitter_id: 278124059
- id:
    bioguide: B001275
    thomas: '02018'
    govtrack: 412427
  social:
    twitter: RepLarryBucshon
    facebook: RepLarryBucshon
    youtube: RepLarryBucshon
    youtube_id: UC0bIliQs0LKZabNwvZ3gnhQ
    twitter_id: 234812598
- id:
    bioguide: B001274
    thomas: '01987'
    govtrack: 412395
  social:
    twitter: RepMoBrooks
    facebook: RepMoBrooks
    youtube: RepMoBrooks
    youtube_id: UCgsPSY0MpuQJq8vEqYUSt-g
    twitter_id: 237299871
- id:
    bioguide: B001270
    thomas: '01996'
    govtrack: 412404
  social:
    twitter: RepKarenBass
    facebook: RepKarenBass
    youtube: RepKarenBass
    youtube_id: UCQZg7oxkV3Yag2emYPLhT2g
    twitter_id: 239949176
- id:
    bioguide: B001267
    thomas: '01965'
    govtrack: 412330
  social:
    twitter: SenBennetCo
    facebook: senbennetco
    youtube: SenatorBennet
    youtube_id: UCXB3cljpMwTyCUyLr2ZVLow
    twitter_id: 224285242
    instagram: SenBennetCO
- id:
    bioguide: B001261
    thomas: '01881'
    govtrack: 412251
  social:
    twitter: SenJohnBarrasso
    facebook: johnbarrasso
    youtube: barrassowyo
    youtube_id: UC80PfiCAB2Fe1MFayWlR6GQ
    twitter_id: 202206694
- id:
    bioguide: B001260
    thomas: '01840'
    govtrack: 412196
  social:
    twitter: VernBuchanan
    facebook: CongressmanBuchanan
    youtube: vernbuchanan
    youtube_id: UCY4DEy41NxOTdcF8_XAVZvw
    instagram: repvern
    instagram_id: 344865327
    twitter_id: 20467163
- id:
    bioguide: B001257
    thomas: '01838'
    govtrack: 412250
  social:
    twitter: RepGusBilirakis
    facebook: GusBilirakis
    youtube: RepGusBilirakis
    youtube_id: UC2z1uu1n4-60xXs5x1mvLJw
    twitter_id: 26051676
    instagram: gusbilirakis
- id:
    bioguide: B001251
    thomas: '01761'
    govtrack: 400616
  social:
    twitter: GKButterfield
    facebook: congressmangkbutterfield
    youtube: GKBNC01
    youtube_id: UCbodCVgLfcbaep49L1M-mqA
    twitter_id: 432676344
- id:
    bioguide: B001250
    thomas: '01753'
    govtrack: 400029
  social:
    twitter: RepRobBishop
    facebook: RepRobBishop
    youtube: CongressmanBishop
    youtube_id: UCJC2BXNGQEUom7Tp7FKfxlQ
    twitter_id: 148006729
- id:
    bioguide: B001248
    thomas: '01751'
    govtrack: 400052
  social:
    twitter: MichaelCBurgess
    facebook: michaelcburgess
    youtube: michaelcburgessmd
    youtube_id: UCvvO8lo-Nkc31cEEElqQvQw
    twitter_id: 15751083
    instagram: repmichaelburgess
- id:
    bioguide: B001243
    thomas: '01748'
    govtrack: 400032
  social:
    twitter: MarshaBlackburn
    facebook: marshablackburn
    youtube: RepMarshaBlackburn
    youtube_id: UCvNnmu5mUm7xr8QXBlbtQ9w
    twitter_id: 278145569
    instagram: marshablackburn
- id:
    bioguide: B001236
    thomas: '01687'
    govtrack: 400040
  social:
    twitter: JohnBoozman
    facebook: JohnBoozman
    youtube: BoozmanPressOffice
    youtube_id: UC9vWHKL5OfIYh6kIV0rF2yw
    twitter_id: 5558312
    instagram: johnboozman
- id:
    bioguide: B001135
    thomas: '00153'
    govtrack: 400054
  social:
    twitter: SenatorBurr
    facebook: SenatorRichardBurr
    youtube: SenatorRichardBurr
    youtube_id: UCOLLZpp-1womBSFDV2uLfag
    twitter_id: 21157904
    instagram: senatorburr
- id:
    bioguide: B000944
    thomas: '00136'
    govtrack: 400050
  social:
    twitter: SenSherrodBrown
    facebook: SenatorSherrodBrown
    youtube: SherrodBrownOhio
    youtube_id: UCgy8jfERh-t_ixkKKoCmglQ
    twitter_id: 43910797
- id:
    bioguide: B000755
    thomas: '01468'
    govtrack: 400046
  social:
    twitter: RepKevinBrady
    facebook: kevinbrady
    youtube: KBrady8
    youtube_id: UC6Ng0uMQEBVgXO_HF0NbfXA
    instagram: repkevinbrady
    instagram_id: 337613850
    twitter_id: 19926675
- id:
    bioguide: B000575
    thomas: '01464'
    govtrack: 400034
  social:
    twitter: RoyBlunt
    facebook: SenatorBlunt
    youtube: SenatorBlunt
    youtube_id: UCFeLRzjhThTmaWzuh5qjpGA
    instagram: royblunt
    instagram_id: 21185436
    twitter_id: 21269970
- id:
    bioguide: B000574
    thomas: '00099'
    govtrack: 400033
  social:
    twitter: BlumenauerMedia
    youtube: RepBlumenauer
    youtube_id: UCuziVoKuGn7feNA5VrpxsBQ
    twitter_id: 137823987
- id:
    bioguide: B000490
    thomas: '00091'
    govtrack: 400030
  social:
    twitter: SanfordBishop
    facebook: sanfordbishop
    youtube: RepSanfordBishop
    youtube_id: UCxF9veLBrkr_CqVq5eFYVGg
    twitter_id: 249410485
- id:
    bioguide: A000367
    thomas: '02029'
    govtrack: 412438
  social:
    facebook: repjustinamash
    youtube: repjustinamash
    youtube_id: UCeg6HhoCXrS8xpON9dxtZgA
- id:
    bioguide: A000360
    thomas: '01695'
    govtrack: 300002
  social:
    twitter: SenAlexander
    youtube: lamaralexander
    facebook: senatorlamaralexander
    youtube_id: UChDLBjn5RWqgMmCSswT05IQ
    instagram: senlamaralexander
    instagram_id: 1156775647
    twitter_id: 76649729
- id:
    bioguide: A000055
    thomas: '01460'
    govtrack: 400004
  social:
    twitter: Robert_Aderholt
    facebook: RobertAderholt
    youtube: RobertAderholt
    youtube_id: UC71CAgpg1gbLTew_pfTneGA
    twitter_id: 76452765
- id:
    bioguide: D000617
    thomas: '02096'
    govtrack: 412505
  social:
    twitter: RepDelBene
    facebook: RepDelBene
    youtube_id: UCd00b7TpKDZIr-Ujhaktvjg
    twitter_id: 995193054
    instagram: repdelbene
- id:
    bioguide: B001278
    thomas: '02092'
    govtrack: 412501
  social:
    twitter: RepBonamici
    facebook: congresswomanbonamici
    youtube: RepSuzanneBonamici
    youtube_id: UC0IkAeEiwgzSRTD1TDSvuBw
    twitter_id: 558769636
    instagram: RepBonamici
- id:
    bioguide: K000383
    govtrack: 412545
  social:
    twitter: SenAngusKing
    facebook: SenatorAngusSKingJr
    youtube: SenatorAngusKing
    youtube_id: UCpp6lGvrmt0XU_lnD4Ak0gA
    twitter_id: 1068481578
- id:
    bioguide: A000369
    thomas: '02090'
    govtrack: 412500
  social:
    twitter: MarkAmodeiNV2
    facebook: MarkAmodeiNV2
    youtube: markamodeinv2
    youtube_id: UCjOGx2iqSn1r3BQxaVgYhYw
    instagram: MarkAmodeiNV2
    twitter_id: 402719755
- id:
    bioguide: S001193
    thomas: '02104'
    govtrack: 412514
  social:
    twitter: RepSwalwell
    facebook: CongressmanEricSwalwell
    youtube: ericswalwell
    youtube_id: UCKvwsFNGD4sDkE_9g-2ft0w
    instagram: repswalwell
    instagram_id: 338799200
    twitter_id: 942156122
- id:
    bioguide: M001190
    thomas: '02156'
    govtrack: 412568
  social:
    twitter: RepMullin
    facebook: RepMullin
    twitter_id: 1060370282
    youtube_id: UCLQlm-cbGbJj9baZC6oFsag
- id:
    bioguide: K000379
    thomas: '02172'
    govtrack: 412543
  social:
    twitter: RepJoeKennedy
    facebook: '301936109927957'
    youtube_id: UCgfHlaGqxD8p-2V_YlNIqrA
    instagram: repkennedy
    instagram_id: 1328567154
    twitter_id: 1055907624
- id:
    bioguide: B001284
    thomas: '02129'
    govtrack: 412539
  social:
    twitter: SusanWBrooks
    facebook: congresswomansusanwbrooks
    youtube: SusanWBrooks
    youtube_id: UCMd7LzaBcbQ06aKHoj9KkSQ
    instagram: susanwbrooks
    instagram_id: 365798183
    twitter_id: 1074101017
- id:
    bioguide: W000813
    thomas: '02128'
    govtrack: 412538
  social:
    twitter: RepWalorski
    facebook: RepJackieWalorski
    youtube: repwalorski
    youtube_id: UC8fsSDjVJ_VnCF3ccx3Lkng
    twitter_id: 1065995022
    instagram: jackiewalorski
- id:
    bioguide: R000597
    thomas: '02160'
    govtrack: 412572
  social:
    twitter: RepTomRice
    facebook: reptomrice
    youtube: RepTomRice
    youtube_id: UCEmPVQphMGoXAfWJli68BEw
    twitter_id: 1058345042
    instagram: reptomrice
- id:
    bioguide: M001188
    thomas: '02148'
    govtrack: 412560
  social:
    twitter: RepGraceMeng
    facebook: repgracemeng
    youtube_id: UCHg516zJKbIBtXFAJ0nu3XQ
    twitter_id: 1051127714
- id:
    bioguide: M001185
    thomas: '02150'
    govtrack: 412562
  social:
    twitter: RepSeanMaloney
    facebook: RepSeanMaloney
    youtube_id: UCNiVzzf4Vz-vCMPBcnjGuXQ
    twitter_id: 1072467470
    instagram: repseanpatrickmaloney
- id:
    bioguide: H001064
    thomas: '02170'
    govtrack: 412584
  social:
    twitter: RepDennyHeck
    facebook: CongressmanDennyHeck
    youtube: RepDennyHeck
    youtube_id: UCU89cl5_yhHzo-oTHiEyaRg
    twitter_id: 1068499286
- id:
    bioguide: H001065
    thomas: '02143'
    govtrack: 412553
  social:
    twitter: RepHolding
    facebook: CongressmanGeorgeHolding
    youtube: repholding
    youtube_id: UCx6IgBfJmIhXSXymnPr78hw
    twitter_id: 1058460818
    instagram: repholding
- id:
    bioguide: T000472
    thomas: '02110'
    govtrack: 412520
  social:
    twitter: RepMarkTakano
    facebook: RepMarkTakano
    youtube: RepMarkTakano
    youtube_id: UCJg4F1irmSFeKoXZBaZbX2w
    twitter_id: 1037321378
    instagram: repmarktakano
- id:
    bioguide: J000294
    thomas: '02149'
    govtrack: 412561
  social:
    facebook: RepHakeemJeffries
    youtube_id: UCYVmbsjoNbQ4j-PCQIYgpWQ
    twitter: RepJeffries
    twitter_id: 467823431
- id:
    bioguide: J000295
    thomas: '02154'
    govtrack: 412566
  social:
    twitter: RepDaveJoyce
    facebook: RepDaveJoyce
    youtube: repdavejoyce
    youtube_id: UCTu9xz2VYk-jtQv0TVsLyYA
    instagram: repdavejoyce
    instagram_id: 360743678
    twitter_id: 976969338
- id:
    bioguide: L000579
    thomas: '02111'
    govtrack: 412521
  social:
    twitter: RepLowenthal
    facebook: RepLowenthal
    youtube: RepLowenthal
    youtube_id: UC-GgROtn5Hxm1H9a6qvy_Wg
    twitter_id: 1055730738
    instagram: RepLowenthal
- id:
    bioguide: C001093
    thomas: '02121'
    govtrack: 412531
  social:
    twitter: RepDougCollins
    facebook: RepresentativeDougCollins
    youtube: repdougcollins
    youtube_id: UCgKTZXOJX2UwAdLNZ4MQdig
    twitter_id: 1060487274
- id:
    bioguide: W000814
    thomas: '02161'
    govtrack: 412574
  social:
    twitter: TXRandy14
    facebook: TXRandy14
    youtube: TXRandy14
    youtube_id: UCJSZRrAcd5i1bHLjR66PZdg
    twitter_id: 1058051748
    instagram: TXRandy14
- id:
    bioguide: K000381
    thomas: '02169'
    govtrack: 412583
  social:
    twitter: RepDerekKilmer
    facebook: derek.kilmer
    twitter_id: 1058917562
- id:
    bioguide: G000571
    thomas: '02122'
    govtrack: 412532
  social:
    twitter: TulsiPress
    facebook: RepTulsiGabbard
    youtube: tulsipress
    youtube_id: UCkQmC0YfIU4388Tu0_k4esA
    twitter_id: 1064206014
- id:
    bioguide: D000618
    thomas: '02138'
    govtrack: 412549
  social:
    twitter: SteveDaines
    facebook: SteveDainesMT
    youtube: SteveDainesMT
    youtube_id: UC-ny-W5mEUGytiyMdXbQ20Q
    instagram: stevedaines
    instagram_id: 371125857
    twitter_id: 11651202
- id:
    bioguide: Y000065
    thomas: '02115'
    govtrack: 412525
  social:
    twitter: RepTedYoho
    facebook: CongressmanTedYoho
    youtube: RepTedYoho
    youtube_id: UCGmDQgEgP2Z0NjavmnS9Hwg
    twitter_id: 1071900114
- id:
    bioguide: K000382
    thomas: '02145'
    govtrack: 412557
  social:
    twitter: RepAnnieKuster
    facebook: CongresswomanAnnieKuster
    youtube: RepKuster
    youtube_id: UCYAD_Eti2b5gXSicbgPsBYA
    twitter_id: 1058717720
- id:
    bioguide: K000380
    thomas: '02134'
    govtrack: 412546
  social:
    twitter: RepDanKildee
    youtube: RepDanKildee
    facebook: RepDanKildee
    youtube_id: UC_KpQ-n3IT5dL5ul21XA9Yw
    instagram: repdankildee
    instagram_id: 582887115
    twitter_id: 1045110018
- id:
    bioguide: C001090
    thomas: '02159'
    govtrack: 412571
  social:
    twitter: RepCartwright
    facebook: CongressmanMattCartwright
    youtube_id: UCnAOvexSGLBnYidaFzguhTQ
    twitter_id: 776664410
    instagram: repmattcartwright
- id:
    bioguide: C001095
    thomas: '02098'
    govtrack: 412508
  social:
    twitter: SenTomCotton
    facebook: SenatorTomCotton
    youtube: RepTomCotton
    youtube_id: UCXEk6mokWBajIpNatbjnwSg
    twitter_id: 968650362
- id:
    bioguide: B001286
    thomas: '02127'
    govtrack: 412537
  social:
    twitter: RepCheri
    facebook: RepCheri
    youtube: RepCheri
    youtube_id: UCrkOYuIsVeb4dvKeeO7jnaA
    twitter_id: 1092979962
- id:
    bioguide: B001287
    thomas: '02102'
    govtrack: 412512
  social:
    twitter: RepBera
    facebook: RepAmiBera
    youtube: repamibera
    youtube_id: UClJCTCo53Zk6b4kUL-bbdzg
    twitter_id: 950783972
- id:
    bioguide: F000454
    thomas: '01888'
    govtrack: 412257
  social:
    twitter: RepBillFoster
    facebook: CongressmanBillFoster
    youtube: RepBillFoster
    youtube_id: UCicixINQr_-3cFHI2bJzFpQ
    twitter_id: 1080509366
- id:
    bioguide: M001187
    thomas: '02142'
    govtrack: 412552
  social:
    twitter: RepMarkMeadows
    facebook: Repmarkmeadows
    youtube: RepMarkMeadows
    youtube_id: UCu1unBO6gQdCz3qok5LPFGQ
    twitter_id: 963480595
    instagram: repmarkmeadows
- id:
    bioguide: F000462
    thomas: '02119'
    govtrack: 412529
  social:
    twitter: RepLoisFrankel
    facebook: RepLoisFrankel
    youtube_id: UCEk5viAhxaW_2OK20-yBwzQ
    youtube: reploisfrankel
    twitter_id: 1077121945
    instagram: reploisfrankel
- id:
    bioguide: H001067
    thomas: '02140'
    govtrack: 412550
  social:
    twitter: RepRichHudson
    facebook: RepRichHudson
    youtube: RepRichHudson
    youtube_id: UC9Q1qCvnQR7rHERjTjJl5Pg
    twitter_id: 935033864
- id:
    bioguide: V000131
    thomas: '02166'
    govtrack: 412579
  social:
    twitter: RepVeasey
    facebook: CongressmanMarcVeasey
    youtube: marcveasey
    youtube_id: UC2CRp1KF5uljZyhDRPR-72Q
    instagram: repveasey
    instagram_id: 676925345
    twitter_id: 1074129612
- id:
    bioguide: V000132
    thomas: '02167'
    govtrack: 412580
  social:
    twitter: RepFilemonVela
    facebook: USCongressmanFilemonVela
    twitter_id: 1083448909
    youtube: RepFilemonVela
    instagram: repfilemonvela
- id:
    bioguide: P000605
    thomas: '02157'
    govtrack: 412569
  social:
    twitter: RepScottPerry
    facebook: repscottperry
    youtube: RepScottPerry
    youtube_id: UCzgrU5PT_HHRgf5hXPen4dQ
    instagram: repscottperry
    instagram_id: 519463466
    twitter_id: 18773159
- id:
    bioguide: R000599
    thomas: '02109'
    govtrack: 412519
  social:
    twitter: CongressmanRuiz
    facebook: CongressmanRaulRuizMD
    youtube: repraulruiz
    youtube_id: UCSDk-cyNPCo1iy6rweSPmBw
    twitter_id: 1089859058
- id:
    bioguide: C001094
    thomas: '02103'
    govtrack: 412513
  social:
    twitter: RepPaulCook
    facebook: RepPaulCook
    youtube: RepPaulCook
    youtube_id: UCqK--hf5cuvg7BR_oisyRiA
    twitter_id: 1074412920
- id:
    bioguide: C001096
    thomas: '02144'
    govtrack: 412555
  social:
    youtube: kevincramer
    facebook: CongressmanKevinCramer
    youtube_id: UCqUPdO9XaAW-dvwwXKbIVdA
    twitter: SenKevinCramer
    twitter_id: 1048784496
    instagram: repkevincramer
- id:
    bioguide: C001092
    thomas: '02151'
    govtrack: 412563
  social:
    twitter: RepChrisCollins
    facebook: RepChrisCollins
    youtube: RepChrisCollins
    youtube_id: UCSwQQJaKI4TzuYDUwHwwnxQ
    instagram: repchriscollins
    instagram_id: 379808544
    twitter_id: 1058256326
- id:
    bioguide: W000812
    thomas: '02137'
    govtrack: 412548
  social:
    twitter: RepAnnWagner
    facebook: RepAnnWagner
    youtube_id: UCy2v2DXXvQnbRc8Zx77Dnsg
    twitter_id: 1051446626
    instagram: repannwagner
- id:
    bioguide: W000817
    thomas: '02182'
    govtrack: 412542
  social:
    twitter: SenWarren
    facebook: senatorelizabethwarren
    youtube: senelizabethwarren
    youtube_id: UCTH9zV8Imw09J5bOoTR18_A
    twitter_id: 970207298
    instagram: senwarren
- id:
    bioguide: D000619
    thomas: '02126'
    govtrack: 412536
  social:
    twitter: RodneyDavis
    facebook: RepRodneyDavis
    youtube: RepRodneyDavis
    youtube_id: UCiGPTfpwRxqQp0Bam5S8zwA
    twitter_id: 993153006
    instagram: reprodneydavis
- id:
    bioguide: S001192
    thomas: '02168'
    govtrack: 412581
  social:
    twitter: RepChrisStewart
    facebook: RepChrisStewart
    youtube: repchrisstewart
    youtube_id: UCKYqzTvmQVWys-WhrCkbyPw
    instagram: repChrisStewart
    twitter_id: 1072008757
- id:
    bioguide: B001282
    thomas: '02131'
    govtrack: 412541
  social:
    twitter: RepAndyBarr
    facebook: RepAndyBarr
    youtube: RepAndyBarr
    youtube_id: UCVL2s6x7f7H0ZJ-uwU0pQ6Q
    twitter_id: 1089334250
- id:
    bioguide: C001098
    thomas: '02175'
    govtrack: 412573
  social:
    twitter: SenTedCruz
    facebook: SenatorTedCruz
    youtube: sentedcruz
    youtube_id: UCOTZ-6H1rri1lSsj6IzhUyw
    twitter_id: 1074480192
- id:
    bioguide: D000096
    thomas: '01477'
    govtrack: 400093
  social:
    facebook: CongressmanDKDavis
    twitter: RepDannyDavis
    youtube: dannykdavis07
    youtube_id: UCdhrT09_XMr31tuI8OcKsjQ
    twitter_id: 789244177
- id:
    bioguide: G000546
    thomas: '01656'
    govtrack: 400158
  social:
    facebook: '118514606128'
    twitter: RepSamGraves
    twitter_id: 29766367
    youtube_id: UCdg2ybvoHsSW6t7iJnKHlNg
    instagram: repsamgraves
- id:
    bioguide: B001230
    thomas: '01558'
    govtrack: 400013
  social:
    twitter: SenatorBaldwin
    facebook: senatortammybaldwin
    youtube: witammybaldwin
    youtube_id: UC_XjYCRbbI2_TDDjJidwk0Q
    twitter_id: 1074518754
    instagram: senatorbaldwin
- id:
    bioguide: W000810
    thomas: '02008'
    govtrack: 412416
  social:
    facebook: RepRobWoodall
    youtube: RobWoodallGA07
    youtube_id: UC7MSlu8zV6Mf8wYzek2Cb-w
    twitter: RepRobWoodall
    twitter_id: 2382685057
    instagram: reprobwoodall
- id:
    bioguide: W000816
    thomas: '02165'
    govtrack: 412578
  social:
    twitter: RepRWilliams
    facebook: RepRogerWilliams
    youtube_id: UCBtfmMMQarjtLB9U_pWMOhw
    twitter_id: 1077446982
- id:
    bioguide: D000598
    thomas: '01641'
    govtrack: 400097
  social:
    facebook: RepSusanDavis
    twitter: RepSusanDavis
    twitter_id: 432771620
    youtube: RepSusanADavis
    youtube_id: UCUni9eg-gXv8pZ2WE_YR0bg
    instagram: RepSusanDavis
- id:
    bioguide: D000622
    thomas: '02123'
    govtrack: 412533
  social:
    twitter: SenDuckworth
    twitter_id: 1058520120
    facebook: SenDuckworth
    youtube_id: UCYRWRvUxtjaHnFMCbdd94tg
    youtube: repduckworth
    instagram: SenDuckworth
    instagram_id: 1387939090
- id:
    bioguide: F000463
    thomas: '02179'
    govtrack: 412556
  social:
    twitter: SenatorFischer
    facebook: senatordebfischer
    youtube: senatordebfischer
    youtube_id: UCrbEfZaG_WhB0PBHI1hefPQ
    twitter_id: 1071402577
    instagram: senatorfischer
- id:
    bioguide: H001068
    thomas: '02101'
    govtrack: 412511
  social:
    twitter: RepHuffman
    facebook: RepHuffman
    youtube: rephuffman
    youtube_id: UCJU6SP1ppp1ZhSiqZLiFgDA
    twitter_id: 1071102246
    instagram: rephuffman
- id:
    bioguide: H001052
    thomas: '02026'
    govtrack: 412434
  social:
    twitter: RepAndyHarrisMD
    facebook: AndyHarrisMD
    youtube: RepAndyHarris
    youtube_id: UCvUuV7FiJfJi1yux4qozgMg
    twitter_id: 960962340
- id:
    bioguide: P000604
    thomas: '02097'
    govtrack: 412506
  social:
    twitter: RepDonaldPayne
    facebook: DonaldPayneJr
    twitter_id: 1155335864
    instagram: repdonaldpaynejr
    youtube_id: UCTG_SeYsOgbngjv1Donyu0w
- id:
    bioguide: P000608
    thomas: '02113'
    govtrack: 412523
  social:
    twitter: RepScottPeters
    facebook: RepScottPeters
    youtube_id: UCQK77QJxW7Xr-S3zqeMd-0g
    twitter_id: 1135486501
    instagram: repscottpeters
- id:
    bioguide: C001091
    thomas: '02163'
    govtrack: 412576
  social:
    twitter: JoaquinCastrotx
    facebook: '326420614138023'
    youtube: JoaquinCastroTX
    youtube_id: UCsRxWnFdRiV2od1O5v5nEeQ
    instagram: joaquincastrotx
    instagram_id: 378492005
    twitter_id: 231510077
- id:
    bioguide: W000815
    thomas: '02152'
    govtrack: 412564
  social:
    twitter: RepBradWenstrup
    facebook: RepBradWenstrup
    youtube: repbradwenstrup
    youtube_id: UCaK7SeUvmHdHTMtF3HXb-jA
    instagram: repbradwenstrup
    instagram_id: 305496379
    twitter_id: 518644221
- id:
    bioguide: S001191
    thomas: '02099'
    govtrack: 412509
  social:
    facebook: CongresswomanSinema
    youtube: repsinema
    youtube_id: UC4NzhW7D4lQdukSGWmFnK9w
    twitter: SenatorSinema
    twitter_id: 1080844782
    instagram: repsinema
- id:
    bioguide: C001075
    thomas: '01925'
    govtrack: 412269
  social:
    youtube: SenatorBillCassidy
    youtube_id: UCCEyGhUzxgkxFzWCY-rxz8g
- id:
    bioguide: G000558
    thomas: '01922'
    govtrack: 412278
  social:
    youtube: BrettGuthrie
    facebook: CongressmanGuthrie
    twitter: RepGuthrie
    youtube_id: UCdJhDw-YbdH0RHfWK0sIfiw
    twitter_id: 1908143071
- id:
    bioguide: L000578
    thomas: '02100'
    govtrack: 412510
  social:
    twitter: RepLaMalfa
    youtube: RepLaMalfa
    youtube_id: UCUzz1XDn862fxirervSB2Yw
    facebook: RepLaMalfa
    twitter_id: 1069124515
    instagram: repdouglamalfa
- id:
    bioguide: C001066
    thomas: '01839'
    govtrack: 412195
  social:
    youtube: RepKathyCastor
    youtube_id: UC_irxhmLqVenTFPxDxznG6g
    facebook: USRepKathyCastor
    twitter: USRepKCastor
    twitter_id: 1880674038
- id:
    bioguide: K000367
    thomas: '01826'
    govtrack: 412242
  social:
    youtube: senatorklobuchar
    youtube_id: UCvdeJsDsV51tFb_hVqvtYGA
    twitter: SenAmyKlobuchar
- id:
    bioguide: I000055
    thomas: '01608'
    govtrack: 400194
  social:
    twitter: SenatorIsakson
    youtube: SenatorIsakson
    youtube_id: UCO80zDwuLZHtGr-KOfl_XCQ
    twitter_id: 78403308
    instagram: senatorisakson
- id:
    bioguide: C001097
    thomas: '02107'
    govtrack: 412517
  social:
    twitter: RepCardenas
    youtube: repcardenas
    youtube_id: UCm6ug1-yvYGL0F6DvYxfFBA
    facebook: repcardenas
    instagram: repcardenas
    instagram_id: 1483357690
    twitter_id: 1222257180
- id:
    bioguide: P000607
    thomas: '02171'
    govtrack: 412585
  social:
    facebook: repmarkpocan
    twitter: RepMarkPocan
    youtube_id: UCz5b47WER_u3dUGV_Zi70dQ
    youtube: repmarkpocan
    instagram: repmarkpocan
    instagram_id: 1422301608
    twitter_id: 1206227149
- id:
    bioguide: V000130
    thomas: '02112'
    govtrack: 412522
  social:
    facebook: RepJuanVargas
    twitter: RepJuanVargas
    youtube: RepJuanVargas
    youtube_id: UCpMthf8y7bEMJH_td0dznRQ
    twitter_id: 1260172386
    instagram: repjuanvargas
- id:
    bioguide: K000384
    thomas: '02176'
    govtrack: 412582
  social:
    facebook: SenatorKaine
    youtube: SenatorTimKaine
    youtube_id: UC27LgTZlUnBQoNEQFZdn9LA
- id:
    bioguide: S001194
    thomas: '02173'
    govtrack: 412507
  social:
    twitter: SenBrianSchatz
    facebook: SenBrianSchatz
    youtube: senbrianschatz
    youtube_id: UC8-mSYp2WqBiB_5iwtwKfow
    twitter_id: 1262099252
- id:
    bioguide: S001168
    govtrack: 412212
  social:
    twitter: RepSarbanes
    facebook: RepSarbanes
    twitter_id: 364415553
    youtube: RepJohnSarbanes
    youtube_id: UCCypi0IDTr-XxlAXsJCdBZQ
- id:
    bioguide: B001285
    govtrack: 412516
  social:
    twitter: JuliaBrownley26
    youtube: RepJuliaBrownley
    youtube_id: UCFrC4Ouk5R6xQztS9PZin_A
    facebook: RepJuliaBrownley
    twitter_id: 1243902714
- id:
    bioguide: M001184
    thomas: '02094'
  social:
    youtube: repthomasmassie
    youtube_id: UCpmXOtvvXC3GE8o9VxYNK7g
    facebook: RepThomasMassie
    twitter: RepThomasMassie
    twitter_id: 975200486
- id:
    bioguide: K000385
    thomas: '02190'
  social:
    youtube_id: UCLhcNPX2nNQLNzwKW0nEykg
    facebook: reprobinkelly
    twitter: RepRobinKelly
    twitter_id: 1339931490
    instagram: reprobinkelly
- id:
    bioguide: G000555
    thomas: '01866'
  social:
    youtube: KirstenEGillibrand
    facebook: SenKirstenGillibrand
    youtube_id: UCVEloQogVsmnkd5vxJInmYg
    twitter: GillibrandNY
    twitter_id: 899978622416695297
- id:
    bioguide: R000584
    govtrack: 412322
    thomas: '01896'
  social:
    youtube: SenatorJamesRisch
    twitter: SenatorRisch
    youtube_id: UCncKW8xyT5UbPNO27YuQnBA
    twitter_id: 1096059529
    facebook: senatorjimrisch
- id:
    bioguide: B001281
    govtrack: 412565
    thomas: '02153'
  social:
    twitter: RepBeatty
    facebook: RepJoyceBeatty
    youtube_id: UCtVl3kb7Xvt3pY7l6x-M6LA
    instagram: repbeatty
    instagram_id: 554027718
    twitter_id: 1531521632
- id:
    bioguide: S001203
    govtrack: 412742
  social:
    twitter: SenTinaSmith
    facebook: USSenTinaSmith
- id:
    bioguide: S001195
    govtrack: 412596
    thomas: '02191'
  social:
    twitter: RepJasonSmith
    facebook: repjasonsmith
    youtube: RepJasonSmith
    youtube_id: UCzj9-27Lr4gcqopmZAobXXg
    twitter_id: 1623308912
- id:
    bioguide: S000522
    govtrack: 400380
    thomas: '01071'
  social:
    facebook: RepChrisSmith
    twitter: RepChrisSmith
    youtube: USRepChrisSmith
    youtube_id: UCtCNUDo3-I1gsd_03ppDfZg
    twitter_id: 1289319271
- id:
    bioguide: M001169
    govtrack: 412194
    thomas: '01837'
  social:
    facebook: chrismurphyct
    twitter: senmurphyoffice
    youtube: senchrismurphy
    youtube_id: UCbcEa40PIFpLpdDe06n3F3Q
    twitter_id: 2853793517
- id:
    bioguide: B001288
    govtrack: 412598
    thomas: '02194'
  social:
    twitter: SenBooker
    twitter_id: 2167097881
    youtube: SenCoryBooker
    youtube_id: UC6FlymqNS1VettnVZa7goPA
- id:
    bioguide: C001101
    govtrack: 412600
    thomas: '02196'
  social:
    twitter: RepKClark
    facebook: CongresswomanClark
    youtube_id: UCgaI52w7QKI8LtkSeCCmSuw
    twitter_id: 2293131060
    instagram: repkclark
- id:
    bioguide: B001289
    govtrack: 412601
    thomas: '02197'
  social:
    twitter: RepByrne
    facebook: RepByrne
    youtube_id: UCRUXmqQbrKo0T6xi_GT7TEA
    instagram: repbyrne
    instagram_id: 944262792
    twitter_id: 2253968388
- id:
    bioguide: N000189
    govtrack: 412660
    thomas: '02275'
  social:
    twitter: RepNewhouse
    facebook: RepNewhouse
    twitter_id: 2930635215
    youtube_id: UCllbsv_aoIaPS6W3aSonZlw
- id:
    bioguide: R000601
    govtrack: 412653
    thomas: '02268'
  social:
    twitter: RepRatcliffe
    instagram: rep_ratcliffe
    instagram_id: 1679501092
    facebook: RepRatcliffe
    twitter_id: 2847221717
    youtube_id: UCo37eRsRga4fUYijDa6j6oA
- id:
    bioguide: L000583
    govtrack: 412624
    thomas: '02238'
  social:
    twitter: RepLoudermilk
    facebook: reploudermilk
    twitter_id: 2914163523
    instagram: RepLoudermilk
    youtube_id: UC2Kfw8fjca8k3w3KpzL5tNg
- id:
    bioguide: C001103
    govtrack: 412622
    thomas: '02236'
  social:
    twitter: RepBuddyCarter
    facebook: congressmanbuddycarter
    twitter_id: 2973870195
    youtube_id: UCHQm49T6ikD_ioMAt50AwKQ
- id:
    bioguide: B001295
    govtrack: 412629
    thomas: '02243'
  social:
    twitter: RepBost
    facebook: RepBost
    twitter_id: 2964877294
    youtube_id: UCYA1psY06vSf3QadHuCrmjQ
- id:
    bioguide: A000370
    govtrack: 412607
    thomas: '02201'
  social:
    twitter: RepAdams
    facebook: CongresswomanAdams
    twitter_id: 2916086925
    instagram: repadams
    youtube_id: UCPI9ao1Cr1nxEUD2r-usRjQ
- id:
    bioguide: M001194
    govtrack: 412634
    thomas: '02248'
  social:
    twitter: RepMoolenaar
    facebook: RepMoolenaar
    twitter_id: 2696643955
    instagram: RepMoolenaar
    youtube_id: UCnMvVN4a8roZu4crE0UW2DA
- id:
    bioguide: S001196
    govtrack: 412648
    thomas: '02263'
  social:
    twitter: RepStefanik
    facebook: RepEliseStefanik
    twitter_id: 2962813893
    youtube_id: UCHvf42C8Vw6QnjwO2L2ukKA
- id:
    bioguide: R000603
    govtrack: 412641
    thomas: '02256'
  social:
    twitter: RepDavidRouzer
    facebook: RepRouzer
    twitter_id: 834069080
    instagram: repdavidrouzer
    youtube_id: UCBvOxpqoGi1HlHjX9v_gHZw
- id:
    bioguide: P000609
    govtrack: 412608
    thomas: '02221'
  social:
    twitter: USRepGaryPalmer
    instagram: repgarypalmer
    instagram_id: 1551536636
    facebook: CongressmanGaryPalmer
    twitter_id: 2861616083
    youtube_id: UCYZfP-cNIvlJY3AcAc9OPpQ
- id:
    bioguide: E000294
    govtrack: 412639
    thomas: '02253'
  social:
    twitter: RepTomEmmer
    instagram: reptomemmer
    instagram_id: 1565640999
    facebook: reptomemmer
    twitter_id: 2914515430
    youtube: RepTomEmmer
- id:
    bioguide: A000374
    govtrack: 412630
    thomas: '02244'
  social:
    twitter: RepAbraham
    facebook: CongressmanRalphAbraham
    twitter_id: 2962891515
- id:
    bioguide: Z000017
    govtrack: 412646
    thomas: '02261'
  social:
    twitter: RepLeeZeldin
    facebook: RepLeeZeldin
    twitter_id: 2750127259
    youtube_id: UCHzZuesCPDka2NhZO8icqzA
- id:
    bioguide: K000386
    govtrack: 412649
    thomas: '02264'
  social:
    twitter: RepJohnKatko
    facebook: RepJohnKatko
    twitter_id: 2966765501
- id:
    bioguide: W000821
    govtrack: 412610
    thomas: '02224'
  social:
    twitter: RepWesterman
    facebook: RepWesterman
    twitter_id: 2852998461
    youtube_id: UCNshPbmupCwP5a7Hi79jETQ
- id:
    bioguide: H001072
    govtrack: 412609
    thomas: '02223'
  social:
    twitter: RepFrenchHill
    facebook: RepFrenchHill
    twitter_id: 2953974395
    instagram: repfrenchhill
    youtube_id: UCT8uWroJtkwSsCJlVg0IKvQ
- id:
    bioguide: B001291
    govtrack: 412655
    thomas: '02270'
  social:
    twitter: RepBrianBabin
    facebook: RepBrianBabin
    twitter_id: 2929491549
    youtube_id: UCPVEZgw-VbDRbLV1MRGVQNQ
- id:
    bioguide: M001195
    govtrack: 412662
    thomas: '02277'
  social:
    twitter: RepAlexMooney
    facebook: CongressmanAlexMooney
    twitter_id: 2964526557
    instagram: repalexmooney
    youtube_id: UCw9CGkF4Re3areluI43TGyA
- id:
    bioguide: B001297
    govtrack: 412619
    thomas: '02233'
  social:
    twitter: RepKenBuck
    facebook: repkenbuck
    twitter_id: 2862577383
    youtube_id: UCHK7Wcwij7NoxXGTeSHUWzg
    instagram: repkenbuck
- id:
    bioguide: R000602
    govtrack: 412647
    thomas: '02262'
  social:
    twitter: RepKathleenRice
    facebook: RepKathleenRice
    twitter_id: 2970462034
    youtube_id: UCLYLmjrGtzzCFXMWPBxHAug
- id:
    bioguide: D000624
    govtrack: 412637
    thomas: '02251'
  social:
    twitter: RepDebDingell
    facebook: RepDebbieDingell
    twitter_id: 2970279814
    instagram: repdingell
    youtube_id: UCnoP3KLT-HOvzDfC1-I-9lQ
- id:
    bioguide: T000474
    govtrack: 412617
    thomas: '02231'
  social:
    twitter: NormaJTorres
    facebook: RepNormaTorres
    twitter_id: 236279233
    youtube_id: UCvWY4qKP6--o3pIJY7hhKDg
    instagram: repnormatorres
- id:
    bioguide: S001197
    govtrack: 412671
    thomas: '02289'
  social:
    twitter: SenSasse
    instagram: senatorsasse
    instagram_id: 1636974433
    facebook: SenatorSasse
    twitter_id: 2962923040
    youtube_id: UCYaNGwcM2Dl5yDcDqS6xV2g
- id:
    bioguide: S001198
    govtrack: 412665
    thomas: '02290'
  social:
    twitter: SenDanSullivan
    instagram: sen_dansullivan
    instagram_id: 1660873387
    facebook: SenDanSullivan
    twitter_id: 2891210047
    youtube_id: UC7tXCm8gKlAhTFo2kuf5ylw
- id:
    bioguide: A000372
    govtrack: 412625
    thomas: '02239'
  social:
    twitter: reprickallen
    instagram: Rep_RickAllen
    instagram_id: 1666787116
    facebook: CongressmanRickAllen
    twitter_id: 2964287128
    youtube_id: UCZPoYXHFDAV17BGLMzGAmpg
- id:
    bioguide: R000605
    govtrack: 412669
    thomas: '02288'
  social:
    twitter: SenatorRounds
    facebook: SenatorMikeRounds
    twitter_id: 2955485182
    youtube_id: UC-pvzimyBdpdkcIfsicrfrQ
- id:
    bioguide: B001296
    govtrack: 412652
    thomas: '02267'
  social:
    twitter: CongBoyle
    facebook: CongressmanBoyle
    twitter_id: 4304448314
    youtube_id: UCMP_Anj7lz4eZuSh8GwFqQQ
- id:
    bioguide: H001071
    govtrack: 412623
    thomas: '02237'
  social:
    twitter: congressmanhice
    facebook: CongressmanJodyHice
    twitter_id: 2975091705
    youtube_id: UCzUMsS8DusN2QLpgweFthgQ
    instagram: rep_hice
- id:
    bioguide: A000371
    govtrack: 412615
    thomas: '02229'
  social:
    twitter: reppeteaguilar
    facebook: reppeteaguilar
    twitter_id: 3018670151
    youtube_id: UCxwbFLOlKDsXrwizV5jah7g
- id:
    bioguide: G000574
    govtrack: 412612
    thomas: '02226'
  social:
    twitter: RepRubenGallego
    facebook: RepRubenGallego
    twitter_id: 2966570782
    instagram: reprubengallego
- id:
    bioguide: P000612
    govtrack: 412666
    thomas: '02286'
  social:
    twitter: sendavidperdue
    instagram: sendavidperdue
    instagram_id: 1650058430
    facebook: SenatorDavidPerdue
    twitter_id: 2863210809
    youtube_id: UCXHsrkPP4TAm0s0qB1C31Lw
- id:
    bioguide: P000610
    govtrack: 412659
    thomas: '02274'
  social:
    twitter: staceyplaskett
    facebook: repstaceyplaskett
    twitter_id: 2724095695
    youtube_id: UC3V7biFZHDFHDFZy6cCSZUA
    instagram: stacey_plaskett
- id:
    bioguide: W000822
    govtrack: 412644
    thomas: '02259'
  social:
    twitter: RepBonnie
    facebook: RepBonnie
    youtube_id: UCrxEaX0VKZKwg3930du2D5A
    twitter_id: 2968451607
    instagram: repbonnie
- id:
    bioguide: H001073
    govtrack: 412654
    thomas: '02269'
  social:
    twitter: hurdonthehill
    facebook: HurdOnTheHill
    twitter_id: 2963445730
    instagram: hurdonthehill
    youtube_id: UCjWcn2lgGCZbwPs6lKxlziQ
- id:
    bioguide: L000582
    govtrack: 412616
    thomas: '02230'
  social:
    twitter: RepTedLieu
    facebook: RepTedLieu
    twitter_id: 3044993235
    instagram: RepTedLieu
    youtube_id: UC9qcJxTqfDNBnVul1IojlFg
- id:
    bioguide: G000577
    govtrack: 412631
    thomas: '02245'
  social:
    twitter: RepGarretGraves
    facebook: CongressmanGarretGraves
    twitter_id: 2951574214
    instagram: instagravesla
    youtube_id: UCQLg9GGwTDluEFJtXf8seTA
- id:
    bioguide: D000623
    govtrack: 412613
    thomas: '02227'
  social:
    twitter: RepDeSaulnier
    facebook: RepMarkDeSaulnier
    twitter_id: 2968007206
    instagram: repdesaulnier
- id:
    bioguide: W000819
    govtrack: 412670
    thomas: '02255'
  social:
    instagram: repmarkwalker
    instagram_id: 1638422078
    twitter: RepMarkWalker
    facebook: RepMarkWalker
    twitter_id: 2966205003
    youtube_id: UC2w0KJe43jr0Hlhi6J5smhg
- id:
    bioguide: M001196
    govtrack: 412632
    thomas: '02246'
  social:
    facebook: CongressmanSethMoulton
    twitter: teammoulton
    twitter_id: 3091316093
    instagram: repmoulton
    youtube_id: UC5w5qn7nj5Ljy69LTV7a_fQ
- id:
    bioguide: B001292
    govtrack: 412657
    thomas: '02272'
  social:
    facebook: RepDonBeyer
    twitter: RepDonBeyer
    twitter_id: 2962868158
    instagram: repdonbeyer
    youtube_id: UCPJGVbOVcAVGiBwq8qr_T9w
- id:
    bioguide: G000576
    govtrack: 412661
    thomas: '02276'
  social:
    facebook: RepGrothman
    twitter: RepGrothman
    twitter_id: 2976606250
    youtube_id: UCui4k83Cot4aeVW_8T33fgg
- id:
    bioguide: N000188
    govtrack: 412606
    thomas: '02202'
  social:
    facebook: DonaldNorcrossNJ
    twitter: DonaldNorcross
    twitter_id: 3122099613
    instagram: donald_norcross
    youtube_id: UC7kXK_PyDiOT8YrdP0jYZHw
- id:
    bioguide: L000581
    govtrack: 412638
    thomas: '02252'
  social:
    facebook: '395759603917487'
    twitter: RepLawrence
    twitter_id: 2863006655
    instagram: repbrendalawrence
    youtube_id: UCf0USy9GNigkB8O9sS1dodw
- id:
    bioguide: K000388
    govtrack: 412673
  social:
    facebook: reptrentkelly
    twitter: reptrentkelly
    twitter_id: 3317799825
    instagram: reptrentkelly
    youtube_id: UCtDrz-8tdg4ZgOAQHToSWaQ
- id:
    bioguide: L000585
    govtrack: 412674
    thomas: '02295'
  social:
    twitter: RepLaHood
    twitter_id: 3686482216
    facebook: replahood
    youtube_id: UCVRbtFwaBGcixZIkygtalRw
- id:
    bioguide: B001299
    govtrack: 412702
  social:
    facebook: RepJimBanks
    twitter: RepJimBanks
    twitter_id: 816131319033950208
    instagram: repjimbanks
    youtube_id: UC_FR6TySW9uxvhjozkis6Xg
- id:
    bioguide: D000627
    govtrack: 412696
  social:
    facebook: RepresentativeValDemings
    twitter: RepValDemings
    twitter_id: 798973032362606600
    instagram: repvaldemings
    youtube_id: UCkcshqwFNJG6XeduOforhig
- id:
    bioguide: B001303
    govtrack: 412689
  social:
    facebook: Rep.BluntRochester
    twitter: RepLBR
    twitter_id: 817050219007328258
- id:
    bioguide: R000606
    govtrack: 412708
  social:
    facebook: repraskin
    twitter: repraskin
    twitter_id: 806906355214852096
    instagram: repraskin
    youtube_id: UChxDE6vho5BfBTOqiBsDmKg
- id:
    bioguide: P000613
    govtrack: 412685
  social:
    facebook: RepJimmyPanetta
    twitter: RepJimmyPanetta
    twitter_id: 796736612554117120
    instagram: repjimmypanetta
    youtube_id: UCmw-aERG51C96edMDPN7fXQ
- id:
    bioguide: C001111
    govtrack: 412697
  social:
    facebook: RepCharlieCrist
    twitter: repcharliecrist
    twitter_id: 816030424778543104
    instagram: repcharliecrist
- id:
    bioguide: D000628
    govtrack: 412691
  social:
    facebook: drnealdunnfl2
    twitter: drnealdunnfl2
    twitter_id: 815952318487298048
    youtube_id: UCRTGfrYP-RuDzJ2KGok7TRA
- id:
    bioguide: B001300
    govtrack: 412687
  social:
    facebook: CongresswomanBarragan
    twitter: RepBarragan
    twitter_id: 816833925456789505
    instagram: repbarragan
- id:
    bioguide: B001302
    govtrack: 412683
  social:
    facebook: RepAndyBiggs
    twitter: RepAndyBiggsAZ
    twitter_id: 816652616625168388
    instagram: repandybiggs
    youtube_id: UCqSq9kWOxk9yNTeILBCVC1w
- id:
    bioguide: M001199
    govtrack: 412698
  social:
    facebook: repbrianmast
    twitter: repbrianmast
    twitter_id: 814103950404239360
    youtube: repbrianmast
    instagram: RepBrianMast
- id:
    bioguide: M001200
    govtrack: 412728
  social:
    facebook: RepMcEachin
    twitter: RepMcEachin
    twitter_id: 816181091673448448
    instagram: repmceachin
    youtube_id: UCMoPYHuZ3fZho0ZixZCfiFg
- id:
    bioguide: D000626
    govtrack: 412675
    thomas: '02296'
  social:
    facebook: CongressmanWarrenDavidson
    twitter: WarrenDavidson
    twitter_id: 742735530287304704
    youtube_id: UCMzuyZWzk44YRNesFzPTeUw
    instagram: instawarrendavidson
- id:
    bioguide: F000465
    govtrack: 412700
  social:
    facebook: RepDrewFerguson
    twitter: RepDrewFerguson
    twitter_id: 806583915012046854
    instagram: repdrewferguson
    youtube_id: UCuK7_j2sREWi_7wBAN477bg
- id:
    bioguide: G000581
    govtrack: 412725
  social:
    facebook: USCongressmanVicenteGonzalez
    twitter: RepGonzalez
    twitter_id: 818536152588238849
    instagram: repvicentegonzaleztx
    youtube_id: UC5H6oYLKQ_xIXO5CG7fh4hw
- id:
    bioguide: G000583
    govtrack: 412714
  social:
    facebook: RepJoshG
    twitter: RepJoshG
    twitter_id: 815310506596691968
    instagram: RepJoshG
- id:
    bioguide: C001113
    govtrack: 412681
  social:
    facebook: SenatorCortezMasto
    twitter: sencortezmasto
    twitter_id: 811313565760163844
    youtube_id: UCip_83SiKUqwnUT57VOXrCg
- id:
    bioguide: K000389
    govtrack: 412684
  social:
    facebook: RepRoKhanna
    twitter: RepRoKhanna
    twitter_id: 816298918468259841
    instagram: reprokhanna
    youtube_id: UCr4KOYv1o1oEQhy1jhhm3pQ
- id:
    bioguide: G000582
    govtrack: 412723
  social:
    facebook: RepJennifferGonzalezColon
    twitter: repjenniffer
    twitter_id: 819744763020775425
    youtube_id: UCZj99h3-GNKjGGeyp7AJeXw
- id:
    bioguide: M001202
    govtrack: 412694
  social:
    facebook: RepStephMurphy
    twitter: RepStephMurphy
    twitter_id: 796183515998068736
    instagram: RepStephMurphy
    youtube: RepStephMurphy
- id:
    bioguide: H001074
    govtrack: 412703
  social:
    facebook: reptrey
    twitter: reptrey
    twitter_id: 811986281177772032
    youtube_id: UCTgS8a_zLg8HpUnk5WXY5ag
- id:
    bioguide: A000375
    govtrack: 412726
  social:
    facebook: JodeyArrington
    twitter: RepArrington
    twitter_id: 816284664658874368
    instagram: repjodeyarrington
- id:
    bioguide: C001109
    govtrack: 412732
  social:
    facebook: replizcheney
    twitter: RepLizCheney
    twitter_id: 816719802328715264
    youtube_id: UCvL57Zp99QdDllF-KGziUAA
- id:
    bioguide: C001112
    govtrack: 412686
  social:
    facebook: repsaludcarbajal
    twitter: RepCarbajal
    twitter_id: 816157667882373120
    instagram: repcarbajal
    youtube: repcarbajal
- id:
    bioguide: S001201
    govtrack: 412717
  social:
    facebook: RepTomSuozzi
    twitter: RepTomSuozzi
    twitter_id: 816705409486618624
    youtube_id: UCHjLmETJ7qXtciV7dlAzzgQ
- id:
    bioguide: S001190
    govtrack: 412534
    thomas: '02124'
  social:
    facebook: CongressmanBradSchneider
    twitter: repschneider
    twitter_id: 1071840474
    instagram: repschneider
    youtube: RepBradSchneider
- id:
    bioguide: B001305
    govtrack: 412712
  social:
    facebook: RepTedBudd
    twitter: RepTedBudd
    twitter_id: 817138492614524928
- id:
    bioguide: J000298
    govtrack: 412730
  social:
    facebook: RepJayapal
    twitter: RepJayapal
    twitter_id: 815733290955112448
    instagram: repjayapal
    youtube_id: UCmyD0_-2Oowkfwc_Raghclw
- id:
    bioguide: F000466
    govtrack: 412721
  social:
    facebook: repbrianfitzpatrick
    twitter: repbrianfitz
    twitter_id: 816303263586914304
    instagram: repbrianfitz
    youtube_id: UCYMNcgHss4_Q5JY2vSvMpgw
- id:
    bioguide: O000171
    govtrack: 412682
  social:
    facebook: repohalleran
    twitter: repohalleran
    twitter_id: 808416682972770304
    instagram: repohalleran
- id:
    bioguide: R000607
    govtrack: 412699
  social:
    facebook: RepRooney
    twitter: RepRooney
    twitter_id: 816111677917851649
    instagram: RepFrancisRooney
    youtube_id: UC5dLBbrW1JwIGs9h248lk6g
- id:
    bioguide: K000393
    govtrack: 412679
  social:
    facebook: JohnKennedyLouisiana
    twitter: SenJohnKennedy
    twitter_id: 816683274076614656
    instagram: SenJohnKennedy
- id:
    bioguide: L000586
    govtrack: 412693
  social:
    facebook: RepAlLawsonJr
    twitter: RepAlLawsonJr
    twitter_id: 818472418620608512
- id:
    bioguide: M001201
    govtrack: 412710
  social:
    facebook: reppaulmitchell
    twitter: RepPaulMitchell
    twitter_id: 811632636598910976
    instagram: reppaulmitchell
    youtube_id: UCisQXodHJRZDaLtFMq_TzWg
- id:
    bioguide: K000391
    govtrack: 412701
  social:
    facebook: congressmanraja
    twitter: congressmanraja
    twitter_id: 814179031956488192
    instagram: congressmanraja
- id:
    bioguide: H001076
    govtrack: 412680
  social:
    facebook: SenatorHassan
    twitter: Senatorhassan
    twitter_id: 946549322
- id:
    bioguide: E000297
    govtrack: 412718
  social:
    facebook: RepEspaillat
    twitter: RepEspaillat
    twitter_id: 817076257770835968
    youtube_id: UCi0niBYFhEY70Dz8InbX5OQ
    instagram: repadrianoespaillat
- id:
    bioguide: K000392
    govtrack: 412724
  social:
    facebook: RepDavidKustoff
    twitter: repdavidkustoff
    twitter_id: 816012124505931780
    instagram: repdavidkustoff
    youtube_id: UCK6U4plOKKMrCjv_h59spGQ
- id:
    bioguide: G000578
    govtrack: 412690
  social:
    facebook: CongressmanMattGaetz
    twitter: RepMattGaetz
    twitter_id: 818948638890217473
    instagram: Congressman_Matt_Gaetz
    youtube_id: UClqXcJew_A3s8qiX-T4a9CA
- id:
    bioguide: S001200
    govtrack: 412695
  social:
    twitter: RepDarrenSoto
    facebook: CongressmanDarrenSoto
    twitter_id: 818713465653051392
    youtube: repdarrensoto
    instagram: RepDarrenSoto
- id:
    bioguide: B001301
    govtrack: 412709
  social:
    facebook: RepJackBergman
    twitter: RepJackBergman
    twitter_id: 815241612154417152
    instagram: RepJackBergman
    youtube: RepJackBergman
- id:
    bioguide: G000579
    govtrack: 412731
  social:
    facebook: RepMikeGallagher
    twitter: RepGallagher
    twitter_id: 815966620300480514
- id:
    bioguide: C001108
    govtrack: 412676
  social:
    facebook: congressmancomer
    instagram: congressmancomer
- id:
    bioguide: M001198
    govtrack: 412704
  social:
    facebook: rogermarshallmd
    twitter: RepMarshall
    twitter_id: 752364246218862592
    youtube_id: UCR3nOFMqBB-kRpKFwgapMaQ
    instagram: repmarshall
- id:
    bioguide: E000296
    govtrack: 412677
  social:
    twitter: RepDwightEvans
    twitter_id: 90639372
    facebook: RepDwightEvans
    instagram: repdwightevans
- id:
    bioguide: R000609
    govtrack: 412692
  social:
    facebook: RepRutherfordFL
    twitter: RepRutherfordFL
    twitter_id: 828977216595849216
- id:
    bioguide: J000299
    govtrack: 412706
  social:
    facebook: RepMikeJohnson
    twitter: RepMikeJohnson
    twitter_id: 827279765287559171
    instagram: RepMikeJohnson
    youtube_id: UCzqBEpeIaDEfvAtsA53Fx2Q
- id:
    bioguide: R000608
    govtrack: 412715
  social:
    twitter: SenJackyRosen
    twitter_id: 818554054309715969
    facebook: RepJackyRosen
    instagram: repjackyrosen
- id:
    bioguide: C001110
    govtrack: 412688
  social:
    twitter: reploucorrea
    facebook: RepLouCorrea
    twitter_id: 815985039485837312
    youtube_id: UCIKJJp4QJIDjnjodc23qKkw
    instagram: reploucorrea
- id:
    bioguide: B001298
    govtrack: 412713
  social:
    twitter: repdonbacon
    twitter_id: 818975124460335106
    facebook: RepDonBacon
    instagram: RepDonBacon
    youtube_id: UCR9abI1lZzAZ6HwQXc-dLFQ
- id:
    bioguide: S001199
    govtrack: 412722
  social:
    twitter: RepSmucker
    facebook: RepSmucker
    twitter_id: 41417564
    youtube_id: UCs5iMvWy-oTHyf5HuwB7FCg
- id:
    bioguide: H001075
    govtrack: 412678
  social:
    facebook: SenatorKamalaHarris
    twitter: SenKamalaHarris
    twitter_id: 803694179079458816
    youtube_id: UCe1ciA1TDa5F9K6Ufr_6Fsw
- id:
    bioguide: H001077
    govtrack: 412705
  social:
    twitter: RepClayHiggins
    facebook: CongressmanClayHiggins
    twitter_id: 843636970538618880
    instagram: RepClayHiggins
- id:
    bioguide: B001304
    govtrack: 412707
  social:
    twitter: RepAnthonyBrown
    facebook: RepAnthonyBrown
    twitter_id: 823552974253342721
    youtube: RepAnthonyBrown
    instagram: RepAnthonyBrown
- id:
    bioguide: E000298
    govtrack: 412735
  social:
    twitter: RepRonEstes
    facebook: RepRonEstes
    twitter_id: 854715071116849157
    youtube_id: UC2clc28qcehIqotHQcthnWA
    instagram: RepRonEstes
- id:
    bioguide: G000585
    govtrack: 412739
  social:
    twitter: RepJimmyGomez
    twitter_id: 2371339658
    facebook: RepJimmyGomez
- id:
    bioguide: N000190
    govtrack: 412738
  social:
    facebook: RepRalphNorman
    twitter: RepRalphNorman
    twitter_id: 880480631108644864
- id:
    bioguide: L000589
    govtrack: 412745
  social:
    facebook: RepDebbieLesko
    twitter: RepDLesko
- id:
    bioguide: C001114
    govtrack: 412740
  social:
    facebook: RepJohnCurtis
    twitter: RepJohnCurtis
    youtube_id: UChAQ4MD-HigmGnImSoAKBVA
    instagram: repjohncurtis
- id:
    bioguide: H001079
    govtrack: 412743
  social:
    twitter: SenHydeSmith
    youtube_id: UCJHxkJhGST0NTlkzJHWV03Q
    instagram: sencindyhydesmith
- id:
    bioguide: L000588
    govtrack: 412744
  social:
    facebook: RepConorLamb
    twitter: RepConorLamb
    youtube_id: UC7hX59n_ixS1Bz3f8Je02yA
- id:
    bioguide: G000584
    govtrack: 412736
  social:
    facebook: RepGianforte
    youtube_id: UCj4ocM2PHNKBbmMQF8k-wsQ
- id:
<<<<<<< HEAD
    bioguide: C001115
    govtrack: 412746
  social:
    twitter: RepCloudTX
- id:
    bioguide: H001080
    govtrack: 412800
  social:
    twitter: RepDebHaaland
- id:
    bioguide: A000377
    govtrack: 412794
  social:
    twitter: RepArmstrongND
- id:
    bioguide: R000616
    govtrack: 412759
  social:
    twitter: RepHarley
- id:
    bioguide: S001212
    govtrack: 412792
  social:
    twitter: RepPeteStauber
- id:
    bioguide: L000591
    govtrack: 412830
  social:
    twitter: RepElaineLuria
=======
    bioguide: B001306
    govtrack: 412747
  social:
    twitter: RepBalderson
- id:
    bioguide: A000376
  social:
    twitter: RepColinAllred
- id:
    bioguide: C001118
  social:
    twitter: RepBenCline
- id:
    bioguide: C001122
  social:
    twitter: RepCunningham
- id:
    bioguide: D000630
  social:
    twitter: repdelgado
- id:
    bioguide: H001066
    govtrack: 412559
  social:
    twitter: RepHorsford
- id:
    bioguide: H001082
    govtrack: 412748
  social:
    twitter: repkevinhern
- id:
    bioguide: H001087
  social:
    twitter: RepKatieHill
- id:
    bioguide: L000593
  social:
    twitter: RepMikeLevin
- id:
    bioguide: M001206
    govtrack: 412749
  social:
    twitter: repjoemorelle
- id:
    bioguide: N000191
  social:
    twitter: RepJoeNeguse
- id:
    bioguide: S001209
  social:
    twitter: RepSpanberger
- id:
    bioguide: S001213
  social:
    twitter: repbryansteil
- id:
    bioguide: W000826
    govtrack: 412751
  social:
    twitter: RepSusanWild
>>>>>>> a1f7c16d
<|MERGE_RESOLUTION|>--- conflicted
+++ resolved
@@ -4483,7 +4483,6 @@
     facebook: RepGianforte
     youtube_id: UCj4ocM2PHNKBbmMQF8k-wsQ
 - id:
-<<<<<<< HEAD
     bioguide: C001115
     govtrack: 412746
   social:
@@ -4513,7 +4512,7 @@
     govtrack: 412830
   social:
     twitter: RepElaineLuria
-=======
+- id:
     bioguide: B001306
     govtrack: 412747
   social:
@@ -4573,5 +4572,4 @@
     bioguide: W000826
     govtrack: 412751
   social:
-    twitter: RepSusanWild
->>>>>>> a1f7c16d
+    twitter: RepSusanWild