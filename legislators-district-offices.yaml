--- conflicted
+++ resolved
@@ -19357,10 +19357,9 @@
     state: CA
     suite: Suite 319
     zip: '92706'
-<<<<<<< HEAD
+    latitude: 33.7673604
+    longitude: -117.8703812
     id: C001110-santa_ana
-    latitude: 33.7673604
-    longitude: -117.8681925
 - id:
     bioguide: E000298
     govtrack: 412735
@@ -19440,9 +19439,4 @@
     zip: 36608-1291
     id: S001202-mobile
     latitude: 30.690756
-    longitude: -88.12684589999999
-=======
-    latitude: 33.7673604
-    longitude: -117.8703812
-    id: C001110-santa_ana
->>>>>>> 2e39ec32
+    longitude: -88.12684589999999