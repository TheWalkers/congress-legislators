- id:
    bioguide: A000055
    govtrack: 400004
    thomas: '01460'
  offices:
  - id: A000055-cullman
    address: 205 4th Ave. NE
    suite: Suite 104
    city: Cullman
    state: AL
    zip: '35055'
    latitude: 34.181059
    longitude: -86.840631
    phone: 256-734-6043
    fax: 256-737-0885
  - id: A000055-gadsden
    address: 600 Broad St.
    suite: Suite 107
    city: Gadsden
    state: AL
    zip: '35901'
    latitude: 34.01421000000001
    longitude: -86.006846
    phone: 256-546-0201
    fax: 256-546-8778
  - id: A000055-jasper
    address: 1710 Alabama Ave.
    suite: '247'
    building: Carl Elliott Building
    city: Jasper
    state: AL
    zip: '35501'
    latitude: 33.83438
    longitude: -87.274935
    phone: 205-221-2310
    fax: 205-221-9035
  - id: A000055-tuscumbia
    address: 1011 George Wallace Blvd.
    suite: Suite 146
    city: Tuscumbia
    state: AL
    zip: '35674'
    latitude: 34.7412348
    longitude: -87.6794142
    fax: 256-381-7659
    phone: 256-381-3450
- id:
    bioguide: A000360
    govtrack: 300002
    thomas: '01695'
  offices:
  - id: A000360-blountville
    address: 2525 Highway 75
    suite: Suite 101
    building: Tri-Cities Regional Airport
    city: Blountville
    state: TN
    zip: '37617'
    latitude: 36.473223
    longitude: -82.4092344
    fax: 423-325-6236
    phone: 423-325-6240
  - id: A000360-chattanooga
    address: 900 Georgia Ave.
    suite: '#260'
    building: Joel E. Soloman Federal Building
    city: Chattanooga
    state: TN
    zip: '37402'
    latitude: 35.0450875
    longitude: -85.3082146
    fax: 423-752-5342
    phone: 423-752-5337
  - id: A000360-jackson
    address: 111 Murray Guard Dr.
    suite: Suite D
    city: Jackson
    state: TN
    zip: '38305'
    latitude: 35.693264
    longitude: -88.852707
    fax: 731-664-3129
    phone: 731-664-0289
  - id: A000360-knoxville
    address: 800 Market St.
    suite: '#112'
    building: Howard H. Baker, Jr., U.S. Courthouse
    city: Knoxville
    state: TN
    zip: '37902'
    latitude: 35.96172
    longitude: -83.91775799999999
    fax: 865-545-4252
    phone: 865-545-4253
  - id: A000360-memphis
    address: 167 N. Main St.
    suite: '#1068'
    building: Clifford Davis-Odell Horton Federal Building
    city: Memphis
    state: TN
    zip: '38103'
    latitude: 35.1497482
    longitude: -90.0517538
    fax: 901-544-4227
    phone: 901-544-4224
  - id: A000360-nashville
    address: 3322 W. End Ave.
    suite: '#120'
    city: Nashville
    state: TN
    zip: '37203'
    latitude: 36.1400262
    longitude: -86.8199101
    fax: 615-269-4803
    phone: 615-736-5129
- id:
    bioguide: A000367
    govtrack: 412438
    thomas: '02029'
  offices:
  - id: A000367-battle_creek
    address: 70 W. Michigan Ave.
    suite: Suite 212
    city: Battle Creek
    state: MI
    zip: '49017'
    latitude: 42.3213842
    longitude: -85.1838246
    phone: 269-205-3823
    hours: By appointment only
  - id: A000367-grand_rapids
    address: 110 Michigan St. NW
    suite: Suite 460
    city: Grand Rapids
    state: MI
    zip: '49503'
    latitude: 42.96997460000001
    longitude: -85.67097419999999
    fax: 616-454-5630
    hours: Monday-Friday 9:00AM-5:00PM
    phone: 616-451-8383
- id:
    bioguide: A000369
    govtrack: 412500
    thomas: '02090'
  offices:
  - id: A000369-elko
    address: 905 Railroad St.
    suite: Suite 104 D
    city: Elko
    state: NV
    zip: '89801'
    latitude: 40.8355439
    longitude: -115.7586349
    fax: 775-753-9984
    phone: 775-777-7705
  - id: A000369-reno
    address: 5310 Kietzke Ln.
    suite: Suite 103
    city: Reno
    state: NV
    zip: '89511'
    latitude: 39.4715058
    longitude: -119.791273
    fax: 775-686-5711
    phone: 775-686-5760
- id:
    bioguide: A000370
    govtrack: 412607
    thomas: '02201'
  offices:
  - id: A000370-charlotte
    address: 801 E. Morehead St.
    suite: Suite 150
    city: Charlotte
    state: NC
    zip: '28202'
    latitude: 35.215055
    longitude: -80.8452162
    fax: 704-344-9971
    hours: M-F 9-6pm
    phone: 704-344-9950
- id:
    bioguide: A000371
    govtrack: 412615
    thomas: '02229'
  offices:
  - id: A000371-san_bernardino
    address: 685 E. Carnegie Dr.
    suite: Suite 100
    city: San Bernardino
    state: CA
    zip: '92408'
    latitude: 34.068627
    longitude: -117.270925
    fax: 909-890-9643
    phone: 909-890-4445
- id:
    bioguide: A000372
    govtrack: 412625
    thomas: '02239'
  offices:
  - id: A000372-augusta
    address: 2743 Perimeter Pkwy
    suite: Suite 225
    building: Bldg. 200
    city: Augusta
    state: GA
    zip: '30909'
    latitude: 33.4875735
    longitude: -82.08466659999999
    fax: 706-228-1954
    phone: 706-228-1980
  - id: A000372-dublin
    address: 100 S. Church St.
    city: Dublin
    state: GA
    zip: '31021'
    latitude: 32.5383565
    longitude: -82.9084154
    fax: 478-277-0113
    phone: 478-272-4030
  - id: A000372-statesboro
    address: 50 E. Main St.
    city: Statesboro
    state: GA
    zip: '30458'
    latitude: 32.4484951
    longitude: -81.781533
    fax: 912-243-9453
    phone: 912-243-9452
  - id: A000372-vidalia
    address: 107 Old Airport Rd.
    suite: Suite A
    city: Vidalia
    state: GA
    zip: '30475'
    latitude: 32.2046881
    longitude: -82.37632649999999
    phone: 912-403-3311
- id:
    bioguide: A000374
    govtrack: 412630
    thomas: '02244'
  offices:
  - id: A000374-alexandria
    address: 2003 MacArthur Dr.
    suite: Bldg. 5
    city: Alexandria
    state: LA
    zip: '71301'
    latitude: 31.27656
    longitude: -92.46964
    fax: 318-445-3776
    phone: 318-445-0818
  - id: A000374-monroe
    address: 426 DeSiard St.
    city: Monroe
    state: LA
    zip: '71201'
    latitude: 32.5036093
    longitude: -92.1144236
    fax: 318-322-3577
    phone: 318-322-3500
  - id: A000374-saint_francisville
    address: 5934 Commerce St
    city: Saint Francisville
    state: LA
    zip: 70775-4416
    latitude: 30.78532
    longitude: -91.38074
    phone: 985-516-5858
    fax: 225-245-1971
- id:
    bioguide: A000375
    govtrack: 412726
  offices:
  - id: A000375-abilene
    address: 500 Chestnut St.
    suite: Suite 819
    city: Abilene
    state: TX
    zip: '79602'
    latitude: 32.4443053
    longitude: -99.73461449999999
    fax: 325-675-5038
    phone: 325-675-9779
  - id: A000375-lubbock
    address: 1312 Texas Ave.
    suite: Suite 219
    city: Lubbock
    state: TX
    zip: '79401'
    latitude: 33.5830588
    longitude: -101.8456125
    fax: 806-767-9168
    phone: 806-763-1611
- id:
    bioguide: A000377
    govtrack: 412794
  offices:
  - id: A000377-bismarck
    address: 220 E Rosser Ave
    suite: Suite 228
    building: U.S. Federal Building
    city: Bismarck
    state: ND
    zip: 58501-3869
    latitude: 46.80868
    longitude: -100.78881
    phone: 701-354-6700
  - id: A000377-fargo
    address: 3217 Fiechtner Dr S
    suite: D
    city: Fargo
    state: ND
    zip: 58103-8735
    latitude: 46.86533
    longitude: -96.83182
    phone: 701-353-6665
- id:
    bioguide: A000378
    govtrack: 412772
  offices:
  - id: A000378-council_bluffs
    address: 501 5th Ave
    city: Council Bluffs
    state: IA
    zip: 51503-0902
    latitude: 41.25685
    longitude: -95.85104
    phone: 712-890-3117
  - id: A000378-creston
    address: 208 W Taylor St
    city: Creston
    state: IA
    zip: 50801-3766
    latitude: 41.04909
    longitude: -94.36326
    phone: 202-225-5476
  - id: A000378-des_moines
    address: 400 E Court Ave
    suite: Suite 346
    city: Des Moines
    state: IA
    zip: 50309-2017
    latitude: 41.58781
    longitude: -93.6113
    phone: 202-225-5476
- id:
    bioguide: B000490
    govtrack: 400030
    thomas: '00091'
  offices:
  - id: B000490-albany
    address: 323 Pine Ave
    suite: '400'
    city: Albany
    state: GA
    zip: 31701-2596
    latitude: 31.57858
    longitude: -84.1542
    fax: 229-436-2099
    hours: M-F 9-5:30pm
    phone: 229-439-8067
  - id: B000490-columbus
    address: 18 Ninth St.
    suite: Suite 201
    city: Columbus
    state: GA
    zip: '31901'
    latitude: 32.4625755
    longitude: -84.9922596
    fax: 706-320-9479
    hours: Mon-Fri 9-5:30pm
    phone: 706-320-9477
  - id: B000490-macon
    address: 300 Mulberry Street
    suite: Suite 502
    city: Macon
    state: GA
    zip: '31201'
    latitude: 32.8356646
    longitude: -83.6267623
    fax: 478-803-2637
    hours: Mon-Fri 9am-5:30pm
    phone: 478-803-2631
- id:
    bioguide: B000574
    govtrack: 400033
    thomas: '00099'
  offices:
  - id: B000574-portland
    address: 911 N.E. 11th Ave.
    suite: Suite 200
    city: Portland
    state: OR
    zip: '97232'
    latitude: 45.5293348
    longitude: -122.6555902
    fax: 503-230-5413
    phone: 503-231-2300
- id:
    bioguide: B000575
    govtrack: 400034
    thomas: '01464'
  offices:
  - id: B000575-cape_girardeau
    address: 338 Broadway
    suite: Suite 303
    city: Cape Girardeau
    state: MO
    zip: '63701'
    latitude: 37.3064303
    longitude: -89.5241403
    phone: 573-334-7044
  - id: B000575-columbia
    address: 1123 Wilkes Blvd
    suite: Suite 320
    city: Columbia
    state: MO
    zip: '65201'
    latitude: 38.9606243
    longitude: -92.3229127
    phone: 573-442-8151
  - id: B000575-kansas_city
    address: 1000 Walnut St.
    suite: Suite 1560
    city: Kansas City
    state: MO
    zip: '64106'
    latitude: 39.1021449
    longitude: -94.5825038
    phone: 816-471-7141
  - id: B000575-saint_louis
    address: 111 S 10th St
    suite: '23.305'
    building: Thomas F. Eagleton U.S. Courthouse
    city: Saint Louis
    state: MO
    zip: 63102-1125
    latitude: 38.62588
    longitude: -90.196
    phone: 314-725-4484
  - id: B000575-springfield
    address: 2740 B E. Sunshine
    city: Springfield
    state: MO
    zip: '65804'
    latitude: 37.180415
    longitude: -93.240439
    phone: 417-877-7814
- id:
    bioguide: B000755
    govtrack: 400046
    thomas: '01468'
  offices:
  - id: B000755-conroe
    address: 200 River Pt.
    suite: Suite 304
    city: Conroe
    state: TX
    zip: '77304'
    latitude: 30.2844625
    longitude: -95.4613914
    fax: 936-441-5757
    phone: 936-441-5700
  - id: B000755-huntsville
    address: 1300 11th St.
    suite: Suite 400
    city: Huntsville
    state: TX
    zip: '77340'
    latitude: 30.7240052
    longitude: -95.5535049
    fax: 936-439-9546
    phone: 936-439-9532
- id:
    bioguide: B000944
    govtrack: 400050
    thomas: '00136'
  offices:
  - id: B000944-cincinnati
    address: 425 Walnut St.
    suite: Suite 2310
    city: Cincinnati
    state: OH
    zip: '45202'
    latitude: 39.1007745
    longitude: -84.5120256
    fax: 513-684-1029
    phone: 513-684-1021
  - id: B000944-cleveland
    address: 801 W. Superior Ave.
    suite: Suite 1400
    city: Cleveland
    state: OH
    zip: '44113'
    latitude: 41.4964399
    longitude: -81.6975439
    fax: 216-522-2239
    phone: 216-522-7272
  - id: B000944-columbus
    address: 200 N. High St.
    suite: Room 614
    city: Columbus
    state: OH
    zip: '43215'
    latitude: 39.9666883
    longitude: -83.000974
    fax: 614-469-2171
    phone: 614-469-2083
  - id: B000944-lorain
    address: 200 W. Erie Ave.
    suite: Suite 312
    city: Lorain
    state: OH
    zip: '44052'
    latitude: 41.4685695
    longitude: -82.1792684
    fax: 440-242-4108
    phone: 440-242-4100
- id:
    bioguide: B001135
    govtrack: 400054
    thomas: '00153'
  offices:
  - id: B001135-asheville
    address: 151 Patton Ave.
    suite: Suite 204
    building: Federal Building
    city: Asheville
    state: NC
    zip: '28801'
    latitude: 35.594066
    longitude: -82.55792
    fax: 828-350-2439
    hours: By appointment only
    phone: 828-350-2437
  - id: B001135-rocky_mount
    address: 100 Coast Line St.
    suite: Room 210
    city: Rocky Mount
    state: NC
    zip: '27804'
    latitude: 35.9379802
    longitude: -77.7977748
    fax: 252-977-7902
    phone: 252-977-9522
    hours: By appointment only.
  - id: B001135-wilmington
    address: 201 N. Front St.
    suite: Suite 809
    city: Wilmington
    state: NC
    zip: '28401'
    latitude: 34.2376985
    longitude: -77.9492582
    fax: 910-251-7975
    phone: 888-848-1833
  - id: B001135-winston_salem
    address: 2000 W. First St.
    suite: Suite 508
    city: Winston-Salem
    state: NC
    zip: '27104'
    latitude: 36.0960116
    longitude: -80.27480249999999
    fax: 336-725-4493
    phone: 336-631-5125
- id:
    bioguide: B001230
    govtrack: 400013
    thomas: '01558'
  offices:
  - id: B001230-ashland
    address: PO Box 61
    city: Ashland
    state: WI
    zip: 54806-0061
    latitude: 46.54692
    longitude: -90.80933
    phone: 715-450-3754
  - id: B001230-eau_claire
    address: 500 South Barstow St.
    suite: Suite LL2
    city: Eau Claire
    state: WI
    zip: '54701'
    latitude: 44.8088044
    longitude: -91.5330934
    phone: 715-832-8424
  - id: B001230-green_bay
    address: 1039 W. Mason
    suite: Suite 119
    city: Green Bay
    state: WI
    zip: '54303'
    latitude: 44.5151063
    longitude: -88.0413549
    phone: 920-498-2668
  - id: B001230-la_crosse
    address: 205 5th Avenue South
    suite: Room 216
    city: La Crosse
    state: WI
    zip: '54601'
    latitude: 43.8109182
    longitude: -91.24976400000001
    phone: 608-796-0045
  - id: B001230-madison
    address: 30 W. Mifflin St.
    suite: Suite 700
    city: Madison
    state: WI
    zip: '53703'
    latitude: 43.07506559999999
    longitude: -89.38647139999999
    phone: 608-264-5338
  - id: B001230-milwaukee
    address: 633 W. Wisconsin Ave.
    suite: Suite 1920
    city: Milwaukee
    state: WI
    zip: '53203'
    latitude: 43.0388214
    longitude: -87.9200848
    phone: 414-297-4451
  - id: B001230-wausau
    address: 2100 Stewart Ave.
    suite: Suite 250 B
    city: Wausau
    state: WI
    zip: '54401'
    latitude: 44.9591474
    longitude: -89.6628755
    phone: 715-261-2611
- id:
    bioguide: B001236
    govtrack: 400040
    thomas: '01687'
  offices:
  - id: B001236-el_dorado
    address: 106 W. Main St.
    suite: Suite 104
    city: El Dorado
    state: AR
    zip: '71730'
    latitude: 33.2120448
    longitude: -92.664046
    fax: 870-863-4105
    phone: 870-863-4641
  - id: B001236-fort_smith
    address: 1120 Garrison Ave.
    suite: Suite 2B
    city: Fort Smith
    state: AR
    zip: '72901'
    latitude: 35.383512
    longitude: -94.42033099999999
    fax: 479-573-0553
    phone: 479-573-0189
  - id: B001236-jonesboro
    address: 300 S. Church St.
    suite: Suite 400
    city: Jonesboro
    state: AR
    zip: '72401'
    latitude: 35.8404281
    longitude: -90.70368549999999
    fax: 870-268-6887
    phone: 870-268-6925
  - id: B001236-little_rock
    address: 1401 W. Capitol Ave.
    suite: Suite 155
    city: Little Rock
    state: AR
    zip: '72201'
    latitude: 34.7456872
    longitude: -92.2865752
    fax: 501-372-7163
    phone: 501-372-7153
  - id: B001236-lowell
    address: 213 W. Monroe
    suite: Suite N
    city: Lowell
    state: AR
    zip: '72745'
    latitude: 36.2535183
    longitude: -94.1393049
    fax: 479-725-0408
    phone: 479-725-0400
  - id: B001236-mountain_home
    address: 1001 Hwy 62 East
    suite: Suite 11
    city: Mountain Home
    state: AR
    zip: '72653'
    latitude: 36.3499306
    longitude: -92.3729619
    fax: 870-424-0141
    phone: 870-424-0129
  - id: B001236-stuttgart
    address: 620 E. 22nd St.
    suite: Suite 204
    city: Stuttgart
    state: AR
    zip: '72160'
    latitude: 34.478784
    longitude: -91.54664090000001
    fax: 870-672-6962
    phone: 870-672-6941
- id:
    bioguide: B001243
    govtrack: 400032
    thomas: '01748'
  offices:
  - id: B001243-chattanooga
    address: 10 West M. L. King Blvd
    suite: 6th Floor
    city: Chattanooga
    state: TN
    zip: '37402'
    latitude: 35.0455268
    longitude: -85.3100155
    phone: 423-541-2939
    fax: 423-541-2944
  - id: B001243-jackson
    address: 91 Stonebridge Blvd
    suite: Suite 103
    city: Jackson
    state: TN
    zip: 38305-2042
    latitude: 35.68031
    longitude: -88.85355
    phone: 731-660-3971
    fax: 731-660-3978
  - id: B001243-jonesborough
    address: 1105 E Jackson Blvd
    suite: Suite 4
    city: Jonesborough
    state: TN
    zip: 37659-4997
    latitude: 36.30306
    longitude: -82.51024
    phone: 423-753-4009
    fax: 423-788-0250
  - id: B001243-knoxville
    address: 800 Market St
    suite: Suite 121
    city: Knoxville
    state: TN
    zip: 37902-2327
    latitude: 35.96225
    longitude: -83.91771
    phone: 865-540-3781
    fax: 865-540-7952
  - id: B001243-memphis
    address: 100 Peabody Pl
    suite: Suite 1125
    city: Memphis
    state: TN
    zip: 38103-3654
    latitude: 35.14132
    longitude: -90.05396
    phone: 901-527-9199
    fax: 901-527-9515
  - id: B001243-nashville
    address: 150 4th Ave N
    suite: Ste. G-250
    city: Nashville
    state: TN
    zip: 37219-2415
    latitude: 36.16286
    longitude: -86.77797
    phone: 800-657-6910
- id:
    bioguide: B001248
    govtrack: 400052
    thomas: '01751'
  offices:
  - id: B001248-lake_dallas
    address: 2000 S. Stemmons Fwy.
    suite: Suite 200
    city: Lake Dallas
    state: TX
    zip: '75065'
    latitude: 33.1213325
    longitude: -97.0327015
    fax: 940-497-5067
    phone: 940-497-5031
- id:
    bioguide: B001250
    govtrack: 400029
    thomas: '01753'
  offices:
  - id: B001250-brigham_city
    address: 6 N. Main St.
    city: Brigham City
    state: UT
    zip: '84302'
    latitude: 41.5106602
    longitude: -112.0154202
    phone: 801-625-0107
    hours: Staffed only part time
  - id: B001250-ogden
    address: 324 25th St.
    suite: '1017'
    building: Federal Building
    city: Ogden
    state: UT
    zip: '84401'
    latitude: 41.2206774
    longitude: -111.9726125
    fax: 801-625-0124
    phone: 801-625-0107
  - id: B001250-vernal
    address: 152 E. 100 N.
    city: Vernal
    state: UT
    zip: '84078'
    latitude: 40.4563399
    longitude: -109.5289541
    phone: 435-781-5302
    hours: Staffed only part time
- id:
    bioguide: B001251
    govtrack: 400616
    thomas: '01761'
  offices:
  - id: B001251-durham
    address: 2741 Campus Walk Ave.
    suite: Suite 300
    building: Bldg. 400
    city: Durham
    state: NC
    zip: '27705'
    latitude: 36.0098844
    longitude: -78.9533296
    fax: 919-908-0169
    phone: 919-908-0164
  - id: B001251-wilson
    address: 216 NE Nash St.
    suite: Suite B
    city: Wilson
    state: NC
    zip: '27893'
    latitude: 35.728383
    longitude: -77.9131079
    fax: 252-291-0356
    phone: 252-237-9816
- id:
    bioguide: B001257
    govtrack: 412250
    thomas: '01838'
  offices:
  - id: B001257-new_port_richey
    address: 7132 Little Rd.
    city: New Port Richey
    state: FL
    zip: '34654'
    latitude: 28.261156
    longitude: -82.674347
    fax: 727-232-2923
    phone: 727-232-2921
  - id: B001257-tarpon_springs
    address: 38500 U.S. Hwy 19 North
    suite: BB-038
    building: St. Petersburg College
    city: Tarpon Springs
    state: FL
    zip: '34689'
    latitude: 28.121418
    longitude: -82.74161199999999
    phone: 727-940-5860
    fax: 727-940-5861
- id:
    bioguide: B001260
    govtrack: 412196
    thomas: '01840'
  offices:
  - id: B001260-bradenton
    address: 1051 Manatee Ave West
    suite: Suite 305
    city: Bradenton
    state: FL
    zip: '34205'
    latitude: 27.4945988
    longitude: -82.5724073
    fax: 941-748-1564
    phone: 941-747-9081
  - id: B001260-sarasota
    address: 111 S. Orange Ave.
    suite: Floor 2R, Suite 202W
    city: Sarasota
    state: FL
    zip: '34236'
    latitude: 27.3353999
    longitude: -82.5382987
    fax: 941-951-2972
    phone: 941-951-6643
- id:
    bioguide: B001261
    govtrack: 412251
    thomas: '01881'
  offices:
  - id: B001261-casper
    address: 100 E. B St.
    suite: Suite 2004
    city: Casper
    state: WY
    zip: '82601'
    latitude: 42.8524124
    longitude: -106.3248373
    phone: 307-261-6413
  - id: B001261-cheyenne
    address: 2120 Capitol Ave.
    suite: Suite 2013
    city: Cheyenne
    state: WY
    zip: '82001'
    latitude: 41.1374591
    longitude: -104.8189674
    phone: 307-772-2451
  - id: B001261-riverton
    address: 324 E. Washington Ave.
    city: Riverton
    state: WY
    zip: '82501'
    latitude: 43.0238609
    longitude: -108.386731
    phone: 307-856-6642
  - id: B001261-rock_springs
    address: 1575 Dewar Drive
    suite: Suite 218
    building: Commerce Bank
    city: Rock Springs
    state: WY
    zip: '82901'
    latitude: 41.5742346
    longitude: -109.2423116
    phone: 307-362-5012
  - id: B001261-sheridan
    address: 2 N. Main St.
    suite: Suite 206
    city: Sheridan
    state: WY
    zip: '82801'
    latitude: 44.7974506
    longitude: -106.9562525
    phone: 307-672-6456
- id:
    bioguide: B001267
    govtrack: 412330
    thomas: '01965'
  offices:
  - id: B001267-alamosa
    address: 609 Main St.
    suite: Suite 110
    city: Alamosa
    state: CO
    zip: '81101'
    latitude: 37.4685012
    longitude: -105.8659434
    phone: 719-587-0096
  - id: B001267-colorado_springs
    address: 409 N. Tejon St.
    suite: Suite 107
    city: Colorado Springs
    state: CO
    zip: '80903'
    latitude: 38.8400247
    longitude: -104.8228748
    fax: 719-328-1129
    phone: 719-328-1100
  - id: B001267-denver
    address: 1244 Speer Blvd.
    building: Cesar E. Chavez Memorial Building
    city: Denver
    state: CO
    zip: '80204'
    latitude: 39.7364704
    longitude: -104.994978
    fax: 303-455-8851
    phone: 303-455-7600
  - id: B001267-durango
    address: 835 E. 2nd Ave.
    suite: Suite 206
    city: Durango
    state: CO
    zip: '81301'
    latitude: 37.2725939
    longitude: -107.8799634
    phone: 970-259-1710
  - id: B001267-fort_collins
    address: 1200 S. College Ave.
    suite: Suite 211
    city: Fort Collins
    state: CO
    zip: '80524'
    latitude: 40.5716714
    longitude: -105.0766516
    fax: 970-224-2205
    phone: 970-224-2200
  - id: B001267-grand_junction
    address: 225 N. 5th St.
    suite: Suite 511
    city: Grand Junction
    state: CO
    zip: '81501'
    latitude: 39.0688046
    longitude: -108.5648398
    phone: 970-241-6631
  - id: B001267-pueblo
    address: 129 W. B St.
    city: Pueblo
    state: CO
    zip: '81003'
    latitude: 38.2795281
    longitude: -104.508253
    phone: 719-542-7550
- id:
    bioguide: B001270
    govtrack: 412404
    thomas: '01996'
  offices:
  - id: B001270-los_angeles
    address: 4929 Wilshire Blvd.
    suite: Suite 650
    city: Los Angeles
    state: CA
    zip: '90010'
    latitude: 34.06264360000001
    longitude: -118.3381029
    fax: 323-965-1113
    phone: 323-965-1422
- id:
    bioguide: B001274
    govtrack: 412395
    thomas: '01987'
  offices:
  - id: B001274-decatur
    address: 302 Lee St.
    suite: Room 86
    city: Decatur
    state: AL
    zip: '35601'
    latitude: 34.6069984
    longitude: -86.9849204
    fax: 256-355-9406
    phone: 256-355-9400
  - id: B001274-florence
    address: 102 S. Court St.
    suite: Suite 310
    city: Florence
    state: AL
    zip: '35630'
    latitude: 34.8002305
    longitude: -87.6771285
    fax: 256-718-5156
    phone: 256-718-5155
  - id: B001274-huntsville
    address: 2101 W. Clinton Ave.
    suite: Suite 302
    city: Huntsville
    state: AL
    zip: '35805'
    latitude: 34.7252133
    longitude: -86.5977423
    fax: 256-551-0194
    phone: 256-551-0190
- id:
    bioguide: B001275
    govtrack: 412427
    thomas: '02018'
  offices:
  - id: B001275-evansville
    address: 420 Main St.
    suite: Suite 1402
    city: Evansville
    state: IN
    zip: '47708'
    latitude: 37.9722214
    longitude: -87.5705016
    fax: 812-422-4761
    hours: Monday-Friday 8:30am-5:00pm CT
    phone: 812-465-6484
  - id: B001275-jasper
    address: 610 Main St.
    suite: First Floor Small Conference Room
    city: Jasper
    state: IN
    zip: '47547'
    latitude: 38.3919787
    longitude: -86.9304537
    hours: 1st and 3rd Tuesday of the month 10:00am - 1:00pm ET
  - id: B001275-terre_haute
    address: 901 Wabash Ave.
    suite: Suite 140
    city: Terre Haute
    state: IN
    zip: '47807'
    latitude: 39.466224
    longitude: -87.4042291
    fax: 812-232-0526
    hours: 8:30am - 5:00pm ET
    phone: 812-232-0523
  - id: B001275-vincennes
    address: 1500 N. Chestnut St.
    city: Vincennes
    state: IN
    zip: '47591'
    latitude: 38.6911192
    longitude: -87.52073879999999
    hours: 1st and 3rd Wednesday of the month 9:00am - 12:00pm ET
- id:
    bioguide: B001277
    govtrack: 412490
    thomas: '02076'
  offices:
  - id: B001277-bridgeport
    address: 915 Lafayette Blvd.
    suite: Suite 304
    city: Bridgeport
    state: CT
    zip: '06604'
    latitude: 41.1749972
    longitude: -73.1931954
    fax: 203-330-0608
    phone: 203-330-0598
  - id: B001277-hartford
    address: 90 State House Sq.
    suite: 10th Floor
    city: Hartford
    state: CT
    zip: '06103'
    latitude: 41.7665316
    longitude: -72.6719747
    fax: 860-258-6958
    phone: 860-258-6940
- id:
    bioguide: B001278
    govtrack: 412501
    thomas: '02092'
  offices:
  - id: B001278-beaverton
    address: 12725 SW Millikan Way
    suite: Suite 220
    city: Beaverton
    state: OR
    zip: '97005'
    latitude: 45.4900502
    longitude: -122.8078224
    fax: 503-469-6018
    hours: Monday-Friday 9:00AM-5:00PM
    phone: 503-469-6010
- id:
    bioguide: B001281
    govtrack: 412565
    thomas: '02153'
  offices:
  - id: B001281-columbus
    address: 471 E. Broad St.
    suite: Suite 1100
    city: Columbus
    state: OH
    zip: '43215'
    latitude: 39.9633834
    longitude: -82.9878075
    fax: 614-220-5640
    hours: Monday-Friday 9:00am-5:00pm
    phone: 614-220-0003
- id:
    bioguide: B001282
    govtrack: 412541
    thomas: '02131'
  offices:
  - id: B001282-lexington
    address: 2709 Old Rosebud Rd.
    city: Lexington
    state: KY
    zip: '40509'
    latitude: 38.0283634
    longitude: -84.4193762
    hours: M-F 9:00-5:00pm
    phone: 859-219-1366
- id:
    bioguide: B001284
    govtrack: 412539
    thomas: '02129'
  offices:
  - id: B001284-anderson
    address: 120 E. 8th St.
    suite: Suite 101
    city: Anderson
    state: IN
    zip: '46016'
    latitude: 40.1083423
    longitude: -85.67763939999999
    fax: 765-640-5116
    hours: Mon-Fri 8:30am-5pm
    phone: 765-640-5115
  - id: B001284-carmel
    address: 11611 N. Meridian Street
    suite: Suite 415
    city: Carmel
    state: IN
    zip: '46032'
    latitude: 39.95690889999999
    longitude: -86.1563927
    fax: 317-846-7306
    hours: Mon-Fri 8:30 am - 5:00 pm
    phone: 317-848-0201
- id:
    bioguide: B001285
    govtrack: 412516
    thomas: '02106'
  offices:
  - id: B001285-oxnard
    address: 201 East Fourth St.
    suite: Suite 209B
    city: Oxnard
    state: CA
    zip: '93030'
    latitude: 34.1993342
    longitude: -119.1783991
    fax: 805-379-1799
    hours: Call to make an appointment
    phone: 805-379-1779
  - id: B001285-thousand_oaks
    address: 223 E. Thousand Oaks Blvd.
    suite: Suite 220
    city: Thousand Oaks
    state: CA
    zip: '91360'
    latitude: 34.1794905
    longitude: -118.8726791
    fax: 805-379-1799
    hours: Monday-Thursday 9:00am-5:30pm PT,Friday 9:00am-5:00pm PT
    phone: 805-379-1779
- id:
    bioguide: B001286
    govtrack: 412537
    thomas: '02127'
  offices:
  - id: B001286-peoria
    address: 820 SW Adams St
    city: Peoria
    state: IL
    zip: '61602'
    latitude: 40.6855433
    longitude: -89.5987706
    phone: 309-966-1813
  - id: B001286-rock_island
    address: 2401 4th Ave.
    city: Rock Island
    state: IL
    zip: '61201'
    latitude: 41.5089919
    longitude: -90.5662359
    fax: 309-786-3720
    phone: 309-786-3406
  - id: B001286-rockford
    address: 119 N. Church St.
    suite: Suite 207 & 208
    city: Rockford
    state: IL
    zip: '61101'
    latitude: 42.2720192
    longitude: -89.0952944
    phone: 815-968-8011
- id:
    bioguide: B001287
    govtrack: 412512
    thomas: '02102'
  offices:
  - id: B001287-sacramento
    address: 8950 Cal Center Dr.
    suite: Suite 100
    building: Building 3
    city: Sacramento
    state: CA
    zip: '95826'
    latitude: 38.5553768
    longitude: -121.3738588
    fax: 916-635-0514
    hours: M-F 9am -6pm
    phone: 916-635-0505
- id:
    bioguide: B001288
    govtrack: 412598
    thomas: '02194'
  offices:
  - id: B001288-camden
    address: 2 Riverside Dr.
    suite: Suite 505
    building: One Port Center
    city: Camden
    state: NJ
    zip: '08101'
    latitude: 39.9443128
    longitude: -75.1296174
    fax: 856-338-8936
    phone: 856-338-8922
  - id: B001288-newark
    address: One Gateway Center
    suite: 23rd Floor
    city: Newark
    state: NJ
    zip: '07102'
    latitude: 40.7344571
    longitude: -74.1657213
    fax: 973-639-8723
    phone: 973-639-8700
- id:
    bioguide: B001289
    govtrack: 412601
    thomas: '02197'
  offices:
  - id: B001289-mobile
    address: 11 N. Water St.
    suite: Suite 15290
    city: Mobile
    state: AL
    zip: '36602'
    latitude: 30.693117
    longitude: -88.039675
    phone: 251-690-2811
  - id: B001289-summerdale
    address: 502 W. Lee Ave.
    city: Summerdale
    state: AL
    zip: '36580'
    latitude: 30.4834677
    longitude: -87.7041946
    phone: 251-989-2664
- id:
    bioguide: B001291
    govtrack: 412655
    thomas: '02270'
  offices:
  - id: B001291-deer_park
    address: 203 Ivy Ave.
    suite: Suite 600
    city: Deer Park
    state: TX
    zip: '77536'
    latitude: 29.7089323
    longitude: -95.12126239999999
    fax: 832-780-0964
    phone: 832-780-0966
  - id: B001291-orange
    address: 1201 Childers Rd.
    city: Orange
    state: TX
    zip: '77630'
    latitude: 30.0800116
    longitude: -93.7314932
    fax: 409-886-9918
    phone: 409-883-8075
  - id: B001291-woodville
    address: 100 W. Bluff Dr.
    building: Tyler County Courthouse
    city: Woodville
    state: TX
    zip: '75979'
    latitude: 30.7753424
    longitude: -94.41539859999999
    phone: 409-331-8066
- id:
    bioguide: B001292
    govtrack: 412657
    thomas: '02272'
  offices:
  - id: B001292-arlington
    address: 1901 N Moore St
    suite: Suite 1108
    city: Arlington
    state: VA
    zip: 22209-1728
    latitude: 38.8976
    longitude: -77.07119
    phone: 703-658-5403
    fax: 703-658-5408
- id:
    bioguide: B001295
    govtrack: 412629
    thomas: '02243'
  offices:
  - id: B001295-alton
    address: 101 E. Third St.
    city: Alton
    state: IL
    zip: '62002'
    latitude: 38.8906416
    longitude: -90.18395149999999
    phone: 618-622-0766
    hours: First Thursday of every month from 9:00 a.m. until 11:00 a.m.
  - id: B001295-carbondale
    address: 300 E. Main St.
    suite: Suite 4
    building: Hunter Building
    city: Carbondale
    state: IL
    zip: '62901'
    latitude: 37.7277729
    longitude: -89.2134992
    fax: 618-457-2990
    phone: 618-457-5787
  - id: B001295-granite_city
    address: 2000 Edison Ave.
    building: City Hall
    city: Granite City
    state: IL
    zip: '62040'
    latitude: 38.7015611
    longitude: -90.14887449999999
    hours: The third Thursday of each month from 1:00 p.m. to 4:00 p.m.
    phone: 618-622-0766
  - id: B001295-mt__vernon
    address: 1100 Main St.
    building: Mt. Vernon City Hall
    city: Mt. Vernon
    state: IL
    zip: '62864'
    latitude: 38.317936
    longitude: -88.9049835
    hours: Tuesdays 9 a.m. to 12 p.m.
    phone: 618-513-5294
  - id: B001295-o_fallon
    address: 302 West State St.
    city: O'Fallon
    state: IL
    zip: '62269'
    latitude: 38.5925108
    longitude: -89.9141608
    phone: 618-622-0766
    fax: 618-622-0774
- id:
    bioguide: B001296
    govtrack: 412652
    thomas: '02267'
  offices:
  - id: B001296-philadelphia
    address: 5675 N. Front St.
    building: One & Olney Shopping Center
    suite: Suite 180
    city: Philadelphia
    state: PA
    zip: '19120'
    latitude: 40.0381812
    longitude: -75.1172342
    fax: 267-437-3886
    hours: 8:30am-4:30pm, M-F
    phone: 267-335-5643
  - id: B001296-philadelphia-1
    address: 8572 Bustleton Ave.
    city: Philadelphia
    state: PA
    zip: '19152'
    latitude: 40.0730543
    longitude: -75.049904
    fax: 215-856-3734
    hours: 8:30am-4:30pm, M-F
    phone: 215-335-3355
  - id: B001296-philadelphia-2
    address: 2630 Memphis St
    suite: Ste 180
    city: Philadelphia
    state: PA
    zip: 19125-2344
    latitude: 39.98239
    longitude: -75.11967
    fax: 215-426-7741
    hours: 8:30am-4:30pm, M-F
    phone: 215-426-4616
- id:
    bioguide: B001297
    govtrack: 412619
    thomas: '02233'
  offices:
  - id: B001297-castle_rock
    address: 900 Castleton Rd.
    suite: Suite 112
    city: Castle Rock
    state: CO
    zip: '80109'
    latitude: 39.4092665
    longitude: -104.8684125
    phone: 720-639-9165
  - id: B001297-greeley
    address: 1023 39th Ave.
    suite: Unit B
    city: Greeley
    state: CO
    zip: '80634'
    latitude: 40.4205693
    longitude: -104.7446355
    fax: 970-702-2951
    phone: 970-702-2136
- id:
    bioguide: B001298
    govtrack: 412713
  offices:
  - id: B001298-omaha
    address: 13906 Gold Circle
    suite: Suite 101
    city: Omaha
    state: NE
    zip: '68144'
    latitude: 41.23509809999999
    longitude: -96.1296555
    phone: 402-938-0300
    fax: 402-763-4947
- id:
    bioguide: B001299
    govtrack: 412702
  offices:
  - id: B001299-fort_wayne
    address: 1300 S. Harrison St.
    city: Fort Wayne
    state: IN
    zip: '46802'
    latitude: 41.0737372
    longitude: -85.14045349999999
    phone: 260-702-4750
- id:
    bioguide: B001300
    govtrack: 412687
  offices:
  - id: B001300-carson
    address: 701 E. Carson St.
    building: Carson City Hall
    city: Carson
    state: CA
    zip: '90745'
    latitude: 33.8322643
    longitude: -118.2630272
    phone: 310-831-1799
    hours: Wednesday and Thursday, 9:00 a.m. - 5:00 p.m. Please call for an appointment
  - id: B001300-compton
    address: 205 S. Willowbrook Ave.
    building: Compton City Hall
    city: Compton
    state: CA
    zip: '90220'
    latitude: 33.8946744
    longitude: -118.226945
    phone: 310-831-1799
    hours: Tuesday 9:00 a.m. - 5:00 p.m. Please call for an appointment
  - id: B001300-san_pedro
    address: 302 W. Fifth St.
    suite: Suite 201
    city: San Pedro
    state: CA
    zip: '90731'
    latitude: 33.7398775
    longitude: -118.2839378
    phone: 310-831-1799
    hours: M-F 9:00 a.m. - 5:00 p.m. Please call for an appointment
  - id: B001300-south_gate
    address: 8650 California Ave.
    building: South Gate City Hall
    city: South Gate
    state: CA
    zip: '90280'
    latitude: 33.9556898
    longitude: -118.2051037
    phone: 310-831-1799
    hours: Tuesday and Thursday, 9:00 a.m. - 5:00 p.m.  Please call for an appointment
- id:
    bioguide: B001302
    govtrack: 412683
  offices:
  - id: B001302-mesa
    address: 2509 S. Power Rd.
    suite: Suite 204
    city: Mesa
    state: AZ
    zip: '85209'
    latitude: 33.3712904
    longitude: -111.6870648
    phone: 480-699-8239
- id:
    bioguide: B001303
    govtrack: 412689
  offices:
  - id: B001303-wilmington
    address: 1105 N. Market St.
    suite: Suite 400
    city: Wilmington
    state: DE
    zip: '19801'
    latitude: 39.7473432
    longitude: -75.5471367
    phone: 302-830-2330
  - id: B001303-georgetown
    address: 28 The Circle
    suite: Suite 2
    city: Georgetown
    state: DE
    zip: '19947'
    latitude: 38.6903978
    longitude: -75.3887458
    phone: 302-858-4773
- id:
    bioguide: B001304
    govtrack: 412707
  offices:
  - id: B001304-annapolis
    address: 2666 Riva Rd
    suite: Suite 120
    city: Annapolis
    state: MD
    zip: '21401'
    latitude: 38.9746861
    longitude: -76.5612782
    phone: 410-266-3249
    hours: Tuesday and Thursday, 9 a.m. - 1 p.m., or by appointment
  - id: B001304-largo
    address: 9701 Apollo Dr.
    suite: Suite 103
    city: Largo
    state: MD
    zip: '20774'
    latitude: 38.9044794
    longitude: -76.8406561
    phone: 301-458-2600
- id:
    bioguide: B001305
    govtrack: 412712
  offices:
  - id: B001305-advance
    address: 128 Peachtree Ln.
    suite: Suite A
    city: Advance
    state: NC
    zip: '27006'
    latitude: 36.0038879
    longitude: -80.4394348
    phone: 336-998-1313
  - id: B001305-high_point
    address: 4000 Piedmont Pkwy
    suite: Suite 131
    city: High Point
    state: NC
    zip: '27265'
    phone: 336-858-5013
    latitude: 36.0515139
    longitude: -79.9611368
- id:
    bioguide: B001307
    govtrack: 412777
  offices:
  - id: B001307-danville
    address: 355 S Washington St
    suite: Suite 210
    city: Danville
    state: IN
    zip: 46122-1779
    latitude: 39.75697
    longitude: -86.52325
    phone: 317-563-5567
- id:
    bioguide: B001308
    govtrack: 412806
  offices:
  - id: B001308-binghamton
    address: 49 Court St
    suite: Suite 210
    city: Binghamton
    state: NY
    zip: 13901-3274
    latitude: 42.09879
    longitude: -75.91334
    phone: 607-242-0200
  - id: B001308-utica
    address: 430 Court St
    suite: Suite 102
    city: Utica
    state: NY
    zip: 13502-4289
    latitude: 43.10184
    longitude: -75.2386
    phone: 315-732-0713
- id:
    bioguide: B001309
    govtrack: 412817
  offices:
  - id: B001309-knoxville
    address: 800 Market St
    suite: Suite 110
    city: Knoxville
    state: TN
    zip: 37902-2327
    latitude: 35.96225
    longitude: -83.91771
    phone: 865-523-3772
  - id: B001309-maryville
    address: 341 Court St
    city: Maryville
    state: TN
    zip: 37804-5906
    latitude: 35.75488
    longitude: -83.96911
    phone: 865-984-5464
- id:
    bioguide: B001310
    govtrack: 412839
  offices:
  - id: B001310-fort_wayne
    address: 203 E Berry St
    suite: 702B
    city: Fort Wayne
    state: IN
    zip: 46802-2724
    latitude: 41.0796
    longitude: -85.13801
    phone: 260-427-2167
  - id: B001310-hammond
    address: 5400 Federal Plz
    suite: Suite 3200
    city: Hammond
    state: IN
    zip: 46320-1840
    latitude: 41.61616
    longitude: -87.51962
    phone: 219-937-9650
  - id: B001310-indianapolis
    address: 115 N Pennsylvania St
    city: Indianapolis
    state: IN
    zip: 46204-2410
    latitude: 39.76888
    longitude: -86.15612
    phone: 317-822-8240
    fax: 317-822-8353
  - id: B001310-south_bend
    address: 205 W Colfax Ave
    city: South Bend
    state: IN
    zip: 46601-1606
    latitude: 41.67813
    longitude: -86.25266
    phone: 574-288-6302
- id:
    bioguide: C000059
    govtrack: 400057
    thomas: '00165'
  offices:
  - id: C000059-corona
    address: 400 S. Vicentia Ave.
    suite: Suite 125
    city: Corona
    state: CA
    zip: '92882'
    latitude: 33.8784386
    longitude: -117.5759232
    fax: 951-277-0420
    phone: 951-277-0042
- id:
    bioguide: C000127
    govtrack: 300018
    thomas: '00172'
  offices:
  - id: C000127-everett
    address: 2930 Wetmore Ave.
    suite: Suite 9B
    city: Everett
    state: WA
    zip: '98201'
    latitude: 47.9781562
    longitude: -122.2076204
    fax: 425-303-8351
    phone: 425-303-0114
  - id: C000127-richland
    address: 825 Jadwin Ave.
    suite: Suite 206
    city: Richland
    state: WA
    zip: '99352'
    latitude: 46.2775762
    longitude: -119.2760977
    fax: 509-946-6937
    phone: 509-946-8106
  - id: C000127-seattle
    address: 915 Second Ave.
    suite: Suite 3206
    city: Seattle
    state: WA
    zip: '98174'
    latitude: 47.6045895
    longitude: -122.3354608
    fax: 206-220-6404
    phone: 206-220-6400
  - id: C000127-spokane
    address: 920 W. Riverside Ave.
    suite: Suite 697
    city: Spokane
    state: WA
    zip: '99201'
    latitude: 47.6585992
    longitude: -117.4260094
    fax: 509-353-2547
    phone: 509-353-2507
  - id: C000127-tacoma
    address: 950 Pacific Ave.
    suite: Suite 615
    city: Tacoma
    state: WA
    zip: '98402'
    latitude: 47.2535757
    longitude: -122.4390697
    fax: 253-572-5879
    phone: 253-572-2281
  - id: C000127-vancouver
    address: 1313 Officers Row
    city: Vancouver
    state: WA
    zip: '98661'
    latitude: 45.628864
    longitude: -122.6641029
    fax: 360-696-7844
    phone: 360-696-7838
- id:
    bioguide: C000141
    govtrack: 400064
    thomas: '00174'
  offices:
  - id: C000141-baltimore
    address: 100 S. Charles St.
    suite: Suite 1710
    building: Tower 1
    city: Baltimore
    state: MD
    zip: '21201'
    latitude: 39.2871649
    longitude: -76.6156372
    fax: 410-962-4156
    phone: 410-962-4436
  - id: C000141-bowie
    address: 10201 Martin Luther King Jr. Highway
    suite: Suite 210
    city: Bowie
    state: MD
    zip: '20720'
    latitude: 38.9550571
    longitude: -76.82809809999999
    fax: 301-860-0416
    hours: 'Monday - Friday: 9:00 AM - 5:00 PM'
    phone: 301-860-0414
  - id: C000141-cumberland
    address: 13 Canal St.
    suite: Room 305
    city: Cumberland
    state: MD
    zip: '21502'
    latitude: 39.6495579
    longitude: -78.76360249999999
    fax: 301-777-2959
    phone: 301-777-2957
  - id: C000141-rockville
    address: 451 Hungerford Dr.
    suite: Suite 230
    city: Rockville
    state: MD
    zip: '20850'
    latitude: 39.0895234
    longitude: -77.1511348
    fax: 301-762-2976
    phone: 301-762-2974
  - id: C000141-salisbury
    address: 212 W. Main St.
    building: Plaza Gallery Building
    suite: Suite 301C
    city: Salisbury
    state: MD
    zip: '21801'
    latitude: 38.3652837
    longitude: -75.6023764
    fax: 202-224-1651
    phone: 410-546-4250
- id:
    bioguide: C000174
    govtrack: 300019
    thomas: '00179'
  offices:
  - id: C000174-dover
    address: 500 W. Loockerman St.
    suite: Suite 470
    city: Dover
    state: DE
    zip: '19904'
    latitude: 39.15666239999999
    longitude: -75.5311574
    fax: 302-674-5464
    phone: 302-674-3308
    hours: M-F 8:30 a.m. to 5:30 p.m.
  - id: C000174-georgetown
    address: 12 The Circle
    city: Georgetown
    state: DE
    zip: '19947'
    latitude: 38.6902745
    longitude: -75.3852914
    fax: 302-856-3001
    hours: M-F 8:30 a.m. to 5:30 p.m.
    phone: 302-856-7690
  - id: C000174-wilmington
    address: 301 N. Walnut St.
    suite: Suite 102L-1
    city: Wilmington
    state: DE
    zip: 19801-3974
    latitude: 39.739183
    longitude: -75.5492666
    fax: 302-573-6434
    phone: 302-573-6291
    hours: M-F 8:30 a.m. to 5:30 p.m.
- id:
    bioguide: C000266
    govtrack: 400071
    thomas: '00186'
  offices:
  - id: C000266-cincinnati
    address: 441 Vine St.
    suite: Rm. 3003
    city: Cincinnati
    state: OH
    zip: '45202'
    latitude: 39.100836
    longitude: -84.513238
    fax: 513-421-8722
    hours: 9 a.m. - 5 p.m.
    phone: 513-684-2723
  - id: C000266-lebanon
    address: 11 S. Broadway
    city: Lebanon
    state: OH
    zip: '45036'
    latitude: 39.4341674
    longitude: -84.2086104
    fax: 513-421-8722
    hours: 9am-5pm
    phone: 513-421-8704
- id:
    bioguide: C000537
    govtrack: 400075
    thomas: '00208'
  offices:
  - id: C000537-columbia
    address: 1225 Lady St.
    suite: Suite 200
    city: Columbia
    state: SC
    zip: '29201'
    latitude: 34.0032484
    longitude: -81.03302830000001
    fax: 803-799-9060
    hours: Mon-Fri 9am-5pm
    phone: 803-799-1100
  - id: C000537-kingstree
    address: 130 W. Main St.
    city: Kingstree
    state: SC
    zip: '29556'
    latitude: 33.6637604
    longitude: -79.8313355
    fax: 843-355-1232
    hours: Monday-Friday 9:00AM-5:00PM
    phone: 843-355-1211
  - id: C000537-santee
    address: 176 Brooks Blvd.
    city: Santee
    state: SC
    zip: '29142'
    latitude: 33.4737478
    longitude: -80.4819747
    fax: 803-854-4900
    hours: Mon-Fri 9:00AM-5:00PM
    phone: 803-854-4700
- id:
    bioguide: C000754
    govtrack: 400081
    thomas: '00231'
  offices:
  - id: C000754-nashville
    address: 605 Church St.
    city: Nashville
    state: TN
    zip: '37219'
    latitude: 36.1623269
    longitude: -86.7817797
    fax: 615-736-7479
    phone: 615-736-5295
    hours: M-F 8am - 5pm
- id:
    bioguide: C000880
    govtrack: 300030
    thomas: '00250'
  offices:
  - id: C000880-boise
    address: 251 E. Front St.
    suite: Suite 205
    city: Boise
    state: ID
    zip: '83702'
    latitude: 43.6086015
    longitude: -116.1956172
    fax: 208-334-9044
    phone: 208-334-1776
  - id: C000880-coeur_d_alene
    address: 610 Hubbard Ave
    suite: Suite 209
    city: Coeur d'Alene
    state: ID
    zip: '83814'
    latitude: 47.6826921
    longitude: -116.7920799
    fax: 208-664-0889
    phone: 208-664-5490
  - id: C000880-idaho_falls
    address: 410 Memorial Dr.
    suite: Suite 204
    city: Idaho Falls
    state: ID
    zip: '83402'
    latitude: 43.4936265
    longitude: -112.0425928
    fax: 208-529-8367
    phone: 208-522-9779
  - id: C000880-lewiston
    address: 313 'D' St.
    suite: Suite 105
    city: Lewiston
    state: ID
    zip: '83501'
    latitude: 46.422158
    longitude: -117.028638
    fax: 208-743-6484
    phone: 208-743-1492
  - id: C000880-pocatello
    address: 275 S. 5th Ave.
    suite: Suite 100
    city: Pocatello
    state: ID
    zip: '83201'
    latitude: 42.8649373
    longitude: -112.4428822
    fax: 208-236-6935
    phone: 208-236-6775
  - id: C000880-twin_falls
    address: 202 Falls Ave.
    suite: Suite 2
    city: Twin Falls
    state: ID
    zip: '83301'
    latitude: 42.5776169
    longitude: -114.47751
    fax: 208-733-0414
    phone: 208-734-2515
- id:
    bioguide: C000984
    govtrack: 400090
    thomas: '00256'
  offices:
  - id: C000984-baltimore
    address: 1010 Park Ave.
    suite: Suite 105
    city: Baltimore
    state: MD
    zip: '21201'
    latitude: 39.3030641
    longitude: -76.6191075
    fax: 410-685-9399
    hours: M-F 8AM-5PM EST
    phone: 410-685-9199
  - id: C000984-catonsville
    address: 754 Frederick Rd.
    city: Catonsville
    state: MD
    zip: '21228'
    latitude: 39.2717668
    longitude: -76.73274339999999
    fax: 410-455-0110
    hours: Mon-Fri 8AM-5PM EST
    phone: 410-719-8777
  - id: C000984-ellicott_city
    address: 8267 Main St.
    suite: Room 102
    city: Ellicott City
    state: MD
    zip: '21043'
    latitude: 39.2675157
    longitude: -76.7991703
    fax: 410-465-8740
    hours: M-F 8:30AM to 5PM
    phone: 410-465-8259
- id:
    bioguide: C001035
    govtrack: 300025
    thomas: '01541'
  offices:
  - id: C001035-augusta
    address: 68 Sewall St.
    suite: Room 507
    city: Augusta
    state: ME
    zip: '04330'
    latitude: 44.310824
    longitude: -69.783697
    phone: 207-622-8414
  - id: C001035-bangor
    address: 202 Harlow St.
    suite: Room 20100
    city: Bangor
    state: ME
    zip: '04401'
    latitude: 44.8046399
    longitude: -68.7737891
    phone: 207-945-0417
  - id: C001035-biddeford
    address: 160 Main St.
    city: Biddeford
    state: ME
    zip: '04005'
    latitude: 43.493177
    longitude: -70.4548329
    phone: 207-283-1101
  - id: C001035-caribou
    address: 25 Sweden St.
    suite: Suite A
    city: Caribou
    state: ME
    zip: '04736'
    latitude: 46.860458
    longitude: -68.013198
    phone: 207-493-7873
  - id: C001035-lewiston
    address: 55 Lisbon St.
    city: Lewiston
    state: ME
    zip: '04240'
    latitude: 44.097439
    longitude: -70.217972
    phone: 207-784-6969
  - id: C001035-portland
    address: One Canal Plaza
    suite: Suite 802
    city: Portland
    state: ME
    zip: '04101'
    latitude: 43.6566885
    longitude: -70.2551294
    phone: 207-780-3575
- id:
    bioguide: C001047
    govtrack: 400061
    thomas: '01676'
  offices:
  - id: C001047-beckley
    address: 220 N. Kanawha St.
    suite: Suite 1
    city: Beckley
    state: WV
    zip: '25801'
    latitude: 37.779625
    longitude: -81.188172
    phone: 304-347-5372
    hours: Appointments are required at this location.
  - id: C001047-charleston
    address: 500 Virgina Street East
    suite: Suite 950
    city: Charleston
    state: WV
    zip: '25301'
    latitude: 38.3511449
    longitude: -81.6380602
    phone: 304-347-5372
  - id: C001047-martinsburg
    address: 300 Foxcroft Ave.
    suite: Suite 202A
    city: Martinsburg
    state: WV
    zip: '25401'
    latitude: 39.4607489
    longitude: -77.986887
    phone: 304-262-9285
  - id: C001047-morgantown
    address: 48 Donley St.
    suite: Suite 504
    city: Morgantown
    state: WV
    zip: '26501'
    latitude: 39.6256581
    longitude: -79.96312549999999
    phone: 304-292-2310
- id:
    bioguide: C001049
    govtrack: 400074
    thomas: '01654'
  offices:
  - id: C001049-florissant
    address: 1281 Graham Rd.
    suite: Suite 202
    city: Florissant
    state: MO
    zip: '63031'
    latitude: 38.7764554
    longitude: -90.33554869999999
    fax: 314-383-8020
    phone: 314-383-5240
  - id: C001049-st__louis
    address: 111 S. 10th St.
    suite: Suite 24.344
    city: St. Louis
    state: MO
    zip: '63102'
    latitude: 38.6254195
    longitude: -90.1970195
    fax: 314-367-1341
    phone: 314-367-1970
  - id: C001049-st__louis-1
    address: 6830 Gravois
    city: St. Louis
    state: MO
    zip: '63116'
    latitude: 38.5704092
    longitude: -90.28441289999999
    fax: 314-669-9398
    phone: 314-669-9393
- id:
    bioguide: C001051
    govtrack: 400068
    thomas: '01752'
  offices:
  - id: C001051-round_rock
    address: 1717 North IH 35
    suite: Suite 303
    city: Round Rock
    state: TX
    zip: '78664'
    latitude: 30.5234565
    longitude: -97.688835
    phone: 512-246-1600
  - id: C001051-temple
    address: 6544 S General Bruce Dr
    suite: B
    city: Temple
    state: TX
    zip: '76502'
    latitude: 31.0718016
    longitude: -97.4233588
    phone: 254-933-1392
- id:
    bioguide: C001053
    govtrack: 400077
    thomas: '01742'
  offices:
  - id: C001053-lawton
    address: 711 SW. D Ave.
    suite: Suite 201
    city: Lawton
    state: OK
    zip: '73501'
    latitude: 34.6044481
    longitude: -98.3995211
    fax: 580-357-7477
    phone: 580-357-2131
  - id: C001053-norman
    address: 2424 Springer Dr.
    suite: Suite 201
    city: Norman
    state: OK
    zip: '73069'
    latitude: 35.2053158
    longitude: -97.47880409999999
    fax: 405-321-7369
    phone: 405-329-6500
  - id: C001053-ada
    address: 100 E. 13th St.
    suite: Suite 213
    city: Ada
    state: OK
    zip: '74820'
    latitude: 34.7723614
    longitude: -96.6790693
    fax: 580-436-5451
    phone: 580-436-5375
- id:
    bioguide: C001055
    govtrack: 400069
    thomas: '01693'
  offices:
  - id: C001055-honolulu
    address: 1132 Bishop St
    suite: Suite 1910
    city: Honolulu
    state: HI
    zip: 96813-2807
    latitude: 21.30973
    longitude: -157.86005
    phone: 808-650-6688
- id:
    bioguide: C001056
    govtrack: 300027
    thomas: '01692'
  offices:
  - id: C001056-austin
    address: 221 W. Sixth St.
    suite: Suite 1530
    building: Chase Tower
    city: Austin
    state: TX
    zip: '78701'
    latitude: 30.2681008
    longitude: -97.7448471
    fax: 512-469-6020
    phone: 512-469-6034
  - id: C001056-dallas
    address: 5001 Spring Valley Rd.
    suite: Suite 1125 E
    city: Dallas
    state: TX
    zip: '75244'
    latitude: 32.9400414
    longitude: -96.82359749999999
    fax: 972-239-2110
    phone: 972-239-1310
  - id: C001056-harlingen
    address: 222 E. Van Buren
    suite: Suite 404
    city: Harlingen
    state: TX
    zip: '78550'
    latitude: 26.1914148
    longitude: -97.69402009999999
    fax: 956-423-0193
    phone: 956-423-0162
  - id: C001056-houston
    address: 5300 Memorial Dr.
    suite: Suite 980
    city: Houston
    state: TX
    zip: '77007'
    latitude: 29.7620629
    longitude: -95.41595319999999
    phone: 713-572-3337
    fax: 713-572-3777
  - id: C001056-lubbock
    address: 1500 Broadway
    building: Wells Fargo Center
    suite: Suite 1230
    city: Lubbock
    state: TX
    zip: '79401'
    latitude: 33.5849492
    longitude: -101.8519083
    fax: 806-472-7536
    phone: 806-472-7533
  - id: C001056-san_antonio
    address: 600 Navarro
    suite: Suite 210
    city: San Antonio
    state: TX
    zip: '78205'
    latitude: 29.4267857
    longitude: -98.48957639999999
    fax: 210-224-8569
    phone: 210-224-7485
  - id: C001056-tyler
    address: 100 E. Ferguson St.
    suite: Suite 1004
    building: Regions Bank Building
    city: Tyler
    state: TX
    zip: '75702'
    latitude: 32.3522862
    longitude: -95.30028709999999
    fax: 903-593-0920
    phone: 903-593-0902
- id:
    bioguide: C001059
    govtrack: 400618
    thomas: '01774'
  offices:
  - id: C001059-fresno
    address: 855 M St.
    suite: Suite 940
    city: Fresno
    state: CA
    zip: '93721'
    latitude: 36.7345489
    longitude: -119.7858717
    phone: 559-495-1620
  - id: C001059-merced
    address: 2222 M St.
    suite: Suite 305
    city: Merced
    state: CA
    zip: '95340'
    latitude: 37.3070723
    longitude: -120.4812216
    phone: 209-384-1620
- id:
    bioguide: C001061
    govtrack: 400639
    thomas: '01790'
  offices:
  - id: C001061-higginsville
    address: 1923 Main St
    city: Higginsville
    state: MO
    zip: '64037'
    latitude: 39.0754557
    longitude: -93.7170832
    fax: 660-584-7227
    hours: Mon-Fri 8-5:00pm
    phone: 660-584-7373
  - id: C001061-independence
    address: 411 W Maple Ave
    suite: F
    city: Independence
    state: MO
    zip: 64050-2840
    latitude: 39.09278
    longitude: -94.4201
    fax: 816-833-2991
    hours: M-F 9-6:00pm
    phone: 816-833-4545
  - id: C001061-kansas_city
    address: 101 W. 31 St.
    city: Kansas City
    state: MO
    zip: '64108'
    latitude: 39.070874
    longitude: -94.587124
    fax: 816-471-5215
    hours: Mon-Fri 9:00am-6:00pm
    phone: 816-842-4545
- id:
    bioguide: C001062
    govtrack: 400655
    thomas: '01805'
  offices:
  - id: C001062-brownwood
    address: 501 Center Ave.
    building: Brownwood City Hall
    city: Brownwood
    state: TX
    zip: '76801'
    latitude: 31.7197496
    longitude: -98.98361140000002
    fax: 325-646-2979
    phone: 325-646-1950
  - id: C001062-granbury
    address: 132 Houston St.
    city: Granbury
    state: TX
    zip: '76048'
    latitude: 32.44305
    longitude: -97.78790599999999
    fax: 682-936-2567
    phone: 682-936-2577
  - id: C001062-llano
    address: 104 W. Sandstone
    building: County Annex
    city: Llano
    state: TX
    zip: '78643'
    latitude: 30.7492439
    longitude: -98.6764682
    fax: 325-247-2676
    phone: 325-247-2826
  - id: C001062-midland
    address: 6 Desta Dr.
    suite: Suite 2000
    city: Midland
    state: TX
    zip: '79705'
    latitude: 32.0303053
    longitude: -102.0856792
    fax: 432-687-0277
    phone: 432-687-2390
  - id: C001062-odessa
    address: 411 W. 8th St.
    suite: 5th Floor
    building: City Hall
    city: Odessa
    state: TX
    zip: '79761'
    latitude: 31.848779
    longitude: -102.3748667
    fax: 432-332-6538
    phone: 432-331-9667
  - id: C001062-san_angelo
    address: 33 E. Twohig
    suite: Suite 307
    city: San Angelo
    state: TX
    zip: '76903'
    latitude: 31.4614147
    longitude: -100.4355616
    fax: 325-659-4014
    phone: 325-659-4010
- id:
    bioguide: C001063
    govtrack: 400657
    thomas: '01807'
  offices:
  - id: C001063-laredo
    address: 602 E. Calton Rd.
    suite: Suite 2
    city: Laredo
    state: TX
    zip: '78041'
    latitude: 27.5423782
    longitude: -99.4887937
    fax: 956-725-2647
    phone: 956-725-0639
    hours: Monday - Friday 8:00 a.m. CST to 5:30 p.m. CST
  - id: C001063-mission
    address: 117 E. Tom Landry
    city: Mission
    state: TX
    zip: '78572'
    latitude: 26.2161009
    longitude: -98.32499899999999
    phone: 956-424-3942
    fax: 956-424-3936
  - id: C001063-rio_grande_city
    address: 100 N. F.M. 3167
    city: Rio Grande City
    state: TX
    zip: '78582'
    latitude: 26.3834188
    longitude: -98.85823049999999
    fax: 956-488-0952
    phone: 956-487-5603
  - id: C001063-san_antonio
    address: 615 E. Houston St.
    suite: Suite 563
    city: San Antonio
    state: TX
    zip: '78205'
    latitude: 29.4270611
    longitude: -98.48622759999999
    fax: 210-277-6671
    phone: 210-271-2851
- id:
    bioguide: C001066
    govtrack: 412195
    thomas: '01839'
  offices:
  - id: C001066-tampa
    address: 4144 N. Armenia Ave.
    suite: Suite 300
    city: Tampa
    state: FL
    zip: '33607'
    latitude: 27.9771817
    longitude: -82.48520649999999
    fax: 813-871-2864
    hours: 8:30 a.m. - 5 p.m.
    phone: 813-871-2817
- id:
    bioguide: C001067
    govtrack: 412221
    thomas: '01864'
  offices:
  - id: C001067-brooklyn
    address: 222 Lenox Rd.
    suite: Suites 1 & 2
    city: Brooklyn
    state: NY
    zip: '11226'
    latitude: 40.6536853
    longitude: -73.9516805
    fax: 718-287-1223
    phone: 718-287-1142
- id:
    bioguide: C001068
    govtrack: 412236
    thomas: '01878'
  offices:
  - id: C001068-memphis
    address: 167 N. Main St.
    suite: Suite 369
    building: The Clifford Davis/Odell Horton Federal Building
    city: Memphis
    state: TN
    zip: '38103'
    latitude: 35.1497482
    longitude: -90.0517538
    fax: 901-544-4329
    hours: Monday-Friday 8am-5pm CT
    phone: 901-544-4131
- id:
    bioguide: C001069
    govtrack: 412193
    thomas: '01836'
  offices:
  - id: C001069-enfield
    address: 77 Hazard Ave.
    suite: Unit J
    city: Enfield
    state: CT
    zip: '06082'
    latitude: 41.9904484
    longitude: -72.5723972
    fax: 860-741-6036
    phone: 860-741-6011
  - id: C001069-norwich
    address: 55 Main St.
    suite: Suite 250
    city: Norwich
    state: CT
    zip: '06360'
    latitude: 41.524272
    longitude: -72.07896800000002
    fax: 860-886-2974
    phone: 860-886-0139
- id:
    bioguide: C001070
    govtrack: 412246
    thomas: '01828'
  offices:
  - id: C001070-allentown
    address: 840 Hamilton St.
    suite: Suite 301
    city: Allentown
    state: PA
    zip: '18101'
    latitude: 40.6010783
    longitude: -75.47499979999999
    fax: 610-782-9474
    phone: 610-782-9470
  - id: C001070-bellefonte
    address: 817 E. Bishop St.
    suite: Suite C
    city: Bellefonte
    state: PA
    zip: '16823'
    latitude: 40.9138418
    longitude: -77.7641528
    fax: 814-357-0318
    phone: 814-357-0314
  - id: C001070-erie
    address: 17 S. Park Row.
    suite: Suite B-150
    city: Erie
    state: PA
    zip: '16501'
    latitude: 42.1289745
    longitude: -80.08406889999999
    fax: 814-874-5084
    phone: 814-874-5080
  - id: C001070-harrisburg
    address: 200 N. Third St.
    suite: Suite 14A
    city: Harrisburg
    state: PA
    zip: '17101'
    latitude: 40.2619774
    longitude: -76.8829619
    fax: 717-231-7542
    phone: 717-231-7540
  - id: C001070-philadelphia
    address: 2000 Market St.
    suite: Suite 610
    city: Philadelphia
    state: PA
    zip: '19103'
    latitude: 39.9532694
    longitude: -75.1736461
    fax: 215-405-9669
    phone: 215-405-9660
  - id: C001070-pittsburgh
    address: 310 Grant St.
    suite: Suite 2415
    building: Grant Building
    city: Pittsburgh
    state: PA
    zip: '15219'
    latitude: 40.4376694
    longitude: -79.99749159999999
    fax: 412-803-7379
    phone: 412-803-7370
  - id: C001070-scranton
    address: 417 Lackawanna Ave.
    suite: Suite 303
    city: Scranton
    state: PA
    zip: '18503'
    latitude: 41.4073687
    longitude: -75.6654743
    fax: 570-941-0937
    phone: 570-941-0930
- id:
    bioguide: C001072
    govtrack: 412258
    thomas: '01889'
  offices:
  - id: C001072-indianapolis
    address: 300 E. Fall Creek Pkwy N Dr.
    suite: Suite 300
    city: Indianapolis
    state: IN
    zip: '46205'
    latitude: 39.8063243
    longitude: -86.1513962
    fax: 317-283-6567
    hours: M-F 9-5:30pm
    phone: 317-283-6516
- id:
    bioguide: C001075
    govtrack: 412269
    thomas: '01925'
  offices:
  - id: C001075-alexandria
    address: 3600 Jackson St.
    suite: Suite 115A
    city: Alexandria
    state: LA
    zip: '71303'
    latitude: 31.2852075
    longitude: -92.47677350000001
    fax: 318-448-5175
    phone: 318-448-7176
  - id: C001075-baton_rouge
    address: 5555 Hilton Ave.
    suite: Suite 100
    city: Baton Rouge
    state: LA
    zip: '70808'
    latitude: 30.423884
    longitude: -91.1325791
    fax: 225-929-7688
    phone: 225-929-7711
  - id: C001075-lake_charles
    address: 1 Lakeshore Dr.
    suite: Suite 1155
    city: Lake Charles
    state: LA
    zip: '70629'
    latitude: 30.2305579
    longitude: -93.2196294
    fax: 337-493-5629
    phone: 337-493-5398
  - id: C001075-lafayette
    address: 101 La Rue France
    suite: Suite 505
    city: Lafayette
    state: LA
    zip: '70508'
    latitude: 30.1948666
    longitude: -92.014654
    fax: 337-261-1490
    phone: 337-261-1400
  - id: C001075-metairie
    address: 3421 N. Causeway Blvd.
    suite: Suite 204
    city: Metairie
    state: LA
    zip: '70002'
    latitude: 30.0112259
    longitude: -90.15417479999999
    fax: 504-838-0133
    phone: 504-838-0130
  - id: C001075-monroe
    address: 1651 Louisville Ave.
    suite: Suite 123
    city: Monroe
    state: LA
    zip: '70201'
    latitude: 32.5175209
    longitude: -92.1087384
    fax: 318-324-2197
    phone: 318-324-2111
  - id: C001075-shreveport
    address: 6425 Youree Dr.
    suite: Suite 415
    city: Shreveport
    state: LA
    zip: '71105'
    latitude: 32.448457
    longitude: -93.71986679999999
    fax: 318-798-6959
    phone: 318-798-3215
- id:
    bioguide: C001078
    govtrack: 412272
    thomas: '01959'
  offices:
  - id: C001078-annandale
    address: 4115 Annandale Rd.
    suite: Suite 103
    city: Annandale
    state: VA
    zip: '22003'
    latitude: 38.8338994
    longitude: -77.1967528
    fax: 703-354-1284
    phone: 703-256-3071
  - id: C001078-woodbridge
    address: 2241-D Tacketts Mill Drive
    city: Woodbridge
    state: VA
    zip: '22192'
    latitude: 38.6752583
    longitude: -77.2815925
    fax: 571-408-4708
    phone: 571-408-4407
- id:
    bioguide: C001080
    govtrack: 412379
    thomas: '01970'
  offices:
  - id: C001080-claremont
    address: 415 W. Foothill Blvd.
    suite: Suite 122
    city: Claremont
    state: CA
    zip: '91711'
    latitude: 34.1079585
    longitude: -117.7212331
    fax: 909-399-0198
    phone: 909-625-5394
    hours: Only open Tuesdays and Thursdays
  - id: C001080-pasadena
    address: 527 S. Lake Ave.
    suite: Suite 106
    city: Pasadena
    state: CA
    zip: '91101'
    latitude: 34.1367185
    longitude: -118.1327226
    fax: 626-304-0132
    phone: 626-304-0110
- id:
    bioguide: C001084
    govtrack: 412470
    thomas: '02055'
  offices:
  - id: C001084-pawtucket
    address: 1070 Main St.
    suite: Suite 300
    city: Pawtucket
    state: RI
    zip: '02860'
    latitude: 41.8610791
    longitude: -71.3986461
    fax: 401-729-5608
    hours: Mon-Fri 8:30am-5:30pm
    phone: 401-729-5600
- id:
    bioguide: C001087
    govtrack: 412400
    thomas: '01989'
  offices:
  - id: C001087-cabot
    address: 112 S. 1st
    city: Cabot
    state: AR
    zip: '72023'
    latitude: 34.9730598
    longitude: -92.0167235
    fax: 501-843-4955
    hours: Mon-Fri 8:00AM-5:00PM
    phone: 501-843-3043
  - id: C001087-dumas
    address: 101 E Waterman St
    city: Dumas
    state: AR
    zip: 71639-2226
    latitude: 33.88781
    longitude: -91.49025
    phone: 870-377-5571
    hours: M,W,F 2:00PM-5:00PM CT ; T, TH 8:00 AM-5:00PM CT
  - id: C001087-jonesboro
    address: 2400 Highland Dr.
    suite: Suite 300
    city: Jonesboro
    state: AR
    zip: '72401'
    latitude: 35.8220219
    longitude: -90.6760171
    fax: 870-203-0542
    hours: Mon-Fri 8:00AM-5:00PM CT
    phone: 870-203-0540
  - id: C001087-mountain_home
    address: 1001 Highway 62 E
    suite: Suite 9
    city: Mountain Home
    state: AR
    zip: '72653'
    latitude: 36.3499306
    longitude: -92.3707731
    fax: 870-424-3149
    hours: Mon-Fri 8:00AM-5:00PM CT
    phone: 870-424-2075
- id:
    bioguide: C001088
    govtrack: 412390
    thomas: '01984'
  offices:
  - id: C001088-dover
    address: 500 W. Loockerman St.
    suite: Suite 450
    city: Dover
    state: DE
    zip: '19904'
    latitude: 39.15666239999999
    longitude: -75.5311574
    fax: 302-736-5609
    phone: 302-736-5601
  - id: C001088-wilmington
    address: 1105 N. Market St.
    suite: Suite 100
    city: Wilmington
    state: DE
    zip: 19801-1233
    latitude: 39.7473432
    longitude: -75.5471367
    fax: 302-573-6351
    phone: 302-573-6345
- id:
    bioguide: C001090
    govtrack: 412571
    thomas: '02159'
  offices:
  - id: C001090-scranton
    address: 226 Wyoming Ave.
    city: Scranton
    state: PA
    zip: '18503'
    latitude: 41.4093981
    longitude: -75.66439729999999
    fax: 570-341-1055
    hours: 9:00am - 5:00pm, M-F
    phone: 570-341-1050
  - id: C001090-wilkes_barre
    address: 20 N. Pennsylvania Ave.
    suite: Suite 201
    city: Wilkes-Barre
    state: PA
    zip: '18711'
    latitude: 41.2441677
    longitude: -75.87917089999999
    hours: Tuesday and Thursday, 9:00am - 5:00pm
    phone: 570-371-0317
- id:
    bioguide: C001091
    govtrack: 412576
    thomas: '02163'
  offices:
  - id: C001091-san_antonio
    address: 727 E. Chavez Blvd.
    suite: Suite B-128
    city: San Antonio
    state: TX
    zip: '78206'
    latitude: 29.4175269
    longitude: -98.4846276
    fax: 210-979-0737
    hours: Monday-Friday, 9:00 am- 6:00 pm CT
    phone: 210-348-8216
- id:
    bioguide: C001092
    govtrack: 412563
    thomas: '02151'
  offices:
  - id: C001092-geneseo
    address: 128 Main St.
    city: Geneseo
    state: NY
    zip: '14454'
    latitude: 42.794794
    longitude: -77.817404
    fax: 585-519-4009
    hours: M 9-6, T-F 9-5
    phone: 585-519-4002
  - id: C001092-williamsville
    address: 8203 Main St
    suite: Suite 2
    city: Williamsville
    state: NY
    zip: 14221-6050
    latitude: 42.96282
    longitude: -78.68888
    fax: 716-631-7610
    hours: M-F 9:00-5:00
    phone: 716-634-2324
- id:
    bioguide: C001093
    govtrack: 412531
    thomas: '02121'
  offices:
  - id: C001093-gainesville
    address: 210 Washington St. NW
    suite: Suite 202
    city: Gainesville
    state: GA
    zip: '30501'
    latitude: 34.299434
    longitude: -83.8282158
    fax: 770-297-3390
    phone: 770-297-3388
    hours: 'Monday-Friday: 9 a.m. - 5 p.m.'
- id:
    bioguide: C001094
    govtrack: 412513
    thomas: '02103'
  offices:
  - id: C001094-apple_valley
    address: 14955 Dale Evans Parkway
    building: Apple Valley Town Hall
    city: Apple Valley
    state: CA
    zip: '92307'
    latitude: 34.5243014
    longitude: -117.2144307
    hours: 9:00am - 5:00pm
    phone: 760-247-1815
  - id: C001094-yucaipa
    address: 34282 Yucaipa Boulevard
    city: Yucaipa
    state: CA
    zip: '92399'
    latitude: 34.0344717
    longitude: -117.0567352
    phone: 909-797-4900
- id:
    bioguide: C001095
    govtrack: 412508
    thomas: '02098'
  offices:
  - id: C001095-el_dorado
    address: 106 W. Main St.
    suite: Suite 410
    city: El Dorado
    state: AR
    zip: '71730'
    latitude: 33.2120448
    longitude: -92.664046
    fax: 870-864-8571
    phone: 870-864-8582
  - id: C001095-jonesboro
    address: 300 S. Church
    suite: Suite 338
    city: Jonesboro
    state: AR
    zip: '72401'
    latitude: 35.8404281
    longitude: -90.70368549999999
    fax: 870-933-6596
    phone: 870-933-6223
  - id: C001095-little_rock
    address: 1401 W. Capitol Ave.
    suite: Suite 235
    city: Little Rock
    state: AR
    zip: '72201'
    latitude: 34.7456872
    longitude: -92.2865752
    fax: 501-223-9105
    phone: 501-223-9081
  - id: C001095-springdale
    address: 1108 S. Old Missouri Rd.
    suite: Suite B
    city: Springdale
    state: AR
    zip: '72764'
    latitude: 36.17457100000001
    longitude: -94.1176151
    fax: 479-927-1092
    phone: 479-751-0879
- id:
    bioguide: C001096
    govtrack: 412555
    thomas: '02144'
  offices:
  - id: C001096-bismarck
    address: 220 E. Rosser Ave.
    building: 328 Federal Building
    city: Bismarck
    state: ND
    zip: '58501'
    latitude: 46.80901129999999
    longitude: -100.7882597
    fax: 701-224-0431
    hours: M-F 8-5:00pm
    phone: 701-224-0355
  - id: C001096-fargo
    address: 3217 Fiechtner Dr.
    suite: Suite D
    city: Fargo
    state: ND
    zip: '58103'
    latitude: 46.8653775
    longitude: -96.83148949999999
    fax: 701-356-2217
    phone: 701-356-2216
  - id: C001096-grand_forks
    address: 4200 James Ray Dr.
    suite: Office 600
    city: Grand Forks
    state: ND
    zip: '58202'
    latitude: 47.921087
    longitude: -97.090537
    phone: 701-738-4880
  - id: C001096-minot
    address: 315 Main St.
    suite: Suite 203
    city: Minot
    state: ND
    zip: '58701'
    latitude: 48.23281009999999
    longitude: -101.2926299
    phone: 701-839-0255
- id:
    bioguide: C001097
    govtrack: 412517
    thomas: '02107'
  offices:
  - id: C001097-panorama_city
    address: 9612 Van Nuys Blvd.
    suite: Suite 201
    city: Panorama City
    state: CA
    zip: '91402'
    latitude: 34.2449325
    longitude: -118.4495976
    fax: 818-221-3809
    phone: 818-221-3718
    hours: Monday-Friday 9:00 a.m. - 6:00 p.m. PACIFIC TIME
- id:
    bioguide: C001098
    govtrack: 412573
    thomas: '02175'
  offices:
  - id: C001098-austin
    address: 300 E 8th
    suite: Suite 961
    city: Austin
    state: TX
    zip: '78701'
    latitude: 30.269401
    longitude: -97.7390867
    fax: 512-916-5839
    phone: 512-916-5834
  - id: C001098-dallas
    address: 3626 N. Hall St.
    suite: Suite 410
    building: Lee Park Tower II
    city: Dallas
    state: TX
    zip: '75219'
    latitude: 32.8092691
    longitude: -96.8059281
    fax: 214-361-3518
    phone: 214-599-8749
  - id: C001098-houston
    address: 1919 Smith St.
    suite: Suite 9047
    building: The Mickey Leland Federal Building
    city: Houston
    state: TX
    zip: '77002'
    latitude: 29.758844
    longitude: -95.3650242
    fax: 713-209-3459
    phone: 713-718-3057
  - id: C001098-mcallen
    address: 200 S. 10th St.
    suite: Suite 1603
    city: McAllen
    state: TX
    zip: '78501'
    latitude: 26.2019273
    longitude: -98.2313667
    phone: 956-686-7339
  - id: C001098-san_antonio
    address: 9901 Ih-10w
    suite: Suite 950
    city: San Antonio
    state: TX
    zip: '78230'
    latitude: 29.533858
    longitude: -98.5619881
    fax: 210-349-6753
    phone: 210-340-2885
  - id: C001098-tyler
    address: 305 S. Broadway
    suite: Suite 501
    city: Tyler
    state: TX
    zip: '75702'
    latitude: 32.3480097
    longitude: -95.3009807
    phone: 903-593-5130
- id:
    bioguide: C001101
    govtrack: 412600
    thomas: '02196'
  offices:
  - id: C001101-cambridge
    address: 701 Concord Ave.
    suite: Suite 101
    city: Cambridge
    state: MA
    zip: '02138'
    latitude: 42.390572
    longitude: -71.151338
    hours: Mon-Fri 9am-5:30pm
    phone: 617-354-0292
  - id: C001101-framingham
    address: 116 Concord St.
    suite: Suite 1
    city: Framingham
    state: MA
    zip: '01702'
    latitude: 42.2787415
    longitude: -71.41700349999999
    phone: 508-319-9757
    hours: M-F 9-5:30
- id:
    bioguide: C001103
    govtrack: 412622
    thomas: '02236'
  offices:
  - id: C001103-brunswick
    address: 1510 Newcastle St.
    suite: Suite 200
    city: Brunswick
    state: GA
    zip: '31520'
    latitude: 31.149693
    longitude: -81.49532
    fax: 912-265-9013
    phone: 912-265-9010
  - id: C001103-savannah
    address: 6602 Abercorn St.
    suite: Suite 105B
    city: Savannah
    state: GA
    zip: '31405'
    latitude: 32.017594
    longitude: -81.11040299999999
    fax: 912-352-0105
    phone: 912-352-0101
- id:
    bioguide: C001108
    govtrack: 412676
  offices:
  - id: C001108-paducah
    address: 300 S. 3rd St.
    city: Paducah
    state: KY
    zip: '42003'
    latitude: 37.0851283
    longitude: -88.595174
    phone: 270-408-1865
  - id: C001108-tompkinsville
    address: 200 N. Main St.
    suite: Suite F
    city: Tompkinsville
    state: KY
    zip: '42167'
    latitude: 36.7006713
    longitude: -85.6929017
    phone: 270-487-9509
  - id: C001108-madisonville
    address: 67 North Main St.
    city: Madisonville
    state: KY
    zip: '42431'
    latitude: 37.3296043
    longitude: -87.498937
    phone: 270-487-9509
    hours: Call to schedule appointment
- id:
    bioguide: C001109
    govtrack: 412732
  offices:
  - id: C001109-casper
    address: 100 East B Street
    suite: Room 4003
    city: Casper
    state: WY
    zip: '82602'
    latitude: 42.8524124
    longitude: -106.3248373
    phone: 307-261-6595
    fax: 307-261-6597
  - id: C001109-cheyenne
    address: 2120 Capitol Ave.
    suite: Suite 8005
    city: Cheyenne
    state: WY
    zip: '82001'
    latitude: 41.1374591
    longitude: -104.8189674
    phone: 307-772-2595
    fax: 307-772-2597
  - id: C001109-gillette
    address: 300 S. Gillette Ave.
    suite: Suite 2001
    city: Gillette
    state: WY
    zip: '82716'
    latitude: 44.2920649
    longitude: -105.5066014
    phone: 307-414-1677
    fax: 307-414-1711
  - id: C001109-sheridan
    address: 45 E. Loucks St.
    suite: Suite 300 F
    city: Sheridan
    state: WY
    zip: '82801'
    latitude: 44.7974845
    longitude: -106.9548869
    phone: 307-673-4608
    fax: 307-261-6597
- id:
    bioguide: C001112
    govtrack: 412686
  offices:
  - id: C001112-san_luis_obispo
    address: 1411 Marsh St.
    suite: Suite 205
    city: San Luis Obispo
    state: CA
    zip: '93401'
    latitude: 35.2838648
    longitude: -120.6538213
    fax: 805-439-3574
    phone: 805-546-8348
  - id: C001112-santa_barbara
    address: 360 S. Hope Ave.
    suite: Suite C-301
    city: Santa Barbara
    state: CA
    zip: '93105'
    latitude: 34.434901
    longitude: -119.746862
    phone: 805-546-8348
  - id: C001112-santa_maria
    address: 1619 S. Thornburg St.
    city: Santa Maria
    state: CA
    zip: '93458'
    latitude: 34.434901
    longitude: -120.4405464
    phone: 805-730-1710
- id:
    bioguide: C001117
    govtrack: 412775
  offices:
  - id: C001117-west_chicago
    address: 2700 International Dr
    suite: Suite 304
    city: West Chicago
    state: IL
    zip: 60185-1670
    latitude: 41.8672
    longitude: -88.25793
- id:
    bioguide: C001118
    govtrack: 412832
  offices:
  - id: C001118-harrisonburg
    address: 70 N Mason St
    suite: Suite 110
    city: Harrisonburg
    state: VA
    zip: 22802-4126
    latitude: 38.44978
    longitude: -78.86637
    phone: 540-432-2391
    fax: 540-432-6593
  - id: C001118-lynchburg
    address: 916 Main St
    suite: Suite 300
    city: Lynchburg
    state: VA
    zip: 24504-1600
    latitude: 37.41441
    longitude: -79.14153
    phone: 434-845-8306
    fax: 434-845-8245
  - id: C001118-roanoke
    address: 10 Franklin Rd SE
    suite: Suite 510
    city: Roanoke
    state: VA
    zip: 24011-2133
    latitude: 37.2694
    longitude: -79.94051
    phone: 540-857-2672
    fax: 540-857-2675
  - id: C001118-staunton
    address: 117 S Lewis St
    suite: Suite 215
    city: Staunton
    state: VA
    zip: 24401-4282
    latitude: 38.14838
    longitude: -79.07444
    phone: 540-885-3861
    fax: 540-885-3930
- id:
    bioguide: C001119
    govtrack: 412789
  offices:
  - id: C001119-burnsville
    address: 12940 Harriet Ave S
    suite: Suite 238
    city: Burnsville
    state: MN
    zip: 55337-2680
    latitude: 44.7684
    longitude: -93.2863
    phone: 651-846-2120
- id:
    bioguide: C001120
    govtrack: 412820
  offices:
  - id: C001120-kingwood
    address: 1801 Kingwood Dr
    suite: Suite 240
    city: Kingwood
    state: TX
    zip: 77339-3060
    latitude: 30.05138
    longitude: -95.22975
    phone: 713-860-1330
- id:
    bioguide: C001121
    govtrack: 412762
  offices:
  - id: C001121-aurora
    address: 3300 S Parker Rd
    suite: Suite 100
    city: Aurora
    state: CO
    zip: 80014-3518
    latitude: 39.65758
    longitude: -104.83538
    phone: 720-748-7514
- id:
    bioguide: C001122
    govtrack: 412814
  offices:
  - id: C001122-beaufort
    address: 710 Boundary St
    suite: 1D
    city: Beaufort
    state: SC
    zip: 29902-4187
    latitude: 32.43928
    longitude: -80.67047
    phone: 843-521-2530
  - id: C001122-mt_pleasant
    address: 530 Johnnie Dodds Blvd
    suite: Suite 201
    city: Mt Pleasant
    state: SC
    zip: 29464-3083
    latitude: 32.80623
    longitude: -79.88752
    phone: 843-352-7572
- id:
    bioguide: C001123
    govtrack: 412757
  offices:
  - id: C001123-fullerton
    address: 1440 N Harbor Blvd
    suite: Suite 601
    city: Fullerton
    state: CA
    zip: 92835-4127
    latitude: 33.88561
    longitude: -117.92383
- id:
    bioguide: C001124
    govtrack: 412755
  offices:
  - id: C001124-bakersfield
    address: 2700 M St
    suite: 250B
    city: Bakersfield
    state: CA
    zip: 93301-2374
    latitude: 35.38349
    longitude: -119.01425
    phone: 661-864-7736
- id:
    bioguide: D000096
    govtrack: 400093
    thomas: '01477'
  offices:
  - id: D000096-chicago
    address: 2813-15 W. Fifth Ave.
    city: Chicago
    state: IL
    zip: '60612'
    latitude: 41.8807415
    longitude: -87.6990211
    fax: 773-533-7530
    phone: 773-533-7520
- id:
    bioguide: D000191
    govtrack: 400100
    thomas: '00279'
  offices:
  - id: D000191-coos_bay
    address: 125 Central Ave.
    suite: Suite 350
    city: Coos Bay
    state: OR
    zip: '97420'
    latitude: 43.367748
    longitude: -124.213429
    fax: 541-269-5760
    hours: M-F 8:00am-5:00pm
    phone: 541-269-2609
  - id: D000191-eugene
    address: 405 E. 8th Ave.
    suite: '#2030'
    city: Eugene
    state: OR
    zip: '97401'
    latitude: 44.0516985
    longitude: -123.0857882
    fax: 541-465-6458
    hours: M-F 8:00am-5:00pm
    phone: 541-465-6732
  - id: D000191-roseburg
    address: 612 SE. Jackson St.
    suite: Room 9
    city: Roseburg
    state: OR
    zip: '97470'
    latitude: 43.2087597
    longitude: -123.3445182
    hours: M-F 8:00am-5:00pm
    phone: 541-440-3523
    fax: 541-465-6458
- id:
    bioguide: D000197
    govtrack: 400101
    thomas: '01479'
  offices:
  - id: D000197-denver
    address: 600 Grant St.
    suite: Suite 202
    city: Denver
    state: CO
    zip: '80203'
    latitude: 39.7260392
    longitude: -104.9832743
    fax: 303-844-4996
    hours: M-F 8:00 - 5:00
    phone: 303-844-4988
- id:
    bioguide: D000216
    govtrack: 400103
    thomas: '00281'
  offices:
  - id: D000216-new_haven
    address: 59 Elm St.
    city: New Haven
    state: CT
    zip: '06510'
    latitude: 41.3080224
    longitude: -72.92267679999999
    fax: 203-772-2260
    phone: 203-562-3718
- id:
    bioguide: D000399
    govtrack: 400111
    thomas: '00303'
  offices:
  - id: D000399-austin
    address: 300 E. 8th St.
    suite: Suite 763
    city: Austin
    state: TX
    zip: '78701'
    latitude: 30.269401
    longitude: -97.7390867
    phone: 512-916-5921
  - id: D000399-san_antonio
    address: 217 W. Travis St.
    city: San Antonio
    state: TX
    zip: '78205'
    latitude: 29.427604
    longitude: -98.4951151
    phone: 210-704-1080
- id:
    bioguide: D000482
    govtrack: 400114
    thomas: '00316'
  offices:
  - id: D000482-bethel_park
    address: 4705 Library Rd
    city: Bethel Park
    state: PA
    zip: 15102-2969
    latitude: 40.34915
    longitude: -80.02294
    phone: 412-283-4451
    fax: 412-283-4465
  - id: D000482-mckeesport
    address: 627 Lysle Blvd.
    city: McKeesport
    state: PA
    zip: '15132'
    latitude: 40.352477
    longitude: -79.858547
    fax: 412-664-4053
    hours: 8:30 AM to 5:30 PM
    phone: 412-664-4049
  - id: D000482-pittsburgh
    address: 2637 E. Carson St.
    city: Pittsburgh
    state: PA
    zip: '15203'
    latitude: 40.4273525
    longitude: -79.9675163
    fax: 412-390-2118
    hours: 8:30 AM to 5:30 PM
    phone: 412-390-1499
- id:
    bioguide: D000563
    govtrack: 300038
    thomas: '00326'
  offices:
  - id: D000563-carbondale
    address: 250 W. Cherry St.
    suite: Suite 115-D
    city: Carbondale
    state: IL
    zip: '62901'
    latitude: 37.7233822
    longitude: -89.21730319999999
    fax: 618-351-1124
    hours: 8:30 am to 5:00 pm
    phone: 618-351-1122
  - id: D000563-chicago
    address: 230 S. Dearborn St.
    suite: Suite 3892
    city: Chicago
    state: IL
    zip: '60604'
    latitude: 41.8784454
    longitude: -87.63
    fax: 312-353-0150
    hours: 8:30 am to 5:00 pm
    phone: 312-353-4952
  - id: D000563-rock_island
    address: 1504 Third Ave.
    suite: Suite 227
    city: Rock Island
    state: IL
    zip: '61201'
    latitude: 41.5090535
    longitude: -90.5782533
    fax: 309-786-5404
    hours: 8:30 am to 4:30 pm
    phone: 309-786-5173
  - id: D000563-springfield
    address: 525 S. 8th St.
    city: Springfield
    state: IL
    zip: '62703'
    latitude: 39.7965137
    longitude: -89.6451404
    fax: 217-492-4382
    hours: 8:30 am to 5:00 pm
    phone: 217-492-4062
- id:
    bioguide: D000598
    govtrack: 400097
    thomas: '01641'
  offices:
  - id: D000598-san_diego
    address: 2700 Adams Ave.
    suite: Suite 102
    city: San Diego
    state: CA
    zip: '92116'
    latitude: 32.7631233
    longitude: -117.1348898
    fax: 619-280-5311
    phone: 619-280-5353
- id:
    bioguide: D000600
    govtrack: 400108
    thomas: '01717'
  offices:
  - id: D000600-doral
    address: 8669 NW. 36th St.
    suite: Suite 100
    city: Doral
    state: FL
    zip: '33166'
    latitude: 25.8109245
    longitude: -80.3361915
    fax: 305-470-8575
    hours: M-F 9 am-5 pm
    phone: 305-470-8555
  - id: D000600-naples
    address: 4715 Golden Gate Pkwy.
    suite: Suite 1
    city: Naples
    state: FL
    zip: '34116'
    latitude: 26.1833954
    longitude: -81.70380209999999
    fax: 239-348-3569
    hours: Mon-Fri 9am-5pm
    phone: 239-348-1620
- id:
    bioguide: D000610
    govtrack: 412385
    thomas: '01976'
  offices:
  - id: D000610-boca_raton
    address: 7900 Glades Rd.
    suite: Suite 250
    city: Boca Raton
    state: FL
    zip: '33434'
    latitude: 26.365483
    longitude: -80.1673666
    phone: 561-470-5440
    fax: 561-470-5446
  - id: D000610-coral_springs
    address: 9500 W Sample Rd
    suite: Suite 201
    building: Coral Springs City Hall
    city: Coral Springs
    state: FL
    zip: 33065-4104
    latitude: 26.27311
    longitude: -80.25343
    phone: 954-255-8336
    hours: By appointment only.
  - id: D000610-fort_lauderdale
    address: 111 East Las Olas Blvd.
    city: Fort Lauderdale
    state: FL
    zip: '33301'
    latitude: 26.1194405
    longitude: -80.1439123
    hours: By appointment only.
  - id: D000610-margate
    address: 5790 Margate Blvd.
    city: Margate
    state: FL
    zip: '33063'
    latitude: 26.2420954
    longitude: -80.2050177
    phone: 954-972-6454
    hours: By appointment only.
- id:
    bioguide: D000614
    govtrack: 412488
    thomas: '02072'
  offices:
  - id: D000614-hayward
    address: 15569 Railroad St.
    suite: Suite 302
    city: Hayward
    state: WI
    zip: '54843'
    latitude: 46.0165948
    longitude: -91.4772284
    hours: By appointment only
    phone: 715-392-3984
  - id: D000614-hudson
    address: 502 2nd St.
    suite: Suite 202
    city: Hudson
    state: WI
    zip: '54016'
    latitude: 44.9750352
    longitude: -92.7566503
    fax: 715-808-8167
    hours: By appointment only
    phone: 715-808-8160
  - id: D000614-wausau
    address: 208 Grand Ave.
    city: Wausau
    state: WI
    zip: '54403'
    latitude: 44.955171
    longitude: -89.624724
    fax: 715-298-9348
    hours: Monday-Friday 8:00AM-5:00PM
    phone: 715-298-9344
- id:
    bioguide: D000615
    govtrack: 412472
    thomas: '02057'
  offices:
  - id: D000615-anderson
    address: 303 W. Beltline Blvd.
    city: Anderson
    state: SC
    zip: '29625'
    latitude: 34.5490603
    longitude: -82.6746057
    fax: 864-225-7049
    hours: Mon-Fri 8:30am - 5:00 pm
    phone: 864-224-7401
  - id: D000615-clinton
    address: 100 Plaza Circle
    suite: Suite A1
    city: Clinton
    state: SC
    zip: '29325'
    latitude: 34.4772923
    longitude: -81.9380738
    fax: 864-681-1030
    hours: Monday-Friday 9:00AM-5:00PM Closed on Federal Holidays
    phone: 864-681-1028
- id:
    bioguide: D000616
    govtrack: 412477
    thomas: '02062'
  offices:
  - id: D000616-cleveland
    address: 301 Keith St.
    suite: Suite 212
    city: Cleveland
    state: TN
    zip: '37311'
    latitude: 35.160062
    longitude: -84.88402219999999
    fax: 423-472-7800
    hours: By appointment only
    phone: 423-472-7500
  - id: D000616-columbia
    address: 711 N. Garden St.
    city: Columbia
    state: TN
    zip: '38401'
    latitude: 35.61587
    longitude: -87.035826
    fax: 931-381-9945
    hours: By appointment only
    phone: 931-381-9920
  - id: D000616-murfreesboro
    address: 305 W. Main St.
    city: Murfreesboro
    state: TN
    zip: '37130'
    latitude: 35.8461158
    longitude: -86.39409649999999
    fax: 615-896-8218
    phone: 615-896-1986
    hours: By appointment only
  - id: D000616-winchester
    address: 200 S. Jefferson St.
    suite: Suite 311
    building: Federal Building
    city: Winchester
    state: TN
    zip: '37398'
    latitude: 35.1850086
    longitude: -86.1112284
    fax: 931-962-3435
    phone: 931-962-3180
    hours: By appointment only
- id:
    bioguide: D000617
    govtrack: 412505
    thomas: '02096'
  offices:
  - id: D000617-bothell
    address: 22121 17th Ave SE
    suite: Suite 220
    building: Canyon Park Business Center, Bldg E
    city: Bothell
    state: WA
    zip: '98021'
    latitude: 47.7965458
    longitude: -122.2097757
    fax: 425-485-0083
    hours: M-F 8:30am-5pm
    phone: 425-485-0085
  - id: D000617-mount_vernon
    address: 204 W. Montgomery St.
    city: Mount Vernon
    state: WA
    zip: '98273'
    latitude: 48.41949899999999
    longitude: -122.3357879
    fax: 425-485-0083
    phone: 360-416-7879
- id:
    bioguide: D000618
    govtrack: 412549
    thomas: '02138'
  offices:
  - id: D000618-billings
    address: 222 N. 32nd St.
    suite: Suite 100
    city: Billings
    state: MT
    zip: '59101'
    latitude: 45.7810512
    longitude: -108.5125313
    phone: 406-245-6822
  - id: D000618-bozeman
    address: 13 S. Willson Ave.
    suite: Suite 8
    city: Bozeman
    state: MT
    zip: '59718'
    latitude: 45.6788798
    longitude: -111.0390251
    phone: 406-587-3446
  - id: D000618-great_falls
    address: 104 4th Street North
    suite: Suite 302
    city: Great Falls
    state: MT
    zip: '59401'
    latitude: 47.5067244
    longitude: -111.3009733
    phone: 406-453-0148
  - id: D000618-hardin
    address: 310 N Ctr.
    city: Hardin
    state: MT
    zip: '59034'
    latitude: 45.731817
    longitude: -107.606432
    phone: 406-665-4126
  - id: D000618-helena
    address: 30 W. 14th St.
    suite: Suite 206
    city: Helena
    state: MT
    zip: '59601'
    latitude: 46.596642
    longitude: -112.036443
    phone: 406-443-3189
  - id: D000618-kalispell
    address: 40 2nd St East
    suite: Suite 211
    building: KM Building
    city: Kalispell
    state: MT
    zip: '59901'
    latitude: 48.19663569999999
    longitude: -114.3118812
    phone: 406-257-3765
  - id: D000618-missoula
    address: 218 E. Front St.
    suite: Suite 103
    city: Missoula
    state: MT
    zip: '59802'
    latitude: 46.8699041
    longitude: -113.9930208
    phone: 406-549-8198
  - id: D000618-sidney
    address: 609 S. Central Ave.
    suite: 'Suite #4'
    building: Central Plaza Building
    city: Sidney
    state: MT
    zip: '59270'
    latitude: 47.7106368
    longitude: -104.1606344
    phone: 406-482-9010
- id:
    bioguide: D000619
    govtrack: 412536
    thomas: '02126'
  offices:
  - id: D000619-champaign
    address: 2004 Fox Dr.
    city: Champaign
    state: IL
    zip: '61280'
    latitude: 40.090932
    longitude: -88.25012439999999
    fax: 217-403-4691
    hours: Monday - Friday, 8:30am - 5:00pm
    phone: 217-403-4690
  - id: D000619-decatur
    address: 243 S. Water St.
    suite: Suite 100
    city: Decatur
    state: IL
    zip: '62523'
    latitude: 39.8396384
    longitude: -88.954852
    fax: 217-791-6168
    hours: Mon-Fri 8:30am-5pm
    phone: 217-791-6224
  - id: D000619-maryville
    address: 15 Professional Park Dr.
    city: Maryville
    state: IL
    zip: '62062'
    latitude: 38.737077
    longitude: -89.95489859999999
    fax: 618-205-8662
    hours: Monday-Friday, 8:30am-5:00pm
    phone: 618-205-8660
  - id: D000619-normal
    address: 104 W. North St.
    city: Normal
    state: IL
    zip: '61761'
    latitude: 40.5094581
    longitude: -88.9846312
    phone: 309-252-8834
    hours: By appointment only
  - id: D000619-springfield
    address: 2833 S Grand Ave. East
    city: Springfield
    state: IL
    zip: '62703'
    latitude: 39.7888553
    longitude: -89.6124109
    fax: 217-791-6166
    hours: By appointment only
    phone: 217-791-6224
  - id: D000619-taylorville
    address: 108 W. Market St.
    city: Taylorville
    state: IL
    zip: '62568'
    latitude: 39.5480891
    longitude: -89.29549949999999
    fax: 217-824-5121
    hours: Monday - Friday, 8:30am - 5:00pm
    phone: 217-824-5117
- id:
    bioguide: D000623
    govtrack: 412613
    thomas: '02227'
  offices:
  - id: D000623-richmond
    address: 440 Civic Center Plz.
    suite: 2nd Floor
    city: Richmond
    state: CA
    zip: '94804'
    latitude: 37.9367699
    longitude: -122.3428337
    fax: 510-620-1005
    phone: 510-620-1000
  - id: D000623-walnut_creek
    address: 3100 Oak Road
    suite: Suite 110
    city: Walnut Creek
    state: CA
    zip: '94597'
    latitude: 37.9043441
    longitude: -122.0583137
    fax: 925-933-2677
    phone: 925-933-2660
- id:
    bioguide: D000624
    govtrack: 412637
    thomas: '02251'
  offices:
  - id: D000624-dearborn
    address: 19855 West Outer Drive
    suite: Suite 103-E
    city: Dearborn
    state: MI
    zip: '48124'
    latitude: 42.3034918
    longitude: -83.2627983
    phone: 313-278-2936
  - id: D000624-ypsilanti
    address: 301 W. Michigan Ave.
    suite: Suite 400
    city: Ypsilanti
    state: MI
    zip: '48197'
    latitude: 42.24069780000001
    longitude: -83.6164891
    phone: 734-481-1100
- id:
    bioguide: D000626
    govtrack: 412675
    thomas: '02296'
  offices:
  - id: D000626-springfield
    address: 76 E. High St.
    suite: 3rd Floor
    city: Springfield
    state: OH
    zip: '45502'
    latitude: 39.9237363
    longitude: -83.80971939999999
    hours: part-time, please call ahead
    phone: 937-322-1120
  - id: D000626-troy
    address: 20 Dotcom Drive
    city: Troy
    state: OH
    zip: '45373'
    latitude: 40.0578289
    longitude: -84.2463325
    phone: 937-339-1524
  - id: D000626-west_chester
    address: 8857 Cincinnati-Dayton Rd.
    suite: 'Suite #102'
    city: West Chester
    state: OH
    zip: '45069'
    latitude: 39.33175850000001
    longitude: -84.4066223
    phone: 513-779-5400
- id:
    bioguide: D000627
    govtrack: 412696
  offices:
  - id: D000627-orlando
    address: 2295 S. Hiawassee Rd.
    suite: Suite 301
    city: Orlando
    state: FL
    zip: '32835'
    latitude: 28.517804
    longitude: -81.48186439999999
    phone: 321-388-9808
- id:
    bioguide: D000628
    govtrack: 412691
  offices:
  - id: D000628-panama_city
    address: 840 W. 11th St.
    suite: Suite 2250
    city: Panama City
    state: FL
    zip: '32401'
    latitude: 30.167961
    longitude: -85.67189499999999
    fax: 850-763-3764
    phone: 850-785-0812
  - id: D000628-tallahassee
    address: 300 S. Adams St.
    city: Tallahassee
    state: FL
    zip: '32301'
    latitude: 30.4395286
    longitude: -84.2826688
    fax: 850-891-8620
    phone: 850-891-8610
- id:
    bioguide: D000629
    govtrack: 412780
  offices:
  - id: D000629-overland_park
    address: 7325 W 79th St
    city: Overland Park
    state: KS
    zip: 66204-2908
    latitude: 38.9858
    longitude: -94.67027
    phone: 913-621-0832
    fax: 913-621-1533
- id:
    bioguide: D000630
    govtrack: 412805
  offices:
  - id: D000630-delhi
    address: 111 Main St
    city: Delhi
    state: NY
    zip: 13753-1233
    latitude: 42.27706
    longitude: -74.91709
    hours: Tuesdays & Wednesdays, 10AM – 4PM
  - id: D000630-kingston
    address: 256 Clinton Ave
    city: Kingston
    state: NY
    zip: 12401-2909
    latitude: 41.93346
    longitude: -74.01604
    phone: 845-443-2930
    hours: Monday to Friday, 9AM - 5PM
  - id: D000630-oneonta
    address: 189 Main St
    suite: Suite 500
    city: Oneonta
    state: NY
    zip: 13820-3510
    latitude: 42.45476
    longitude: -75.06093
    hours: Thursdays & Fridays, 10AM - 4 PM
- id:
    bioguide: D000631
    govtrack: 412809
  offices:
  - id: D000631-glenside
    address: 115 E Glenside Ave
    suite: Suite 1
    city: Glenside
    state: PA
    zip: 19038-4618
    latitude: 40.10015
    longitude: -75.15143
    phone: 215-884-4300
    fax: 215-884-3640
  - id: D000631-norristown
    address: 101 E Main St
    suite: A
    city: Norristown
    state: PA
    zip: 19401-4916
    latitude: 40.11381
    longitude: -75.34223
    phone: 610-382-1250
    fax: 610-275-1759
- id:
    bioguide: E000179
    govtrack: 400122
    thomas: '00344'
  offices:
  - id: E000179-bronx
    address: 177 Dreiser Loop
    suite: Rm 3
    city: Bronx
    state: NY
    zip: '10475'
    latitude: 40.8777838
    longitude: -73.82924609999999
    fax: 718-320-2047
    hours: Monday-Friday 9 am - 5 pm
    phone: 718-320-2314
  - id: E000179-bronx-1
    address: 3655 Johnson Ave.
    city: Bronx
    state: NY
    zip: '10463'
    latitude: 40.8881337
    longitude: -73.90958499999999
    fax: 718-796-5134
    hours: Monday-Friday 9 am - 5 pm
    phone: 718-796-9700
  - id: E000179-mt__vernon
    address: 6 Gramatan Ave.
    suite: Suite 205
    city: Mt. Vernon
    state: NY
    zip: '10550'
    latitude: 40.9124845
    longitude: -73.8376727
    fax: 914-699-3646
    hours: Monday-Friday 9 am - 5 pm
    phone: 914-699-4100
- id:
    bioguide: E000215
    govtrack: 400124
    thomas: '00355'
  offices:
  - id: E000215-palo_alto
    address: 698 Emerson St.
    city: Palo Alto
    state: CA
    zip: '94301'
    latitude: 37.4431725
    longitude: -122.1606451
    fax: 650-323-3498
    phone: 650-323-2984
- id:
    bioguide: E000285
    govtrack: 300041
    thomas: '01542'
  offices:
  - id: E000285-casper
    address: 100 E. B St.
    suite: Suite 3201
    building: Dick Cheney Federal Building
    city: Casper
    state: WY
    zip: '82601'
    latitude: 42.8524124
    longitude: -106.3248373
    fax: 307-261-6574
    phone: 307-261-6572
  - id: E000285-cheyenne
    address: 2120 Capitol Ave.
    suite: Suite 2007
    building: Federal Center
    city: Cheyenne
    state: WY
    zip: '82001'
    latitude: 41.1374591
    longitude: -104.8189674
    fax: 307-772-2480
    phone: 307-772-2477
  - id: E000285-cody
    address: 1285 Sheridan Ave.
    suite: Suite 210
    city: Cody
    state: WY
    zip: '82414'
    latitude: 44.52606979999999
    longitude: -109.0624068
    fax: 307-527-9476
    phone: 307-527-9444
  - id: E000285-gillette
    address: 222 S. Gillette Ave.
    suite: Suite 503
    city: Gillette
    state: WY
    zip: '82716'
    latitude: 44.2924295
    longitude: -105.5045976
    fax: 307-682-6501
    phone: 307-682-6268
  - id: E000285-jackson
    address: 1110 Maple Way
    suite: Suite G
    building: P.O. Box 12470
    city: Jackson
    state: WY
    zip: '83002'
    latitude: 43.47006589999999
    longitude: -110.7872894
    fax: 307-739-9520
    phone: 307-739-9507
- id:
    bioguide: E000294
    govtrack: 412639
    thomas: '02253'
  offices:
  - id: E000294-otsego
    address: 9201 Quaday Ave. NE
    suite: Suite 206
    city: Otsego
    state: MN
    zip: '55330'
    latitude: 45.2839958
    longitude: -93.5648066
    fax: 763-241-7955
    phone: 763-241-6848
- id:
    bioguide: E000295
    govtrack: 412667
    thomas: '02283'
  offices:
  - id: E000295-cedar_rapids
    address: 111 Seventh Ave. SE
    suite: Suite 480
    city: Cedar Rapids
    state: IA
    zip: '52401'
    latitude: 41.9731139
    longitude: -91.6645212
    fax: 319-365-4683
    phone: 319-365-4504
    hours: 8am-5pm CT
  - id: E000295-council_bluffs
    address: 8 S 6th St
    building: Federal Building
    suite: Suite 221
    city: Council Bluffs
    state: IA
    zip: '51501'
    latitude: 41.2608863
    longitude: -95.8525576
    fax: 712-352-0087
    phone: 712-352-1167
    hours: Please call to schedule an appointment
  - id: E000295-davenport
    address: 201 W. Second St.
    suite: Suite 806
    city: Davenport
    state: IA
    zip: '52801'
    latitude: 41.5213296
    longitude: -90.5758645
    fax: 563-322-0854
    phone: 563-322-0677
    hours: 8am-5pm CT
  - id: E000295-des_moines
    address: 210 Walnut St.
    building: 733 Federal Building
    city: Des Moines
    state: IA
    zip: '50309'
    latitude: 41.5864152
    longitude: -93.62015319999999
    fax: 515-284-4937
    phone: 515-284-4574
    hours: 8am-5pm CT
  - id: E000295-sioux_city
    address: 320 Sixth St.
    building: 194 Federal Building
    city: Sioux City
    state: IA
    zip: '51101'
    latitude: 42.4963261
    longitude: -96.40758369999999
    fax: 712-252-1638
    phone: 712-252-1550
    hours: 8am-5pm CT
- id:
    bioguide: E000296
    govtrack: 412677
  offices:
  - id: E000296-philadelphia
    address: 7174 Ogontz Ave.
    city: Philadelphia
    state: PA
    zip: '19138'
    latitude: 40.063831
    longitude: -75.153345
    fax: 215-276-2939
    phone: 215-276-0340
- id:
    bioguide: E000299
    govtrack: 412825
  offices:
  - id: E000299-el_paso
    address: 221 N Kansas St
    suite: Suite 1500
    building: Wells Fargo Plaza
    city: El Paso
    state: TX
    zip: 79901-1443
    latitude: 31.76012
    longitude: -106.48618
    phone: 915-541-1400
- id:
    bioguide: F000062
    govtrack: 300043
    thomas: '01332'
  offices:
  - id: F000062-fresno
    address: 2500 Tulare St.
    suite: Suite 4290
    city: Fresno
    state: CA
    zip: '93721'
    latitude: 36.7374775
    longitude: -119.7836709
    fax: 559-485-9689
    phone: 559-485-7430
    hours: 9AM-5PM
  - id: F000062-los_angeles
    address: 11111 Santa Monica Blvd.
    suite: Suite 915
    city: Los Angeles
    state: CA
    zip: '90025'
    latitude: 34.0476223
    longitude: -118.444656
    fax: 310-914-7318
    phone: 310-914-7300
    hours: 9AM-5PM
  - id: F000062-san_diego
    address: 880 Front St.
    suite: Suite 4236
    city: San Diego
    state: CA
    zip: '92101'
    latitude: 32.7143481
    longitude: -117.1647085
    fax: 619-231-1108
    phone: 619-231-9712
    hours: 9AM-5PM
  - id: F000062-san_francisco
    address: One Post Street
    suite: Suite 2450
    city: San Francisco
    state: CA
    zip: '94104'
    latitude: 37.7887748
    longitude: -122.4026656
    fax: 415-393-0710
    phone: 415-393-0707
    hours: 9AM-5PM
- id:
    bioguide: F000449
    govtrack: 400640
    thomas: '01793'
  offices:
  - id: F000449-fremont
    address: 641 N. Broad St.
    city: Fremont
    state: NE
    zip: '68026'
    latitude: 41.43559459999999
    longitude: -96.49880739999999
    phone: 402-727-0888
  - id: F000449-lincoln
    address: 301 S. 13th St.
    suite: Suite 100
    city: Lincoln
    state: NE
    zip: '68508'
    latitude: 40.8108404
    longitude: -96.7033345
    fax: 402-438-1604
    phone: 402-438-1598
  - id: F000449-norfolk
    address: 506 W. Madison Ave.
    suite: Suite 2
    city: Norfolk
    state: NE
    zip: '68701'
    latitude: 42.0317036
    longitude: -97.4144702
    phone: 402-379-2064
- id:
    bioguide: F000450
    govtrack: 400643
    thomas: '01791'
  offices:
  - id: F000450-boone
    address: 400 Shadowline Dr.
    suite: Suite 205
    city: Boone
    state: NC
    zip: '28607'
    latitude: 36.2033658
    longitude: -81.65849589999999
    fax: 828-265-0390
    hours: Mon-Fri 9am-5pm
    phone: 828-265-0240
  - id: F000450-clemmons
    address: 3540 Clemmons Rd.
    suite: Suite 125
    city: Clemmons
    state: NC
    zip: '27012'
    latitude: 36.0225285
    longitude: -80.3758084
    fax: 336-778-2290
    hours: Monday - Friday, 9am - 5pm
    phone: 336-778-0211
- id:
    bioguide: F000454
    govtrack: 412257
    thomas: '01888'
  offices:
  - id: F000454-aurora
    address: 2711 E. New York St.
    suite: Suite 204
    city: Aurora
    state: IL
    zip: '60502'
    latitude: 41.758276
    longitude: -88.249771
    hours: M-F 9-5:00 PM
    phone: 630-585-7672
  - id: F000454-joliet
    address: 195 Springfield Ave.
    suite: Suite 102
    city: Joliet
    state: IL
    zip: '60435'
    latitude: 41.52538759999999
    longitude: -88.1380854
    hours: M-F 9-5:00 PM
    phone: 815-280-5876
- id:
    bioguide: F000455
    govtrack: 412327
    thomas: '01895'
  offices:
  - id: F000455-akron
    address: 1225 Lawton St.
    city: Akron
    state: OH
    zip: '44320'
    latitude: 41.080905
    longitude: -81.565018
    fax: 330-835-4863
    phone: 330-835-4758
  - id: F000455-warrensville_heights
    address: 4834 Richmond Rd.
    suite: Suite 150
    city: Warrensville Heights
    state: OH
    zip: '44128'
    latitude: 41.4286825
    longitude: -81.4985324
    fax: 216-522-4908
    phone: 216-522-4900
- id:
    bioguide: F000459
    govtrack: 412476
    thomas: '02061'
  offices:
  - id: F000459-athens
    address: 6 E. Madison Ave.
    city: Athens
    state: TN
    zip: '37303'
    latitude: 35.441192
    longitude: -84.594681
    fax: 423-745-6025
    hours: Monday-Friday 9:00AM-5:00PM
    phone: 423-745-4671
  - id: F000459-chattanooga
    address: 900 Georgia Ave.
    suite: Suite 126
    city: Chattanooga
    state: TN
    zip: '37402'
    latitude: 35.0450875
    longitude: -85.3082146
    fax: 423-756-6613
    hours: Monday-Friday 9:00AM-5:00PM
    phone: 423-756-2342
  - id: F000459-oak_ridge
    address: 200 Administration Rd.
    suite: Suite 100
    city: Oak Ridge
    state: TN
    zip: '37830'
    latitude: 36.02409
    longitude: -84.23490799999999
    fax: 865-576-3221
    hours: Monday-Friday 9:00AM-5:00PM
    phone: 865-576-1976
- id:
    bioguide: F000461
    govtrack: 412480
    thomas: '02065'
  offices:
  - id: F000461-austin
    address: 14205 Burnet Rd
    suite: Suite 230
    city: Austin
    state: TX
    zip: '78728'
    latitude: 30.4436527
    longitude: -97.69572099999999
    fax: 512-373-3511
    phone: 512-373-3378
  - id: F000461-bryan
    address: 3000 Briarcrest Dr.
    suite: Suite 406
    city: Bryan
    state: TX
    zip: '77802'
    latitude: 30.6609467
    longitude: -96.328648
    fax: 979-703-8845
    phone: 979-703-4037
  - id: F000461-waco
    address: 400 Austin Ave.
    suite: Suite 302
    city: Waco
    state: TX
    zip: '76701'
    latitude: 31.5572533
    longitude: -97.130924
    fax: 254-732-1755
    phone: 254-732-0748
- id:
    bioguide: F000462
    govtrack: 412529
    thomas: '02119'
  offices:
  - id: F000462-boca_raton
    address: 2500 N. Military Trl.
    suite: Suite 490
    city: Boca Raton
    state: FL
    zip: '33431'
    latitude: 26.3730924
    longitude: -80.1203093
    fax: 561-998-9048
    phone: 561-998-9045
- id:
    bioguide: F000463
    govtrack: 412556
    thomas: '02179'
  offices:
  - id: F000463-kearney
    address: 20 W. 23rd St.
    city: Kearney
    state: NE
    zip: '68847'
    latitude: 40.6986843
    longitude: -99.0819184
    fax: 308-234-3684
    phone: 308-234-2361
  - id: F000463-lincoln
    address: 440 N. 8th St.
    suite: Suite 120
    city: Lincoln
    state: NE
    zip: '68508'
    latitude: 40.8177383
    longitude: -96.7095183
    fax: 402-476-8753
    phone: 402-441-4600
  - id: F000463-omaha
    address: 11819 Miracle Hills Drive
    suite: Suite 205
    city: Omaha
    state: NE
    zip: '68154'
    latitude: 41.26733180000001
    longitude: -96.0980857
    fax: 402-391-4725
    phone: 402-391-3411
  - id: F000463-scottsbluff
    address: 120 East 16th St.
    suite: Suite 203
    city: Scottsbluff
    state: NE
    zip: '69361'
    latitude: 41.8680501
    longitude: -103.6483008
    fax: 308-630-2321
    phone: 308-630-2329
- id:
    bioguide: F000465
    govtrack: 412700
  offices:
  - id: F000465-newnan
    address: 1601 E Hwy 34
    suite: Suite B
    city: Newnan
    state: GA
    zip: '30265'
    latitude: 33.3996108
    longitude: -84.72636159999999
    phone: 770-683-2033
- id:
    bioguide: F000466
    govtrack: 412721
  offices:
  - id: F000466-langhorne
    address: 1717 Langhorne-Newtown Rd.
    suite: Suite 400
    city: Langhorne
    state: PA
    zip: '19047'
    latitude: 40.2162341
    longitude: -74.9308492
    fax: 215-579-8109
    phone: 215-579-8102
- id:
    bioguide: F000467
    govtrack: 412771
  offices:
  - id: F000467-cedar_rapids
    address: 308 3rd St SE
    suite: Suite 200
    city: Cedar Rapids
    state: IA
    zip: 52401-1849
    latitude: 41.97765
    longitude: -91.66568
    phone: 319-364-2288
- id:
    bioguide: F000468
    govtrack: 412824
  offices:
  - id: F000468-houston
    address: 5599 San Felipe St
    suite: Suite 950
    city: Houston
    state: TX
    zip: 77056-2724
    latitude: 29.74946
    longitude: -95.47373
- id:
    bioguide: F000469
    govtrack: 412773
  offices:
  - id: F000469-coeur_d_alene
    address: 1250 W Ironwood Dr
    suite: Suite 241
    city: Coeur D Alene
    state: ID
    zip: 83814-2679
    latitude: 47.69725
    longitude: -116.80272
    phone: 208-667-0127
    fax: 208-667-0310
  - id: F000469-lewiston
    address: 313 D St
    suite: Suite 107
    city: Lewiston
    state: ID
    zip: 83501-1894
    latitude: 46.42199
    longitude: -117.02845
    phone: 208-743-1388
  - id: F000469-meridian
    address: 33 E Broadway Ave
    suite: Suite 251
    city: Meridian
    state: ID
    zip: 83642-2619
    latitude: 43.61003
    longitude: -116.3929
    phone: 208-888-3188
    fax: 208-888-0894
- id:
    bioguide: G000359
    govtrack: 300047
    thomas: '00452'
  offices:
  - id: G000359-columbia
    address: 508 Hampton St.
    suite: Suite 202
    city: Columbia
    state: SC
    zip: '29201'
    latitude: 34.0016459
    longitude: -81.0461408
    fax: 803-933-0957
    phone: 803-933-0112
  - id: G000359-florence
    address: 401 W. Evans St.
    suite: Suite 111
    building: McMillan Federal Building
    city: Florence
    state: SC
    zip: '29501'
    latitude: 34.1974074
    longitude: -79.7733804
    fax: 843-669-9015
    phone: 843-669-1505
  - id: G000359-greenville
    address: 130 S. Main St.
    suite: 7th Floor
    city: Greenville
    state: SC
    zip: '29601'
    latitude: 34.84875359999999
    longitude: -82.4004437
    fax: 864-250-4322
    phone: 864-250-1417
  - id: G000359-mt__pleasant
    address: 530 Johnnie Dodds Blvd.
    suite: Suite 202
    city: Mt. Pleasant
    state: SC
    zip: '29464'
    latitude: 32.8060149
    longitude: -79.88793369999999
    fax: 843-971-3669
    phone: 843-849-3887
  - id: G000359-pendleton
    address: 124 Exchange St.
    suite: Suite A
    city: Pendleton
    state: SC
    zip: '29670'
    latitude: 34.65072
    longitude: -82.782997
    fax: 864-646-8609
    phone: 864-646-4090
  - id: G000359-rock_hill
    address: 235 E. Main St.
    suite: Suite 100
    city: Rock Hill
    state: SC
    zip: '29730'
    latitude: 34.9245162
    longitude: -81.0247705
    fax: 803-366-5353
    phone: 803-366-2828
- id:
    bioguide: G000377
    govtrack: 400157
    thomas: '01487'
  offices:
  - id: G000377-fort_worth
    address: 1701 River Run Rd.
    suite: Suite 407
    city: Fort Worth
    state: TX
    zip: '76107'
    latitude: 32.7270777
    longitude: -97.3597301
    fax: 817-335-5852
    hours: M-F 8:30AM - 5:00PM
    phone: 817-338-0909
- id:
    bioguide: G000386
    govtrack: 300048
    thomas: '00457'
  offices:
  - id: G000386-cedar_rapids
    address: 111 7th Ave. SE
    suite: Suite 6800
    city: Cedar Rapids
    state: IA
    zip: '52401'
    latitude: 41.9731139
    longitude: -91.6645212
    fax: 319-363-7179
    phone: 319-363-6832
  - id: G000386-council_bluffs
    address: 8 S. 6th St.
    suite: '307'
    building: Federal Building
    city: Council Bluffs
    state: IA
    zip: '51501'
    latitude: 41.2608863
    longitude: -95.8525576
    fax: 712-322-7196
    phone: 712-322-7103
  - id: G000386-davenport
    address: 201 W. 2nd St.
    suite: Suite 720
    city: Davenport
    state: IA
    zip: '52801'
    latitude: 41.5213296
    longitude: -90.5758645
    fax: 563-322-8552
    phone: 563-322-4331
  - id: G000386-des_moines
    address: 210 Walnut St.
    suite: '721'
    building: Federal Building
    city: Des Moines
    state: IA
    zip: '50309'
    latitude: 41.5864152
    longitude: -93.62015319999999
    fax: 515-288-5097
    phone: 515-288-1145
  - id: G000386-sioux_city
    address: 320 6th St.
    suite: '120'
    building: Federal Building
    city: Sioux City
    state: IA
    zip: '51101'
    latitude: 42.4963261
    longitude: -96.40758369999999
    fax: 712-233-1634
    phone: 712-233-1860
  - id: G000386-waterloo
    address: 531 Commercial St.
    suite: '210'
    building: Waterloo Building
    city: Waterloo
    state: IA
    zip: '50701'
    latitude: 42.4953784
    longitude: -92.339384
    fax: 319-232-9965
    phone: 319-232-6657
- id:
    bioguide: G000546
    govtrack: 400158
    thomas: '01656'
  offices:
  - id: G000546-hannibal
    address: 906 Broadway
    city: Hannibal
    state: MO
    zip: '63401'
    latitude: 39.7065377
    longitude: -91.36431680000001
    hours: By Appointment
    phone: 573-221-3400
  - id: G000546-kansas_city
    address: 11724 NW Plaza Circle
    suite: Suite 900
    city: Kansas City
    state: MO
    zip: '64153'
    latitude: 39.3060799
    longitude: -94.68496599999999
    fax: 816-792-0694
    phone: 816-792-3976
  - id: G000546-st__joseph
    address: 411 Jules St.
    suite: Room 111
    city: St. Joseph
    state: MO
    zip: '64501'
    latitude: 39.7685973
    longitude: -94.8548563
    fax: 816-749-0801
    phone: 816-749-0800
- id:
    bioguide: G000551
    govtrack: 400162
    thomas: '01708'
  offices:
  - id: G000551-avondale
    address: 1412 N. Central Ave.
    suite: Suite B
    city: Avondale
    state: AZ
    zip: '85323'
    latitude: 33.4487419
    longitude: -112.3501093
    fax: 623-535-7479
    phone: 623-536-3388
  - id: G000551-somerton
    address: 146 N. State Ave.
    city: Somerton
    state: AZ
    zip: '85350'
    latitude: 32.5960917
    longitude: -114.7109846
    fax: 928-343-7949
    phone: 928-343-7933
  - id: G000551-tucson
    address: 101 W. Irvington Road
    suite: Buildings 4 and 5
    building: El Pueblo Community Center
    city: Tucson
    state: AZ
    zip: '85714'
    latitude: 32.163554
    longitude: -110.969568
    fax: 520-622-0198
    phone: 520-622-6788
- id:
    bioguide: G000552
    govtrack: 400651
    thomas: '01801'
  offices:
  - id: G000552-longview
    address: 101 E. Methvin
    suite: Suite 302
    city: Longview
    state: TX
    zip: '75601'
    latitude: 32.4970151
    longitude: -94.73894650000001
    fax: 903-561-7110
    phone: 903-236-8597
  - id: G000552-lufkin
    address: 300 E. Shepherd
    suite: Suite 210
    city: Lufkin
    state: TX
    zip: '75901'
    latitude: 31.3368848
    longitude: -94.7268845
    fax: 903-561-7110
    phone: 936-632-3180
  - id: G000552-marshall
    address: 102 W. Houston St.
    city: Marshall
    state: TX
    zip: '75670'
    latitude: 32.5447093
    longitude: -94.36734899999999
    fax: 903-561-7110
    phone: 903-938-8386
  - id: G000552-nacogdoches
    address: 101 W. Main
    suite: Suite 160
    city: Nacogdoches
    state: TX
    zip: '75961'
    latitude: 31.6036806
    longitude: -94.6565524
    fax: 903-561-7110
    phone: 936-715-9514
  - id: G000552-tyler
    address: 1121 ESE Loop 323
    suite: Suite 206
    city: Tyler
    state: TX
    zip: '75701'
    latitude: 32.3031236
    longitude: -95.28684349999999
    fax: 903-561-7110
    phone: 903-561-6349
- id:
    bioguide: G000553
    govtrack: 400653
    thomas: '01803'
  offices:
  - id: G000553-houston
    address: 3003 South Loop West
    suite: Suite 460
    city: Houston
    state: TX
    zip: '77054'
    latitude: 29.6765115
    longitude: -95.4252617
    fax: 713-383-9202
    hours: M-F 9AM-5PM CST
    phone: 713-383-9234
- id:
    bioguide: G000555
    govtrack: 412223
    thomas: '01866'
  offices:
  - id: G000555-albany
    address: 11A Clinton Avenue
    suite: Room 821
    building: Leo W. O’Brien Federal Office Building
    city: Albany
    state: NY
    zip: '12207'
    latitude: 42.655222
    longitude: -73.7492819
    fax: 518-431-0128
    phone: 518-431-0120
  - id: G000555-buffalo
    address: 726 Exchange St.
    suite: Suite 511
    building: Larkin At Exchange
    city: Buffalo
    state: NY
    zip: '14210'
    latitude: 42.8747911
    longitude: -78.851165
    fax: 716-854-9731
    phone: 716-854-9725
  - id: G000555-lowville
    address: PO Box 273
    city: Lowville
    state: NY
    zip: '13367'
    fax: 315-376-6118
    phone: 315-376-6118
  - id: G000555-new_york
    address: 780 Third Ave.
    suite: Suite 2601
    city: New York
    state: NY
    zip: '10017'
    latitude: 40.7550353
    longitude: -73.97185879999999
    fax: 866-824-6340
    phone: 212-688-6262
  - id: G000555-melville
    address: 155 Pinelawn Rd.
    suite: Suite 250 North
    city: Melville
    state: NY
    zip: '11747'
    latitude: 40.7707877
    longitude: -73.41024759999999
    fax: 631-249-2847
    phone: 631-249-2825
  - id: G000555-rochester
    address: 100 State St.
    suite: Room 4195
    building: Kenneth B. Keating Federal Office Building
    city: Rochester
    state: NY
    zip: '14614'
    latitude: 43.1576631
    longitude: -77.613515
    fax: 585-263-6247
    phone: 585-263-6250
  - id: G000555-syracuse
    address: 100 S. Clinton St.
    suite: Room 1470
    building: James M. Hanley Federal Building
    city: Syracuse
    state: NY
    zip: '13261'
    latitude: 43.0501042
    longitude: -76.1543204
    fax: 315-448-0476
    phone: 315-448-0470
  - id: G000555-yonkers
    address: PO Box 749
    city: Yonkers
    state: NY
    zip: 10710-0749
    phone: 845-875-4585
    fax: 845-875-9099
- id:
    bioguide: G000558
    govtrack: 412278
    thomas: '01922'
  offices:
  - id: G000558-bowling_green
    address: 996 Wilkinson Trce.
    suite: Suite B2
    city: Bowling Green
    state: KY
    zip: '42103'
    latitude: 36.9671412
    longitude: -86.4282633
    fax: 270-842-9081
    phone: 270-842-9896
  - id: G000558-owensboro
    address: 2200 Airport Rd.
    city: Owensboro
    state: KY
    zip: '42301'
    latitude: 37.7493662
    longitude: -87.1617598
  - id: G000558-radcliff
    address: 411 W. Lincoln Trail Blvd.
    city: Radcliff
    state: KY
    zip: '40160'
    latitude: 37.8379989
    longitude: -85.9440374
- id:
    bioguide: G000559
    govtrack: 412382
    thomas: '01973'
  offices:
  - id: G000559-davis
    address: 412 G St.
    city: Davis
    state: CA
    zip: '95616'
    latitude: 38.5466673
    longitude: -121.7395708
    fax: 530-753-5614
    hours: Mon-Fri 9AM-5PM
    phone: 530-753-5301
  - id: G000559-fairfield
    address: 1261 Travis Blvd.
    suite: Suite 130
    city: Fairfield
    state: CA
    zip: '94533'
    latitude: 38.2576953
    longitude: -122.0494716
    fax: 707-438-0523
    hours: M-F 9AM-5PM PT
    phone: 707-438-1822
- id:
    bioguide: G000560
    govtrack: 412388
    thomas: '01979'
  offices:
  - id: G000560-dalton
    address: 702 S. Thornton Ave.
    city: Dalton
    state: GA
    zip: '30720'
    latitude: 34.7627274
    longitude: -84.9720332
    fax: 706-278-0840
    phone: 706-226-5320
  - id: G000560-rome
    address: 600 E. First St.
    suite: Suite 301
    city: Rome
    state: GA
    zip: '30161'
    latitude: 34.2553159
    longitude: -85.1670568
    fax: 706-232-7864
    phone: 706-290-1776
- id:
    bioguide: G000562
    govtrack: 412406
    thomas: '01998'
  offices:
  - id: G000562-colorado_springs
    address: 102 S. Tejon St.
    suite: Suite 930
    city: Colorado Springs
    state: CO
    zip: '80903'
    latitude: 38.83199949999999
    longitude: -104.8240571
    phone: 719-632-6706
  - id: G000562-denver
    address: 721 19th St.
    suite: Suite 150
    city: Denver
    state: CO
    zip: '80202'
    latitude: 39.7485943
    longitude: -104.9908558
    phone: 303-391-5777
  - id: G000562-durango
    address: 329 S. Camino Del Rio
    suite: Suite I
    city: Durango
    state: CO
    zip: '81303'
    latitude: 37.2508296
    longitude: -107.880109
    phone: 970-259-1231
  - id: G000562-fort_collins
    address: 2001 S. Shields St.
    building: Building H, Suite 104
    city: Fort Collins
    state: CO
    zip: '80526'
    latitude: 40.5607326
    longitude: -105.0969106
    phone: 970-484-3502
  - id: G000562-grand_junction
    address: 400 Rood Ave.
    suite: Suite 220
    building: Federal Bldg.
    city: Grand Junction
    state: CO
    zip: '81501'
    latitude: 39.06856490000001
    longitude: -108.5657085
    phone: 970-245-9553
  - id: G000562-greeley
    address: 801 8th St.
    suite: Suite 140A
    city: Greeley
    state: CO
    zip: '80631'
    latitude: 40.425174
    longitude: -104.6910459
    phone: 970-352-5546
  - id: G000562-pueblo
    address: 503 N. Main St.
    suite: Suite 426
    city: Pueblo
    state: CO
    zip: '81003'
    latitude: 38.27203069999999
    longitude: -104.60937
    phone: 719-543-1324
  - id: G000562-yuma
    address: 529 N. Albany St.
    suite: Suite 1220
    city: Yuma
    state: CO
    zip: '80759'
    latitude: 40.1304123
    longitude: -102.7221695
    phone: 970-848-3095
- id:
    bioguide: G000563
    govtrack: 412463
    thomas: '02049'
  offices:
  - id: G000563-ashland
    address: 110 Cottage St.
    city: Ashland
    state: OH
    zip: '44805'
    latitude: 40.86905120000001
    longitude: -82.31826099999999
    fax: 419-207-0655
    hours: Monday to Friday  9AM to 5PM
    phone: 419-207-0650
  - id: G000563-canton
    address: 110 Central Plaza South
    city: Canton
    state: OH
    zip: '44702'
    latitude: 40.797956
    longitude: -81.37428899999999
    hours: Monday to Friday  By Appointment Only
    phone: 330-737-1631
- id:
    bioguide: G000565
    govtrack: 412397
    thomas: '01992'
  offices:
  - id: G000565-kingman
    address: 220 N. 4th St.
    city: Kingman
    state: AZ
    zip: '86401'
    latitude: 35.1904088
    longitude: -114.0525545
  - id: G000565-gold_canyon
    address: 6499 S. Kings Ranch Rd.
    suite: '#4'
    city: Gold Canyon
    state: AZ
    zip: '85118'
    latitude: 33.3557193
    longitude: -111.4526421
    phone: 480-882-2697
  - id: G000565-prescott
    address: 122 N. Cortez St.
    suite: Suite 104
    city: Prescott
    state: AZ
    zip: '86301'
    latitude: 34.5427185
    longitude: -112.4690897
    phone: 928-445-1683
- id:
    bioguide: G000568
    govtrack: 412485
    thomas: '02070'
  offices:
  - id: G000568-abingdon
    address: 323 W. Main St.
    city: Abingdon
    state: VA
    zip: '24210'
    latitude: 36.7086253
    longitude: -81.98113049999999
    fax: 276-525-1444
    phone: 276-525-1405
  - id: G000568-big_stone_gap
    address: 322 E. Wood Ave
    building: Federal Courthouse
    city: Big Stone Gap
    state: VA
    zip: '24219'
    latitude: 36.8667619
    longitude: -82.77537319999999
    hours: By Appointment Only
    phone: 276-525-1405
  - id: G000568-christiansburg
    address: 17 W. Main St.
    city: Christiansburg
    state: VA
    zip: '24073'
    latitude: 37.1296267
    longitude: -80.4095978
    fax: 540-381-5675
    phone: 540-381-5671
- id:
    bioguide: G000571
    govtrack: 412532
    thomas: '02122'
  offices:
  - id: G000571-honolulu
    address: 300 Ala Moana Blvd.
    suite: Rm. 5-104
    city: Honolulu
    state: HI
    zip: '96850'
    latitude: 21.3036893
    longitude: -157.862353
    fax: 808-538-0233
    phone: 808-541-1986
- id:
    bioguide: G000574
    govtrack: 412612
    thomas: '02226'
  offices:
  - id: G000574-phoenix
    address: 411 N. Central Ave.
    suite: Suite 150
    city: Phoenix
    state: AZ
    zip: '85004'
    latitude: 33.452957
    longitude: -112.0734511
    fax: 602-257-9103
    phone: 602-256-0551
- id:
    bioguide: G000576
    govtrack: 412661
    thomas: '02276'
  offices:
  - id: G000576-fond_du_lac
    address: 24 W. Pioneer Rd.
    city: Fond du Lac
    state: WI
    zip: '54935'
    latitude: 43.7522376
    longitude: -88.4509945
    phone: 920-907-0624
- id:
    bioguide: G000577
    govtrack: 412631
    thomas: '02245'
  offices:
  - id: G000577-baton_rouge
    address: 2351 Energy Dr.
    suite: Suite 1200
    city: Baton Rouge
    state: LA
    zip: '70808'
    latitude: 30.4265187
    longitude: -91.1316524
    fax: 225-442-1736
    phone: 225-442-1731
  - id: G000577-livingston
    address: 29261 Frost Rd.
    suite: 2nd Floor
    building: Livingston Parish Government Building
    city: Livingston
    state: LA
    zip: '70754'
    latitude: 30.48302409999999
    longitude: -90.7486419
    fax: 225-442-1736
    phone: 225-686-4413
  - id: G000577-thibodaux
    address: 908 E. 1st St.
    suite: Suite 405
    building: NSU Campus, Candies Hall
    city: Thibodaux
    state: LA
    zip: '70301'
    latitude: 29.795623
    longitude: -90.8011997
    fax: 225-442-1736
    phone: 985-448-4103
- id:
    bioguide: G000578
    govtrack: 412690
  offices:
  - id: G000578-fort_walton_beach
    address: 1170 Martin Luther King, Jr. Blvd.
    suite: Room 454
    building: Building 4
    city: Fort Walton Beach
    state: FL
    zip: '32547'
    latitude: 30.4533965
    longitude: -86.6552739
    phone: 850-479-1183
    hours: Call for an appointment
  - id: G000578-pensacola
    address: 226 S Palafox Place
    suite: 6th Floor
    city: Pensacola
    state: FL
    zip: '32502'
    latitude: 30.4670273
    longitude: -87.2032093
    phone: 850-479-1183
    hours: 9am-4pm
- id:
    bioguide: G000579
    govtrack: 412731
  offices:
  - id: G000579-de_pere
    address: 1702 Scheuring Rd
    suite: B
    city: De Pere
    state: WI
    zip: 54115-9567
    latitude: 44.43087
    longitude: -88.1046
    phone: 920-301-4500
- id:
    bioguide: G000581
    govtrack: 412725
  offices:
  - id: G000581-benavides
    address: 131 W. Main St.
    city: Benavides
    state: TX
    zip: '78341'
    latitude: 27.5968913
    longitude: -98.4176561
    phone: 888-217-0261
    hours: Wednesday 9-12 and 1-5 CT
  - id: G000581-san_diego
    address: 404 S. Mier St.
    city: San Diego
    state: TX
    zip: '78384'
    latitude: 27.7605991
    longitude: -98.2413715
    phone: 888-217-0261
    hours: Monday 9-12 & 1-5 CT
  - id: G000581-falfurrias
    address: 217 E. Miller St.
    suite: Suite 200
    city: Falfurrias
    state: TX
    zip: '78355'
    latitude: 27.2260914
    longitude: -98.1424972
    hours: Tuesday 9 a.m.- 12 p.m. & 1 p.m.-5 p.m. CT
    phone: 361-209-3027
  - id: G000581-mcallen
    address: 1305 W Hackberry Ave
    city: McAllen
    state: TX
    zip: 78501-4306
    latitude: 26.21101
    longitude: -98.23214
    phone: 956-682-5545
    hours: 9 a.m.-6 p.m. CT
  - id: G000581-seguin
    address: 1243 Cardinal Ln
    city: Seguin
    state: TX
    zip: 78155-3915
    latitude: 29.57597
    longitude: -97.94818
    phone: 830-358-0497
    hours: 8 a.m. - 12 p.m. CT
- id:
    bioguide: G000582
    govtrack: 412723
  offices:
  - id: G000582-san_juan
    address: P.O. Box 9023958
    city: San Juan
    state: PR
    zip: 00902-3958
    fax: 787-729-7738
    phone: 787-723-6333
- id:
    bioguide: G000583
    govtrack: 412714
  offices:
  - id: G000583-glen_rock
    address: 65 Harristown Rd.
    suite: Suite 104
    city: Glen Rock
    state: NJ
    zip: '07452'
    latitude: 40.9506625
    longitude: -74.143801
    phone: 201-389-1100
    hours: 9AM-5PM
  - id: G000583-newton
    address: 93 Spring St.
    suite: Suite 408
    city: Newton
    state: NJ
    zip: '07860'
    latitude: 41.0581593
    longitude: -74.7544134
    phone: 973-940-1117
    hours: M,W,F 9AM-5PM
  - id: G000583-ringwood
    address: 60 Margaret King Ave.
    city: Ringwood
    state: NJ
    zip: '07456'
    latitude: 41.129452
    longitude: -74.2672991
    phone: 973-814-4076
    hours: TH 1PM-4:30PM
  - id: G000583-washington
    address: 100 Belvidere Ave
    city: Washington
    state: NJ
    zip: '07882'
    latitude: 40.7599515
    longitude: -74.9823375
    phone: 973-814-4076
    hours: TH 9AM-1PM
  - id: G000583-hackensack
    address: 65 Central Ave
    city: Hackensack
    state: NJ
    zip: '07601'
    latitude: 40.8857964
    longitude: -74.046227
    phone: 973-814-4076
    hours: W 12-4PM
  - id: G000583-vernon_township
    address: 21 Church St.
    city: Vernon Township
    state: NJ
    zip: '07462'
    latitude: 41.2025042
    longitude: -74.4855857
    phone: 973-814-4076
    hours: T 9AM-1PM
- id:
    bioguide: G000586
    govtrack: 412774
  offices:
  - id: G000586-chicago
    address: 3240 W Fullerton Ave
    city: Chicago
    state: IL
    zip: 60647-2512
    latitude: 41.92478
    longitude: -87.70907
    phone: 773-342-0774
- id:
    bioguide: G000587
    govtrack: 412827
  offices:
  - id: G000587-houston
    address: 11811 East Fwy
    suite: Suite 430
    city: Houston
    state: TX
    zip: 77029-1974
    latitude: 29.77243
    longitude: -95.22857
    phone: 832-325-3150
- id:
    bioguide: G000588
    govtrack: 412807
  offices:
  - id: G000588-canton
    address: 4150 Belden Village St NW
    suite: Suite 607
    city: Canton
    state: OH
    zip: 44718-2595
    latitude: 40.85516
    longitude: -81.42644
    phone: 330-599-7037
  - id: G000588-strongsville
    address: 13477 Prospect Rd
    suite: Suite 212
    city: Strongsville
    state: OH
    zip: 44149-3867
    latitude: 41.31615
    longitude: -81.85719
    phone: 440-783-3696
- id:
    bioguide: G000589
    govtrack: 412822
  offices:
  - id: G000589-mesquite
    address: 18601 Lyndon B Johnson Fwy
    suite: Suite 725
    city: Mesquite
    state: TX
    zip: 75150-5600
    latitude: 32.80522
    longitude: -96.62753
    phone: 214-765-6789
- id:
    bioguide: G000590
    govtrack: 412819
  offices:
  - id: G000590-clarksville
    address: 128 N 2nd St
    suite: Suite 104
    building: House Office
    city: Clarksville
    state: TN
    zip: 37040-6458
    latitude: 36.52823
    longitude: -87.35903
    phone: 202-225-2811
  - id: G000590-franklin
    address: 305 Public Sq
    suite: Suite 212
    city: Franklin
    state: TN
    zip: 37064-2580
    latitude: 35.92501
    longitude: -86.86902
- id:
    bioguide: G000591
    govtrack: 412793
  offices:
  - id: G000591-brandon
    address: 308B E Government St
    city: Brandon
    state: MS
    zip: 39042-3262
    latitude: 32.27296
    longitude: -89.98226
    phone: 769-241-6120
  - id: G000591-meridian
    address: 2214 5th St
    suite: Suite 2170
    city: Meridian
    state: MS
    zip: 39301-5809
    latitude: 32.36409
    longitude: -88.70031
    phone: 601-693-6681
  - id: G000591-starkville
    address: 600 Russell St
    suite: Suite 160
    city: Starkville
    state: MS
    zip: 39759-8505
    latitude: 33.45683
    longitude: -88.68608
    phone: 662-324-0007
- id:
    bioguide: G000592
    govtrack: 412842
  offices:
  - id: G000592-bangor
    address: 6 State St
    suite: Suite 101
    city: Bangor
    state: ME
    zip: 04401-5112
    latitude: 44.8023
    longitude: -68.77015
    phone: 207-249-7400
  - id: G000592-caribou
    address: 7 Hatch Dr
    suite: Suite 230
    city: Caribou
    state: ME
    zip: 04736-2159
    latitude: 46.85918
    longitude: -68.01637
    phone: 207-492-6009
  - id: G000592-lewiston
    address: 179 Lisbon St
    city: Lewiston
    state: ME
    zip: 04240-7248
    latitude: 44.09552
    longitude: -70.21691
    phone: 207-241-6767
- id:
    bioguide: H000324
    govtrack: 400170
    thomas: '00511'
  offices:
  - id: H000324-fort_lauderdale
    address: 2701 W. Oakland Park Blvd.
    suite: Suite 200
    city: Fort Lauderdale
    state: FL
    zip: '33311'
    latitude: 26.165965
    longitude: -80.1797155
    fax: 954-735-9444
    phone: 954-733-2800
  - id: H000324-mangonia_park
    address: 1755 E. Tiffany Dr.
    building: Town of Mangonia Park Municipal Center
    city: Mangonia Park
    state: FL
    zip: '33407'
    latitude: 26.7555179
    longitude: -80.081968
    phone: 561-469-7048
- id:
    bioguide: H000874
    govtrack: 400189
    thomas: '00566'
  offices:
  - id: H000874-greenbelt
    address: 6500 Cherrywood Ln.
    suite: Suite 310
    building: U.S. District Courthouse
    city: Greenbelt
    state: MD
    zip: '20770'
    latitude: 39.0089504
    longitude: -76.8952351
    fax: 301-474-4697
    hours: Mon-Fri 9am-5pm
    phone: 301-474-0119
  - id: H000874-white_plains
    address: 4475 Regency Pl.
    suite: Suite 203
    city: White Plains
    state: MD
    zip: '20695'
    latitude: 38.5923982
    longitude: -76.9415779
    fax: 301-843-1331
    hours: Mon-Fri 9am-5pm
    phone: 301-843-1577
- id:
    bioguide: H001038
    govtrack: 400641
    thomas: '01794'
  offices:
  - id: H001038-buffalo
    address: 726 Exchange St.
    suite: Suite 601
    building: Larkin at Exchange
    city: Buffalo
    state: NY
    zip: '14210'
    latitude: 42.8747911
    longitude: -78.851165
    fax: 716-852-3929
    phone: 716-852-3501
  - id: H001038-niagara_falls
    address: 800 Main St.
    suite: Suite 3C
    city: Niagara Falls
    state: NY
    zip: '14301'
    latitude: 43.09677019999999
    longitude: -79.0554227
    fax: 716-282-2479
    phone: 716-282-1274
- id:
    bioguide: H001042
    govtrack: 412200
    thomas: '01844'
  offices:
  - id: H001042-honolulu
    address: 300 Ala Moana Blvd.
    suite: Rm. 3-106
    building: Prince Kuhio Federal Building
    city: Honolulu
    state: HI
    zip: '96850'
    latitude: 21.3036893
    longitude: -157.862353
    fax: 808-545-4683
    phone: 808-522-8970
- id:
    bioguide: H001046
    govtrack: 412281
    thomas: '01937'
  offices:
  - id: H001046-albuquerque
    address: 400 Gold Ave. SW
    suite: Suite 1080
    city: Albuquerque
    state: NM
    zip: '87102'
    latitude: 35.0833514
    longitude: -106.6521937
    fax: 505-346-6780
    phone: 505-346-6601
  - id: H001046-farmington
    address: 7450 E. Main St.
    suite: Suite A
    city: Farmington
    state: NM
    zip: '87402'
    latitude: 36.7863602
    longitude: -108.1112628
    fax: 505-325-6035
    phone: 505-325-5030
  - id: H001046-las_cruces
    address: 505 S. Main St.
    suite: Suite 148
    building: Loretto Towne Center
    city: Las Cruces
    state: NM
    zip: '88001'
    latitude: 32.3041597
    longitude: -106.7758242
    fax: 575-523-6584
    phone: 575-523-6561
  - id: H001046-roswell
    address: 200 E. 4th St.
    suite: Suite 300
    city: Roswell
    state: NM
    zip: '88201'
    latitude: 33.39647
    longitude: -104.521106
    fax: 575-622-3538
    phone: 575-622-7113
  - id: H001046-santa_fe
    address: 123 E. Marcy St.
    suite: Suite 103
    city: Santa Fe
    state: NM
    zip: '87501'
    latitude: 35.6889043
    longitude: -105.9354058
    fax: 505-992-8435
    phone: 505-988-6647
- id:
    bioguide: H001047
    govtrack: 412282
    thomas: '01913'
  offices:
  - id: H001047-bridgeport
    address: 211 State St.
    suite: 2nd Floor
    city: Bridgeport
    state: CT
    zip: '06604'
    latitude: 41.1763593
    longitude: -73.1898756
    fax: 203-333-6655
    hours: M - F 9:00 am to 5:00 pm
    phone: 203-333-6600
  - id: H001047-stamford
    address: 888 Washington Blvd.
    suite: 10th Floor
    city: Stamford
    state: CT
    zip: '06901'
    latitude: 41.0514745
    longitude: -73.5428955
    fax: 203-323-1793
    hours: Mon-Fri 9:00 am to 5:00 pm
    phone: 203-353-9400
- id:
    bioguide: H001048
    govtrack: 412283
    thomas: '01909'
  offices:
  - id: H001048-el_cajon
    address: 1611 N. Magnolia Ave.
    suite: Suite 310
    city: El Cajon
    state: CA
    zip: '92020'
    latitude: 32.820926
    longitude: -116.9614599
    fax: 619-449-2251
    hours: M-F 9am-5pm
    phone: 619-448-5201
  - id: H001048-temecula
    address: 41000 Main St.
    city: Temecula
    state: CA
    zip: '92590'
    latitude: 33.4941712
    longitude: -117.1470449
    hours: Tues, Wed, Thurs, 10am-3pm
    phone: 951-695-5108
- id:
    bioguide: H001052
    govtrack: 412434
    thomas: '02026'
  offices:
  - id: H001052-bel_air
    address: 15 E. Churchville Rd.
    suite: Suite 102B
    city: Bel Air
    state: MD
    zip: '21014'
    latitude: 39.535151
    longitude: -76.34646289999999
    fax: 410-588-5673
    hours: By appointment only
    phone: 410-588-5670
  - id: H001052-chester
    address: 100 Olde Point Village
    suite: Suite 101
    building: KENT ISLAND OFFICE
    city: Chester
    state: MD
    zip: '21619'
    latitude: 38.975324
    longitude: -76.28993
    fax: 410-643-5429
    hours: By appointment only
    phone: 410-643-5425
  - id: H001052-salisbury
    address: 100 E. Main St.
    suite: Suite 702
    city: Salisbury
    state: MD
    zip: '21801'
    latitude: 38.3652997
    longitude: -75.600858
    fax: 443-944-8625
    hours: By appointment only
    phone: 443-944-8624
- id:
    bioguide: H001053
    govtrack: 412444
    thomas: '02032'
  offices:
  - id: H001053-columbia
    address: 2415 Carter Ln.
    suite: Suite 4
    city: Columbia
    state: MO
    zip: '65201'
    latitude: 38.9230515
    longitude: -92.3365352
    fax: 573-442-9309
    phone: 573-442-9311
  - id: H001053-harrisonville
    address: 1909 N. Commercial St.
    city: Harrisonville
    state: MO
    zip: '64701'
    latitude: 38.6630256
    longitude: -94.36446319999999
    fax: 816-884-3163
    phone: 816-884-3411
  - id: H001053-lebanon
    address: 219 N. Adams St.
    city: Lebanon
    state: MO
    zip: '65536'
    latitude: 37.6821821
    longitude: -92.6645922
    fax: 417-532-3886
    phone: 417-532-5582
- id:
    bioguide: H001056
    govtrack: 412486
    thomas: '02071'
  offices:
  - id: H001056-chehalis
    address: 350 N. Market Blvd.
    building: Chehalis City Hall Building
    city: Chehalis
    state: WA
    zip: '98532'
    latitude: 46.6639928
    longitude: -122.9672327
    hours: Tuesdays from 11:30am - 1:00pm
  - id: H001056-vancouver
    address: 750 Anderson St.
    suite: Suite B
    building: O.O. Howard House (Officers' Row)
    city: Vancouver
    state: WA
    zip: '98661'
    latitude: 45.6281298
    longitude: -122.6643142
    fax: 360-695-6197
    phone: 360-695-6292
- id:
    bioguide: H001058
    govtrack: 412437
    thomas: '02028'
  offices:
  - id: H001058-grand_haven
    address: 1 S. Harbor Ave.
    suite: Suite 6B
    city: Grand Haven
    state: MI
    zip: '49417'
    latitude: 43.0647606
    longitude: -86.23465929999999
    fax: 616-570-0934
    phone: 616-414-5516
  - id: H001058-grandville
    address: 4555 Wilson Ave. SW
    suite: Suite 3
    city: Grandville
    state: MI
    zip: '49418'
    latitude: 42.881882
    longitude: -85.763622
    fax: 616-570-0934
    phone: 616-570-0917
- id:
    bioguide: H001061
    govtrack: 412494
    thomas: '02079'
  offices:
  - id: H001061-bismarck
    address: 220 E. Rosser Ave.
    suite: Room 312
    building: U.S. Federal Building
    city: Bismarck
    state: ND
    zip: '58501'
    latitude: 46.80901129999999
    longitude: -100.7882597
    fax: 701-250-4484
    phone: 701-250-4618
  - id: H001061-fargo
    address: 123 Broadway North
    suite: Suite 201
    city: Fargo
    state: ND
    zip: '58102'
    latitude: 46.8778235
    longitude: -96.7894805
    fax: 202-228-5112
    phone: 701-239-5389
  - id: H001061-grand_forks
    address: 102 N. Fourth St.
    suite: Room 108
    building: Federal Building
    city: Grand Forks
    state: ND
    zip: '58203'
    latitude: 47.9255358
    longitude: -97.03273929999999
    phone: 701-746-8972
  - id: H001061-minot
    address: 100 1st St. SW
    suite: Suite 107
    city: Minot
    state: ND
    zip: '58701'
    latitude: 48.2351551
    longitude: -101.2950057
    fax: 701-838-1381
    phone: 701-838-1361
  - id: H001061-watford_city
    city: Watford City
    state: ND
    phone: 701-609-2727
- id:
    bioguide: H001064
    govtrack: 412584
    thomas: '02170'
  offices:
  - id: H001064-lacey
    address: 420 College St. SE
    suite: Suite 3000
    building: Lacey City Hall
    city: Lacey
    state: WA
    zip: '98503'
    latitude: 47.04487049999999
    longitude: -122.8223848
    hours: M-F 8-5:00pm PST
    phone: 360-459-8514
  - id: H001064-lakewood
    address: 6000 Main St. SW
    suite: Suite 3B
    city: Lakewood
    state: WA
    zip: '98499'
    latitude: 47.1615029
    longitude: -122.51552
    hours: call first to make an appointment
    phone: 253-533-8332
- id:
    bioguide: H001065
    govtrack: 412553
    thomas: '02143'
  offices:
  - id: H001065-raleigh
    address: 6404 Falls of Neuse Rd.
    suite: Suite 103
    city: Raleigh
    state: NC
    zip: '27615'
    latitude: 35.8702107
    longitude: -78.6230659
    hours: 'Mon - Fri: 8:30 to 5:30 pm'
    phone: 919-782-4400
    fax: 919-782-4490
- id:
    bioguide: H001066
    govtrack: 412559
    thomas: '02147'
  offices:
  - id: H001066-north_las_vegas
    address: 2250 Las Vegas Blvd N
    suite: Suite 500
    city: North Las Vegas
    state: NV
    zip: 89030-5877
    latitude: 36.19944
    longitude: -115.1215
    phone: 702-963-9360
- id:
    bioguide: H001067
    govtrack: 412550
    thomas: '02140'
  offices:
  - id: H001067-concord
    address: 325 Mcgill Ave, NW
    suite: Suite 500
    city: Concord
    state: NC
    zip: '28027'
    latitude: 35.4150032
    longitude: -80.6027893
    fax: 704-782-1004
    hours: M-F 8:30-5:30pm
    phone: 704-786-1612
  - id: H001067-fayetteville
    address: 225 Green Street
    suite: Suite 202
    city: Fayetteville
    state: NC
    zip: '28301'
    latitude: 35.054944
    longitude: -78.877151
    hours: Mon-Fri 8:30am-5:30pm
    phone: 910-997-2070
    fax: 910-817-7202
  - id: H001067-pinehurst
    address: 3395 Airport Rd
    building: Sandhills Community College Van Dusen Building
    suite: Suite 114
    city: Pinehurst
    state: NC
    zip: '28374'
    latitude: 35.219259
    longitude: -79.405317
    hours: Tues and Thurs 8:30am-5:30pm and by appointment
    phone: 910-246-5374
- id:
    bioguide: H001068
    govtrack: 412511
    thomas: '02101'
  offices:
  - id: H001068-eureka
    address: 317 Third St.
    suite: Suite 1
    city: Eureka
    state: CA
    zip: '95501'
    latitude: 40.8035929
    longitude: -124.1682054
    fax: 707-407-3559
    phone: 707-407-3585
  - id: H001068-fort_bragg
    address: 430 N. Franklin St.
    suite: P.O. Box 2208
    city: Fort Bragg
    state: CA
    zip: '95437'
    latitude: 39.44613289999999
    longitude: -123.8042883
    fax: 707-962-0905
    phone: 707-962-0933
  - id: H001068-petaluma
    address: 206 G St.
    suite: 'Unit #3'
    city: Petaluma
    state: CA
    zip: '94952'
    latitude: 38.2315024
    longitude: -122.6330448
    phone: 707-981-8967
  - id: H001068-san_rafael
    address: 999 Fifth Ave.
    suite: Suite 290
    city: San Rafael
    state: CA
    zip: '94901'
    latitude: 37.9738069
    longitude: -122.5267
    fax: 415-258-9913
    phone: 415-258-9657
  - id: H001068-ukiah
    address: 559 Low Gap Rd.
    city: Ukiah
    state: CA
    zip: '95482'
    latitude: 39.1598605
    longitude: -123.2154259
    fax: 707-671-7449
    phone: 707-962-0905
- id:
    bioguide: H001071
    govtrack: 412623
    thomas: '02237'
  offices:
  - id: H001071-milledgeville
    address: 3015 Heritage Rd.
    suite: Suite 6
    city: Milledgeville
    state: GA
    zip: '31061'
    latitude: 33.1204264
    longitude: -83.2592841
    fax: 478-451-2911
    phone: 478-457-0007
  - id: H001071-monroe
    address: 100 Court St.
    city: Monroe
    state: GA
    zip: '30655'
    latitude: 33.7942004
    longitude: -83.71309769999999
    fax: 770-266-6751
    phone: 770-207-1776
  - id: H001071-thomson
    address: 210 Railroad St.
    suite: Room 2401
    building: City-County Administration
    city: Thomson
    state: GA
    zip: '30824'
    latitude: 33.4671424
    longitude: -82.4986906
    phone: 770-207-1776
    fax: 770-266-6751
- id:
    bioguide: H001072
    govtrack: 412609
    thomas: '02223'
  offices:
  - id: H001072-conway
    address: 1105 Deer St.
    suite: Suite 12
    city: Conway
    state: AR
    zip: '72032'
    latitude: 35.0868894
    longitude: -92.4381401
    fax: 501-358-3494
    phone: 501-358-3481
  - id: H001072-little_rock
    address: 1501 N. University Ave.
    suite: Suite 630
    city: Little Rock
    state: AR
    zip: '72207'
    latitude: 34.76512630000001
    longitude: -92.3397715
    fax: 501-324-6029
    phone: 501-324-5941
- id:
    bioguide: H001073
    govtrack: 412654
    thomas: '02269'
  offices:
  - id: H001073-del_rio
    address: 1104 West 10th
    city: Del Rio
    state: TX
    zip: '78840'
    latitude: 29.3705708
    longitude: -100.9202206
    phone: 830-422-2040
    hours: Call to make an appointment
  - id: H001073-eagle_pass
    address: 100 S. Monroe St.
    city: Eagle Pass
    state: TX
    zip: '78852'
    latitude: 28.706671
    longitude: -100.50032
    hours: Call to make an appointment
    phone: 210-784-5023
  - id: H001073-fort_stockton
    address: 103 West Callaghan
    building: Pecos County Courthouse
    suite: First Floor
    city: Fort Stockton
    state: TX
    zip: '79735'
    latitude: 30.8834552
    longitude: -102.881413
    phone: 210-245-1961
    hours: Third Tuesday, Wednesday, and Thursday of the month from 8am-5pm, or call
      to make an appointment
  - id: H001073-san_antonio
    address: 727 E Cesar E Chavez Blvd
    building: San Antonio Federal Building
    city: San Antonio
    state: TX
    zip: 78206-1209
    latitude: 29.41656
    longitude: -98.48416
    fax: 210-927-4903
    phone: 210-921-3130
  - id: H001073-socorro
    address: 124 S. Horizon
    city: Socorro
    state: TX
    zip: '79927'
    latitude: 31.6495216
    longitude: -106.2845808
    phone: 915-235-6421
    hours: Call to make an appointment
- id:
    bioguide: H001074
    govtrack: 412703
  offices:
  - id: H001074-jeffersonville
    address: 321 Quartermaster Ct.
    city: Jeffersonville
    state: IN
    zip: '47130'
    latitude: 38.2842586
    longitude: -85.7435028
    phone: 812-288-3999
  - id: H001074-franklin
    address: 100 E Jefferson St
    city: Franklin
    state: IN
    zip: 46131-2323
    latitude: 39.48083
    longitude: -86.05373
    phone: 317-851-8710
- id:
    bioguide: H001080
    govtrack: 412800
  offices:
  - id: H001080-albuquerque
    address: 400 Gold Ave SW
    suite: Suite 680
    city: Albuquerque
    state: NM
    zip: 87102-3283
    latitude: 35.08338
    longitude: -106.65274
    phone: 505-346-6781
- id:
    bioguide: H001081
    govtrack: 412763
  offices:
  - id: H001081-waterbury
    address: 108 Bank St
    suite: 2nd Floor
    city: Waterbury
    state: CT
    zip: 06702-2233
    latitude: 41.55442
    longitude: -73.04104
    phone: 860-223-8412
- id:
    bioguide: H001083
    govtrack: 412808
  offices:
  - id: H001083-oklahoma_city
    address: 400 N Walker Ave
    suite: Suite 210
    city: Oklahoma City
    state: OK
    zip: 73102-1886
    latitude: 35.47102
    longitude: -97.5212
    phone: 405-602-3074
- id:
    bioguide: H001085
    govtrack: 412810
  offices:
  - id: H001085-reading
    address: 815 Washington St
    suite: 2-48
    city: Reading
    state: PA
    zip: 19601-3615
    latitude: 40.33695
    longitude: -75.92123
    phone: 610-295-0815
- id:
    bioguide: H001087
    govtrack: 412756
  offices:
  - id: H001087-palmdale
    address: 1008 W Avenue M14
    suite: E
    city: Palmdale
    state: CA
    zip: 93551-1441
    latitude: 34.63294
    longitude: -118.14866
    phone: 661-839-0539
  - id: H001087-simi_valley
    address: 1445 E Los Angeles Ave
    suite: Suite 206
    city: Simi Valley
    state: CA
    zip: 93065-2817
    latitude: 34.27247
    longitude: -118.77161
- id:
    bioguide: H001088
    govtrack: 412788
  offices:
  - id: H001088-mankato
    address: 11 Civic Center Plz
    suite: Suite 301
    city: Mankato
    state: MN
    zip: 56001-7710
    latitude: 44.19115
    longitude: -93.94899
    phone: 507-323-6090
  - id: H001088-rochester
    address: 1530 Greenview Dr SW
    suite: Ste. 207
    city: Rochester
    state: MN
    zip: 55902-4286
    latitude: 44.00307
    longitude: -92.48603
    phone: 507-323-6090
- id:
    bioguide: H001090
    govtrack: 412754
  offices:
  - id: H001090-modesto
    address: 4701 Sisk Rd
    suite: Suite 202
    city: Modesto
    state: CA
    zip: 95356-9320
    latitude: 37.70589
    longitude: -121.07707
    phone: 209-579-5458
- id:
    bioguide: I000024
    govtrack: 300055
    thomas: '00583'
  offices:
  - id: I000024-enid
    address: 302 N. Independence
    suite: '#104'
    city: Enid
    state: OK
    zip: '73701'
    latitude: 36.3993287
    longitude: -97.8803343
    fax: 580-234-5094
    phone: 580-234-5105
  - id: I000024-mcalester
    address: 215 E. Choctaw Ave.
    suite: '#106'
    city: McAlester
    state: OK
    zip: '74501'
    latitude: 34.931573
    longitude: -95.7671124
    fax: 918-426-0935
    phone: 918-426-0933
  - id: I000024-oklahoma_city
    address: 3817 NW Expressway
    suite: '#780'
    city: Oklahoma City
    state: OK
    zip: '73112'
    latitude: 35.5361791
    longitude: -97.5879455
    fax: 405-208-8841
    phone: 405-604-0917
  - id: I000024-tulsa
    address: 1924 S. Utica Ave.
    suite: '#530'
    city: Tulsa
    state: OK
    zip: 74104-6511
    latitude: 36.13417190000001
    longitude: -95.96760839999999
    fax: 918-748-5119
    phone: 918-748-5111
- id:
    bioguide: I000055
    govtrack: 400194
    thomas: '01608'
  offices:
  - id: I000055-atlanta
    address: 3625 Cumberland Blvd.
    suite: Suite 970
    building: One Overton Park
    city: Atlanta
    state: GA
    zip: '30339'
    latitude: 33.8841172
    longitude: -84.4539174
    fax: 770-661-0768
    phone: 770-661-0999
- id:
    bioguide: J000032
    govtrack: 400199
    thomas: '00588'
  offices:
  - id: J000032-houston
    address: 4300 Lyons Ave.
    city: Houston
    state: TX
    zip: '77020'
    latitude: 29.7758442
    longitude: -95.3269342
    hours: M-F 9-5:30pm
    phone: 713-227-7740
  - id: J000032-houston-1
    address: 1919 Smith St.
    suite: Suite 1180
    city: Houston
    state: TX
    zip: '77002'
    latitude: 29.7519042
    longitude: -95.37360579999999
    fax: 713-655-1612
    hours: M-F 9-5:30pm
    phone: 713-655-0050
  - id: J000032-houston-2
    address: 6719 W Montgomery Rd
    suite: Suite 204
    city: Houston
    state: TX
    zip: 77091-3105
    latitude: 29.85686
    longitude: -95.42124
    hours: M-F 9-5:30pm
    phone: 713-691-4882
  - id: J000032-houston-3
    address: 420 W 19th St
    city: Houston
    state: TX
    zip: 77008-3914
    latitude: 29.8026
    longitude: -95.4038
    hours: M-F 9-5:30pm
    phone: 713-861-4070
- id:
    bioguide: J000126
    govtrack: 400204
    thomas: '00599'
  offices:
  - id: J000126-dallas
    address: 1825 Market Center Blvd.
    suite: Suite 440
    city: Dallas
    state: TX
    zip: '75207'
    latitude: 32.7946832
    longitude: -96.8263983
    fax: 214-922-7028
    hours: M-F 9-6pm
    phone: 214-922-8885
- id:
    bioguide: J000288
    govtrack: 412199
    thomas: '01843'
  offices:
  - id: J000288-decatur
    address: 5240 Snapfinger Park Dr.
    suite: Suite 130
    city: Decatur
    state: GA
    zip: '30035'
    latitude: 33.704214
    longitude: -84.1763731
    fax: 770-987-8721
    phone: 770-987-2291
- id:
    bioguide: J000289
    govtrack: 412226
    thomas: '01868'
  offices:
  - id: J000289-bucyrus
    address: 500 S. Sandusky Ave.
    city: Bucyrus
    state: OH
    zip: '44820'
    latitude: 40.8042672
    longitude: -82.9752194
    hours: Tu/Th - 8am to 4:30pm
    phone: 419-663-1426
  - id: J000289-lima
    address: 3121 W. Elm Plz.
    city: Lima
    state: OH
    zip: '45805'
    latitude: 40.7369756
    longitude: -84.161425
    fax: 419-999-4238
    phone: 419-999-6455
    hours: M-F 8:30AM-5PM
  - id: J000289-norwalk
    address: 13 B E. Main St.
    city: Norwalk
    state: OH
    zip: '44857'
    latitude: 41.2425971
    longitude: -82.6150462
    fax: 419-668-3015
    phone: 419-663-1426
    hours: M-F 8:30AM-5PM
- id:
    bioguide: J000292
    govtrack: 412460
    thomas: '02046'
  offices:
  - id: J000292-cambridge
    address: 116 Southgate Pkwy.
    city: Cambridge
    state: OH
    zip: '43725'
    latitude: 40.0243891
    longitude: -81.5899869
    fax: 740-432-2587
    phone: 740-432-2366
  - id: J000292-ironton
    address: 202 Park Ave.
    suite: Suite C
    city: Ironton
    state: OH
    zip: '45638'
    latitude: 38.5344281
    longitude: -82.68547079999999
    fax: 740-534-9482
    phone: 740-534-9431
  - id: J000292-marietta
    address: 246 Front St.
    city: Marietta
    state: OH
    zip: '45750'
    latitude: 39.413511
    longitude: -81.45460899999999
    fax: 740-376-0886
    phone: 740-376-0868
  - id: J000292-salem
    address: 192 E. State St.
    city: Salem
    state: OH
    zip: '44460'
    latitude: 40.9010799
    longitude: -80.8561222
    fax: 330-337-7125
    phone: 330-337-6951
- id:
    bioguide: J000293
    govtrack: 412496
    thomas: '02086'
  offices:
  - id: J000293-milwaukee
    address: 517 E. Wisconsin Ave.
    suite: Suite 408
    city: Milwaukee
    state: WI
    zip: '53202'
    latitude: 43.0382241
    longitude: -87.90455999999999
    phone: 414-276-7282
    fax: 414-276-7284
  - id: J000293-oshkosh
    address: 219 Washington Ave.
    suite: Suite 100
    city: Oshkosh
    state: WI
    zip: '54901'
    latitude: 44.0174081
    longitude: -88.5343632
    fax: 920-230-7262
    phone: 920-230-7250
  - id: J000293-madison
    address: 5315 Wall St.
    suite: Suite 110
    city: Madison
    state: WI
    zip: '53718'
    latitude: 43.1317039
    longitude: -89.289711
    fax: 608-240-9646
    phone: 608-240-9629
- id:
    bioguide: J000294
    govtrack: 412561
    thomas: '02149'
  offices:
  - id: J000294-brooklyn
    address: 445 Neptune Ave
    suite: 1st Floor, Community Room 2C
    city: Brooklyn
    state: NY
    zip: '11224'
    latitude: 40.5809199
    longitude: -73.9696891
    hours: Mon-Fri 9 am to 5pm
    phone: 718-373-0033
  - id: J000294-brooklyn-1
    address: 55 Hanson Pl.
    suite: Suite 603
    city: Brooklyn
    state: NY
    zip: '11217'
    latitude: 40.6856283
    longitude: -73.97577559999999
    hours: M-F 9 am - 5pm
    phone: 718-237-2211
- id:
    bioguide: J000295
    govtrack: 412566
    thomas: '02154'
  offices:
  - id: J000295-mentor
    address: 8500 Station St
    suite: Suite 390
    city: Mentor
    state: OH
    zip: '44060'
    latitude: 41.679062
    longitude: -81.335902
    fax: 440-266-9004
    phone: 440-352-3939
  - id: J000295-twinsburg
    address: 10075 Ravenna Road
    building: Twinsburg Gov. Center
    city: Twinsburg
    state: OH
    zip: '44087'
    latitude: 41.3183054
    longitude: -81.4478297
    fax: 330-425-7071
    phone: 330-357-4139
- id:
    bioguide: J000298
    govtrack: 412730
  offices:
  - id: J000298-seattle
    address: 1904 3rd Ave.
    suite: Suite 510
    city: Seattle
    state: WA
    zip: '98101'
    latitude: 47.6119653
    longitude: -122.3397313
    phone: 206-674-0040
- id:
    bioguide: J000299
    govtrack: 412706
  offices:
  - id: J000299-bossier_city
    address: 2250 Hospital Dr.
    suite: Suite 248
    city: Bossier City
    state: LA
    zip: '71111'
    latitude: 32.5579513
    longitude: -93.7228425
    phone: 318-840-0309
  - id: J000299-natchitoches
    address: 444 Caspari Dr.
    suite: Room 224
    building: South Hall
    city: Natchitoches
    state: LA
    zip: '71497'
    latitude: 31.7479383
    longitude: -93.0970551
    phone: 318-357-5731
    hours: By appointment
  - id: J000299-leesville
    address: 3329 University Parkway
    suite: Room 24
    building: Building 552
    city: Leesville
    state: LA
    zip: '71446'
    latitude: 31.0884912
    longitude: -93.2312895
    phone: 337-392-3146
- id:
    bioguide: J000301
    govtrack: 412816
  offices:
  - id: J000301-aberdeen
    address: 304 6th Ave SE
    city: Aberdeen
    state: SD
    zip: 57401-6102
    latitude: 45.45894
    longitude: -98.48235
    phone: 605-622-1060
    fax: 605-262-0150
  - id: J000301-rapid_city
    address: 2525 W Main St
    suite: Suite 310
    city: Rapid City
    state: SD
    zip: 57702-0901
    latitude: 44.08216
    longitude: -103.26037
    phone: 605-646-6454
  - id: J000301-sioux_falls
    address: 300 N Dakota Ave
    suite: Suite 314
    city: Sioux Falls
    state: SD
    zip: 57104-6037
    latitude: 43.55057
    longitude: -96.72981
    phone: 605-275-2868
- id:
    bioguide: J000302
    govtrack: 412812
  offices:
  - id: J000302-altoona
    address: 5414 6th Ave
    city: Altoona
    state: PA
    zip: 16602-1203
    latitude: 40.4756
    longitude: -78.42257
    phone: 814-656-6081
  - id: J000302-chambersburg
    address: 100 Lincoln Way E
    suite: B
    city: Chambersburg
    state: PA
    zip: 17201-2291
    latitude: 39.93775
    longitude: -77.66387
    phone: 717-753-6344
  - id: J000302-somerset
    address: 451 Stoystown Rd
    suite: Suite 102
    city: Somerset
    state: PA
    zip: 15501-6927
    latitude: 40.01453
    longitude: -79.0702
- id:
    bioguide: K000009
    govtrack: 400211
    thomas: '00616'
  offices:
  - id: K000009-cleveland
    address: 17021 Lorain
    city: Cleveland
    state: OH
    zip: '44111'
    latitude: 41.4502564
    longitude: -81.8160502
    fax: 419-255-9623
    phone: 216-767-5933
  - id: K000009-lorain
    address: 200 W. Erie
    suite: Room 310
    city: Lorain
    state: OH
    zip: '44052'
    latitude: 41.4685695
    longitude: -82.1792684
    fax: 419-255-9623
    phone: 440-288-1500
  - id: K000009-toledo
    address: One Maritime Plaza
    suite: Room 600
    city: Toledo
    state: OH
    zip: '43604'
    latitude: 41.6538759
    longitude: -83.528238
    fax: 419-255-9623
    phone: 419-259-7500
- id:
    bioguide: K000188
    govtrack: 400218
    thomas: '01498'
  offices:
  - id: K000188-eau_claire
    address: 131 S. Barstow St.
    suite: Suite 301
    city: Eau Claire
    state: WI
    zip: '54701'
    latitude: 44.8120136
    longitude: -91.500022
    fax: 715-831-9272
    phone: 715-831-9214
  - id: K000188-la_crosse
    address: 205 Fifth Ave. S.
    suite: Suite 400
    city: La Crosse
    state: WI
    zip: '54601'
    latitude: 43.8109182
    longitude: -91.24976400000001
    fax: 608-782-4588
    phone: 608-782-2558
- id:
    bioguide: K000210
    govtrack: 400219
    thomas: '00635'
  offices:
  - id: K000210-massapequa_park
    address: 1003 Park Blvd.
    city: Massapequa Park
    state: NY
    zip: '11762'
    latitude: 40.6785193
    longitude: -73.4556272
    fax: 516-541-6602
    phone: 516-541-4225
- id:
    bioguide: K000362
    govtrack: 400220
    thomas: '01724'
  offices:
  - id: K000362-ames
    address: 1421 S. Bell Ave.
    suite: Suite 102
    city: Ames
    state: IA
    zip: '50010'
    latitude: 42.009659
    longitude: -93.57592199999999
    fax: 515-232-2844
    phone: 515-232-2885
  - id: K000362-fort_dodge
    address: 723 Central Ave.
    city: Fort Dodge
    state: IA
    zip: '50501'
    latitude: 42.50478529999999
    longitude: -94.1875913
    fax: 515-576-7141
    phone: 515-573-2738
  - id: K000362-mason_city
    address: 202-1st Street SE
    suite: Suite 126
    city: Mason City
    state: IA
    zip: '50401'
    latitude: 43.1511623
    longitude: -93.1974843
    fax: 641-201-1523
    phone: 641-201-1624
  - id: K000362-sioux_city
    address: 320 6th St
    suite: Room 122
    building: Federal Building
    city: Sioux City
    state: IA
    zip: '51101'
    latitude: 42.4960314
    longitude: -96.4075814
    fax: 712-224-4693
    phone: 712-224-4692
  - id: K000362-spencer
    address: 306 Grand Ave.
    city: Spencer
    state: IA
    zip: '51301'
    latitude: 43.1407023
    longitude: -95.144286
    fax: 712-580-3354
    phone: 712-580-7754
- id:
    bioguide: K000367
    govtrack: 412242
    thomas: '01826'
  offices:
  - id: K000367-minneapolis
    address: 1200 Washington Avenue South
    suite: Room 250
    city: Minneapolis
    state: MN
    zip: '55415'
    latitude: 44.9751443
    longitude: -93.2505863
    fax: 612-727-5223
    phone: 612-727-5220
  - id: K000367-moorhead
    address: 121 4th Street South
    city: Moorhead
    state: MN
    zip: '56560'
    latitude: 46.873119
    longitude: -96.774188
    fax: 218-287-2930
    phone: 218-287-2219
  - id: K000367-rochester
    address: 1130 1/2 7th Street NW
    suite: Room 212
    city: Rochester
    state: MN
    zip: '55901'
    latitude: 44.0314822
    longitude: -92.479679
    fax: 507-288-2922
    phone: 507-288-5321
  - id: K000367-virginia
    address: 820 9th Street North
    suite: Room 105
    building: Olcott Plaza
    city: Virginia
    state: MN
    zip: '55792'
    latitude: 47.5302888
    longitude: -92.5465059
    fax: 218-741-3692
    phone: 218-741-9690
- id:
    bioguide: K000368
    govtrack: 412286
    thomas: '01907'
  offices:
  - id: K000368-sierra_vista
    address: 77 Calle Portal
    suite: B160
    city: Sierra Vista
    state: AZ
    zip: 85635-2967
    latitude: 31.55364
    longitude: -110.26691
  - id: K000368-tucson
    address: 1636 N Swan Rd
    suite: Suite 200
    city: Tucson
    state: AZ
    zip: 85712-4067
    latitude: 32.24289
    longitude: -110.89202
- id:
    bioguide: K000375
    govtrack: 412435
    thomas: '02025'
  offices:
  - id: K000375-hyannis
    address: 259 Stevens St.
    suite: Suite E
    city: Hyannis
    state: MA
    zip: '02601'
    latitude: 41.6511319
    longitude: -70.2939487
    fax: 508-790-1959
    phone: 508-771-6868
  - id: K000375-new_bedford
    address: 128 Union Street
    suite: Suite 103
    city: New Bedford
    state: MA
    zip: '02740'
    latitude: 41.6339983
    longitude: -70.9267013
    fax: 508-999-6468
    phone: 508-999-6462
  - id: K000375-plymouth
    address: 170 Court St.
    city: Plymouth
    state: MA
    zip: '02360'
    latitude: 41.9636518
    longitude: -70.6753841
    fax: 508-732-0072
    phone: 508-746-9000
- id:
    bioguide: K000376
    govtrack: 412465
    thomas: '02051'
  offices:
  - id: K000376-butler
    address: 101 E. Diamond St.
    suite: Suite 218
    city: Butler
    state: PA
    zip: '16001'
    latitude: 40.8580044
    longitude: -79.8948869
    fax: 724-282-3682
    hours: Monday-Friday 9:00AM-5:00PM
    phone: 724-282-2557
  - id: K000376-erie
    address: 208 E. Bayfront Pkwy.
    suite: Suite 102
    city: Erie
    state: PA
    zip: '16507'
    latitude: 42.1373875
    longitude: -80.0848493
    fax: 814-454-8197
    hours: Monday-Friday 9:00AM-5:00PM
    phone: 814-454-8190
  - id: K000376-sharon
    address: 33 Chestnut Ave.
    city: Sharon
    state: PA
    zip: '16146'
    latitude: 41.2315486
    longitude: -80.5079773
    fax: 724-342-7242
    hours: Monday through Friday, 9 a.m. to 5 p.m.
    phone: 724-342-7170
- id:
    bioguide: K000378
    govtrack: 412421
    thomas: '02014'
  offices:
  - id: K000378-ottawa
    address: 628 Columbus St.
    suite: Suite 507
    city: Ottawa
    state: IL
    zip: '61350'
    latitude: 41.346247
    longitude: -88.841051
    fax: 815-431-9383
    hours: 8:30 AM - 5:00 PM
    phone: 815-431-9271
  - id: K000378-rockford
    address: 725 N. Lyford Rd.
    suite: Suite 3
    city: Rockford
    state: IL
    zip: '61107'
    latitude: 42.2743104
    longitude: -88.96018389999999
    hours: Meetings by appointment only.
    phone: 815-708-8032
  - id: K000378-watseka
    address: 342 W. Walnut
    city: Watseka
    state: IL
    zip: '60970'
    latitude: 40.7762446
    longitude: -87.7383019
    hours: Meetings by appointment.
    phone: 815-432-0580
- id:
    bioguide: K000379
    govtrack: 412543
    thomas: '02172'
  offices:
  - id: K000379-attleboro
    address: 8 N. Main St.
    suite: Suite 200
    city: Attleboro
    state: MA
    zip: '02703'
    latitude: 41.9449626
    longitude: -71.2846799
    fax: 508-431-1101
    hours: M-F 9-5:30PM
    phone: 508-431-1110
  - id: K000379-newton
    address: 29 Crafts St.
    suite: Suite 375
    city: Newton
    state: MA
    zip: '02458'
    latitude: 42.3548224
    longitude: -71.1999166
    fax: 617-332-3308
    hours: M-F 9-5:30PM
    phone: 617-332-3333
- id:
    bioguide: K000380
    govtrack: 412546
    thomas: '02134'
  offices:
  - id: K000380-flint
    address: 601 S Saginaw St
    suite: Suite 403
    city: Flint
    state: MI
    zip: 48502-1513
    latitude: 43.01504
    longitude: -83.68977
    phone: 810-238-8627
- id:
    bioguide: K000381
    govtrack: 412583
    thomas: '02169'
  offices:
  - id: K000381-bremerton
    address: 345 6th St.
    suite: Suite 500
    city: Bremerton
    state: WA
    zip: '98337'
    latitude: 47.5669568
    longitude: -122.6258917
    hours: 'M-F: 9:00am - 5:00pm (PST)'
    phone: 360-373-9725
  - id: K000381-port_angeles
    address: 332 E. 5th St.
    city: Port Angeles
    state: WA
    zip: '98362'
    latitude: 48.113181
    longitude: -123.431753
    hours: 'Tues: 9:00am-Noon (PST) Wed: 12:00pm-4:00pm (PST) Thurs: 9:00am-Noon (PST)'
    phone: 360-797-3623
  - id: K000381-tacoma
    address: 950 Pacific Ave.
    suite: Suite 1230
    city: Tacoma
    state: WA
    zip: '98402'
    latitude: 47.2535757
    longitude: -122.4390697
    hours: 'M-F: 9:00am - 5:00pm (PST)'
    phone: 253-272-3515
- id:
    bioguide: K000382
    govtrack: 412557
    thomas: '02145'
  offices:
  - id: K000382-concord
    address: 18 N. Main St.
    suite: Fourth Floor
    city: Concord
    state: NH
    zip: '03301'
    latitude: 43.2048069
    longitude: -71.5355091
    fax: 603-226-1010
    hours: 8:30 AM - 5:00 PM, Monday - Friday
    phone: 603-226-1002
  - id: K000382-littleton
    address: 33 Main St.
    suite: Suite 202
    city: Littleton
    state: NH
    zip: '03561'
    latitude: 44.3063587
    longitude: -71.7713705
    phone: 603-444-7700
  - id: K000382-nashua
    address: 184 Main Street
    suite: Suite 222
    city: Nashua
    state: NH
    zip: '03060'
    latitude: 42.7606386
    longitude: -71.4647244
    fax: 603-595-2016
    hours: 8:30 AM - 5:00 PM, Monday - Friday
    phone: 603-595-2006
- id:
    bioguide: K000383
    govtrack: 412545
    thomas: '02185'
  offices:
  - id: K000383-augusta
    address: 4 Gabriel Dr.
    suite: Suite 3
    city: Augusta
    state: ME
    zip: '04330'
    latitude: 44.3676495
    longitude: -69.7940768
    phone: 207-622-8292
  - id: K000383-bangor
    address: 202 Harlow St.
    suite: Suite 20350
    city: Bangor
    state: ME
    zip: '04401'
    latitude: 44.8046399
    longitude: -68.7737891
    phone: 207-945-8000
  - id: K000383-presque_isle
    address: 169 Academy St.
    suite: Suite A
    city: Presque Isle
    state: ME
    zip: '04769'
    latitude: 46.6766073
    longitude: -67.9956649
    phone: 207-764-5124
  - id: K000383-scarborough
    address: 383 Route 1
    suite: Suite 1C
    city: Scarborough
    state: ME
    zip: '04074'
    latitude: 43.5854463
    longitude: -70.3582263
    phone: 207-883-1588
- id:
    bioguide: K000384
    govtrack: 412582
    thomas: '02176'
  offices:
  - id: K000384-abingdon
    address: 121 Russell Rd.
    suite: Suite 2
    city: Abingdon
    state: VA
    zip: '24210'
    latitude: 36.709042
    longitude: -81.981768
    fax: 276-525-4792
    phone: 276-525-4790
  - id: K000384-danville
    address: 308 Craghead Street
    suite: Suite 102A
    city: Danville
    state: VA
    zip: '24541'
    latitude: 36.5867166
    longitude: -79.38939599999999
    fax: 434-792-0978
    phone: 434-792-0976
  - id: K000384-manassas
    address: 9408 Grant Avenue
    suite: Suite 202
    city: Manassas
    state: VA
    zip: '20110'
    latitude: 38.7515843
    longitude: -77.4755912
    fax: 703-361-3198
    phone: 703-361-3192
  - id: K000384-richmond
    address: 919 E. Main St.
    suite: Suite 970
    city: Richmond
    state: VA
    zip: '23219'
    latitude: 37.5374358
    longitude: -77.4362913
    fax: 804-771-8313
    phone: 804-771-2221
  - id: K000384-roanoke
    address: 611 S. Jefferson St.
    suite: Suite 5B
    city: Roanoke
    state: VA
    zip: '24011'
    latitude: 37.268654
    longitude: -79.9408098
    fax: 540-682-5697
    phone: 540-682-5693
  - id: K000384-virginia_beach
    address: 222 Central Park Ave.
    suite: Suite 120
    city: Virginia Beach
    state: VA
    zip: '23462'
    latitude: 36.842768
    longitude: -76.13327699999999
    fax: 757-518-1679
    phone: 757-518-1674
- id:
    bioguide: K000385
    govtrack: 412595
    thomas: '02190'
  offices:
  - id: K000385-chicago
    address: 1000 E. 111th St.
    city: Chicago
    state: IL
    zip: '60628'
    latitude: 41.6944193
    longitude: -87.6012886
    hours: 9:00am-5:00pm
    phone: 773-321-2001
  - id: K000385-kankakee
    address: 304 S. Indiana Ave.
    suite: lower level
    building: Kankakee City Hall
    city: Kankakee
    state: IL
    zip: '60901'
    latitude: 41.117146
    longitude: -87.861261
    phone: 708-679-0078
    hours: Open on the second and fourth Wednesdays of each month, from 9am - 4pm
  - id: K000385-matteson
    address: 600 Holiday Plaza Dr.
    suite: Suite 505
    city: Matteson
    state: IL
    zip: '60443'
    latitude: 41.5042785
    longitude: -87.7382453
    fax: 708-679-0216
    hours: 9:00am-5:00pm
    phone: 708-679-0078
- id:
    bioguide: K000386
    govtrack: 412649
    thomas: '02264'
  offices:
  - id: K000386-auburn
    address: 71 Genesee St.
    city: Auburn
    state: NY
    zip: '13021'
    latitude: 42.9318995
    longitude: -76.5664577
    fax: 315-253-2435
    phone: 315-253-4068
  - id: K000386-lyons
    address: 7376 State Route 31
    city: Lyons
    state: NY
    zip: '14489'
    latitude: 43.072187
    longitude: -77.03685779999999
    phone: 315-253-4068
    hours: Please call to make an appointment
  - id: K000386-oswego
    address: 13 W. Oneida St.
    suite: 2nd Floor
    city: Oswego
    state: NY
    zip: '13126'
    latitude: 43.4554199
    longitude: -76.511258
    phone: 315-423-5657
    hours: Please call to make an appointment
  - id: K000386-syracuse
    address: 440 S. Warren St.
    suite: 7th Floor, Suite 711
    city: Syracuse
    state: NY
    zip: '13202'
    latitude: 43.04611939999999
    longitude: -76.15161669999999
    fax: 315-423-5604
    phone: 315-423-5657
- id:
    bioguide: K000388
    govtrack: 412673
    thomas: '02294'
  offices:
  - id: K000388-columbus
    address: 318 N. 7th St.
    suite: Suite D
    city: Columbus
    state: MS
    zip: '39701'
    latitude: 33.4985949
    longitude: -88.42587759999999
    fax: 662-328-5982
    phone: 662-327-0748
  - id: K000388-corinth
    address: 4135 County Road 200
    city: Corinth
    state: MS
    zip: '38844'
    latitude: 34.9303984
    longitude: -88.43363889999999
    fax: 662-841-8845
    phone: 662-687-1525
  - id: K000388-eupora
    address: 855 S. Dunn St.
    city: Eupora
    state: MS
    zip: '39744'
    latitude: 33.5403014
    longitude: -89.2688098
    fax: 662-258-7240
    phone: 662-258-7240
  - id: K000388-hernando
    address: 2565 Caffey St.
    suite: '#200'
    city: Hernando
    state: MS
    zip: '38632'
    latitude: 34.8226252
    longitude: -89.9956387
    fax: 662-449-4836
    phone: 662-449-3090
  - id: K000388-tupelo
    address: 431 W. Main St.
    city: Tupelo
    state: MS
    zip: '38804'
    latitude: 34.2570023
    longitude: -88.70811259999999
    fax: 662-841-8845
    phone: 662-841-8808
- id:
    bioguide: K000389
    govtrack: 412684
  offices:
  - id: K000389-santa_clara
    address: 900 Lafayette St.
    suite: Suite 206
    city: Santa Clara
    state: CA
    zip: '95050'
    latitude: 37.3494432
    longitude: -121.9434873
    fax: 408-436-2721
    phone: 408-436-2720
- id:
    bioguide: K000391
    govtrack: 412701
  offices:
  - id: K000391-schaumburg
    address: 1701 E. Woodfield Rd.
    suite: Suite 704
    city: Schaumburg
    state: IL
    zip: '60173'
    latitude: 42.042839
    longitude: -88.0382131
    phone: 847-413-1959
- id:
    bioguide: K000392
    govtrack: 412724
  offices:
  - id: K000392-dyersburg
    address: 425 W Court St
    city: Dyersburg
    state: TN
    zip: 38024-4616
    latitude: 36.03304
    longitude: -89.38925
    phone: 731-412-1037
  - id: K000392-memphis
    address: 5900 Poplar Ave.
    suite: Suite 202
    city: Memphis
    state: TN
    zip: '38119'
    latitude: 35.1034459
    longitude: -89.8641093
    fax: 901-682-8973
    phone: 901-682-4422
  - id: K000392-jackson
    address: 117 North Liberty Street
    city: Jackson
    state: TN
    zip: '38301'
    latitude: 35.6149736
    longitude: -88.81841440000001
    fax: 731-427-1537
    phone: 731-423-4848
- id:
    bioguide: K000394
    govtrack: 412797
  offices:
  - id: K000394-marlton
    address: 535 E Main St
    city: Marlton
    state: NJ
    zip: 08053-2301
    latitude: 39.88539
    longitude: -74.89656
  - id: K000394-toms_river
    address: 33 Washington St
    city: Toms River
    state: NJ
    zip: 08753-7642
    latitude: 39.95223
    longitude: -74.19681
- id:
    bioguide: L000174
    govtrack: 300065
    thomas: '01383'
  offices:
  - id: L000174-burlington
    address: 199 Main St
    suite: 4th Floor
    city: Burlington
    state: VT
    zip: '05401'
    latitude: 44.47553140000001
    longitude: -73.21128259999999
    fax: 800-642-3193
    phone: 802-863-2525
  - id: L000174-montpelier
    address: 87 State St.
    suite: Room 338
    city: Montpelier
    state: VT
    zip: '05602'
    latitude: 44.260997
    longitude: -72.5775843
    phone: 802-229-0569
- id:
    bioguide: L000287
    govtrack: 400240
    thomas: '00688'
  offices:
  - id: L000287-atlanta
    address: 100 Peachtree St. NW
    suite: Suite 1920
    city: Atlanta
    state: GA
    zip: '30303'
    latitude: 33.7568505
    longitude: -84.38859939999999
    phone: 404-659-0116
- id:
    bioguide: L000397
    govtrack: 400245
    thomas: '00701'
  offices:
  - id: L000397-san_jose
    address: 635 N. First St.
    suite: Suite B
    city: San Jose
    state: CA
    zip: '95112'
    latitude: 37.3475248
    longitude: -121.8993988
    phone: 408-271-8700
- id:
    bioguide: L000480
    govtrack: 400246
    thomas: '00709'
  offices:
  - id: L000480-new_city
    address: 67 N. Main St.
    suite: '#101'
    city: New City
    state: NY
    zip: '10956'
    latitude: 41.1497079
    longitude: -73.98993
    fax: 845-634-4079
    hours: M-F 9am-6pm
    phone: 845-639-3485
  - id: L000480-white_plains
    address: 222 Mamaroneck Ave.
    suite: '#312'
    city: White Plains
    state: NY
    zip: '10605'
    latitude: 41.0270474
    longitude: -73.76478879999999
    fax: 914-328-1505
    hours: 'Mon-Fri: 9 am-6 pm'
    phone: 914-428-1707
- id:
    bioguide: L000491
    govtrack: 400247
    thomas: '00711'
  offices:
  - id: L000491-yukon
    address: 10952 NW Expressway
    suite: Suite B
    city: Yukon
    state: OK
    zip: '73099'
    latitude: 35.5916684
    longitude: -97.71702800000001
    fax: 405-373-2046
    phone: 405-373-1958
- id:
    bioguide: L000551
    govtrack: 400237
    thomas: '01501'
  offices:
  - id: L000551-alameda
    address: 1550 Oak St.
    suite: 2nd Floor Staff Room
    city: Alameda
    state: CA
    zip: '94501'
    latitude: 37.7667491
    longitude: -122.2422766
    hours: Every 2nd & 4th Thurs. 3 pm – 5 pm (PST)
  - id: L000551-albany
    address: 1249 Marin Ave.
    building: Albany Community Center
    city: Albany
    state: CA
    zip: '94706'
    latitude: 37.8879742
    longitude: -122.2932172
    hours: Every 1st & 3rd Wed 3pm - 5pm
  - id: L000551-oakland
    address: 1301 Clay St.
    suite: Suite 1000-N
    city: Oakland
    state: CA
    zip: '94612'
    latitude: 37.8052016
    longitude: -122.2745116
    fax: 510-763-6538
    phone: 510-763-0370
    hours: M-F 9am - 5pm
  - id: L000551-oakland-1
    address: 1470 Fruitvale Ave.
    city: Oakland
    state: CA
    zip: '94601'
    latitude: 37.7784791
    longitude: -122.2250837
    hours: Every 1st & 3rd Thurs. 3pm-5pm (PST)
  - id: L000551-san_leandro
    address: 300 Estudillo Ave.
    building: Room C
    city: San Leandro
    state: CA
    zip: '94577'
    latitude: 37.7260242
    longitude: -122.1540198
    hours: Every 1st & 3rd Tues. 3 pm – 5 pm (PST)
- id:
    bioguide: L000557
    govtrack: 400233
    thomas: '01583'
  offices:
  - id: L000557-hartford
    address: 221 Main St.
    suite: 2nd Floor
    city: Hartford
    state: CT
    zip: '06106'
    latitude: 41.7584184
    longitude: -72.6757241
    fax: 860-278-2111
    phone: 860-278-8888
- id:
    bioguide: L000559
    govtrack: 400230
    thomas: '01668'
  offices:
  - id: L000559-warwick
    address: 300 Centerville Rd.
    suite: Suite 200 South
    city: Warwick
    state: RI
    zip: '02886'
    latitude: 41.6944274
    longitude: -71.4705546
    fax: 401-737-2982
    hours: Mon-Fri 8AM-5PM
    phone: 401-732-9400
- id:
    bioguide: L000560
    govtrack: 400232
    thomas: '01675'
  offices:
  - id: L000560-bellingham
    address: 119 N. Commercial St.
    suite: Suite 275
    city: Bellingham
    state: WA
    zip: '98225'
    latitude: 48.7523829
    longitude: -122.4785173
    fax: 360-733-5144
    hours: Monday-Friday 8 a.m. to 5 p.m.
    phone: 360-733-4500
  - id: L000560-everett
    address: 2930 Wetmore Ave.
    suite: Suite 9F
    building: Wall Street Building
    city: Everett
    state: WA
    zip: '98201'
    latitude: 47.9781562
    longitude: -122.2076204
    fax: 425-252-6606
    hours: Monday-Friday 8 a.m. to 5 p.m
    phone: 425-252-3188
- id:
    bioguide: L000562
    govtrack: 400249
    thomas: '01686'
  offices:
  - id: L000562-boston
    address: One Harbor Street
    suite: Suite 304
    city: Boston
    state: MA
    zip: '02210'
    latitude: 42.3455095
    longitude: -71.035511
    fax: 617-428-2011
    phone: 617-428-2000
  - id: L000562-brockton
    address: 37 Belmont Street
    suite: 2nd Floor, Suite 3
    city: Brockton
    state: MA
    zip: '02301'
    latitude: 42.080643
    longitude: -71.023661
    fax: 508-580-4692
    phone: 508-586-5555
  - id: L000562-quincy
    address: 1245 Hancock St.
    suite: Suite 41
    city: Quincy
    state: MA
    zip: '02169'
    latitude: 42.2526962
    longitude: -71.0049509
    fax: 617-773-0955
    phone: 617-657-6305
- id:
    bioguide: L000563
    govtrack: 400630
    thomas: '01781'
  offices:
  - id: L000563-chicago
    address: 6245 S. Archer Ave.
    city: Chicago
    state: IL
    zip: '60638'
    latitude: 41.7934493
    longitude: -87.77626830000001
    fax: 773-767-9395
    phone: 773-948-6223
  - id: L000563-lockport
    address: 222 E. 9th St.
    suite: '#109'
    building: Central Square Building
    city: Lockport
    state: IL
    zip: '60441'
    latitude: 41.5895597
    longitude: -88.05500169999999
    fax: 815-838-1993
    phone: 815-838-1990
  - id: L000563-oak_lawn
    address: 5210 W. 95th St.
    suite: Suite 104
    city: Oak Lawn
    state: IL
    zip: '60453'
    latitude: 41.7201892
    longitude: -87.751137
    fax: 708-424-1855
    phone: 708-424-0853
  - id: L000563-orland_park
    address: 14700 S. Ravinia Avenue
    building: Orland Park Village Hall
    city: Orland Park
    state: IL
    zip: '60462'
    latitude: 41.6232433
    longitude: -87.8573538
    fax: 708-403-5963
    phone: 708-403-4379
- id:
    bioguide: L000564
    govtrack: 412191
    thomas: '01834'
  offices:
  - id: L000564-colorado_springs
    address: 1125 Kelly Johnson Blvd.
    suite: Suite 330
    city: Colorado Springs
    state: CO
    zip: '80920'
    latitude: 38.94831500000001
    longitude: -104.807763
    fax: 719-520-0840
    phone: 719-520-0055
  - id: L000564-buena_vista
    address: 415 Main St.
    city: Buena Vista
    state: CO
    zip: '81211'
    latitude: 38.842985
    longitude: -106.128575
    fax: 719-520-0840
    phone: 719-520-0055
    hours: By appointment only
- id:
    bioguide: L000565
    govtrack: 412209
    thomas: '01846'
  offices:
  - id: L000565-davenport
    address: 209 W. 4th St.
    suite: '#104'
    city: Davenport
    state: IA
    zip: '52801'
    latitude: 41.5235231
    longitude: -90.5756888
    fax: 563-323-5231
    phone: 563-323-5988
  - id: L000565-iowa_city
    address: 125 S. Dubuque St.
    city: Iowa City
    state: IA
    zip: '52240'
    latitude: 41.6592803
    longitude: -91.5334445
    fax: 319-351-5789
    phone: 319-351-0789
- id:
    bioguide: L000566
    govtrack: 412256
    thomas: '01885'
  offices:
  - id: L000566-bowling_green
    address: 1045 N. Main St.
    suite: Suite 6
    city: Bowling Green
    state: OH
    zip: '43402'
    latitude: 41.3891803
    longitude: -83.65120619999999
    phone: 419-354-8700
  - id: L000566-defiance
    address: 101 Clinton St.
    suite: Suite 1200
    city: Defiance
    state: OH
    zip: '43512'
    latitude: 41.2881704
    longitude: -84.36089869999999
    phone: 419-782-1996
  - id: L000566-findlay
    address: 318 Dorney Plz.
    suite: Room 302
    city: Findlay
    state: OH
    zip: '45840'
    latitude: 41.038435
    longitude: -83.6516735
    phone: 419-422-7791
- id:
    bioguide: L000569
    govtrack: 412292
    thomas: '01931'
  offices:
  - id: L000569-jefferson_city
    address: 2117 Missouri Blvd.
    city: Jefferson City
    state: MO
    zip: '65109'
    latitude: 38.5813109
    longitude: -92.20679520000002
    fax: 573-635-8347
    phone: 573-635-7232
  - id: L000569-washington
    address: 516 Jefferson St.
    city: Washington
    state: MO
    zip: '63090'
    latitude: 38.5560438
    longitude: -91.0132469
    fax: 636-239-0478
    phone: 636-239-2276
  - id: L000569-wentzville
    address: 113 E. Pearce Blvd.
    city: Wentzville
    state: MO
    zip: '63385'
    latitude: 38.8122807
    longitude: -90.85187169999999
    phone: 636-327-7055
- id:
    bioguide: L000570
    govtrack: 412293
    thomas: '01939'
  offices:
  - id: L000570-farmington
    address: 800 Municipal Dr.
    city: Farmington
    state: NM
    zip: '87401'
    latitude: 36.7378735
    longitude: -108.2167002
    fax: 505-324-1026
    phone: 505-324-1005
  - id: L000570-gallup
    address: 110 W. Aztec Ave.
    city: Gallup
    state: NM
    zip: '87301'
    latitude: 35.5265052
    longitude: -108.7413892
    fax: 505-863-0678
    phone: 505-863-0582
  - id: L000570-las_vegas
    address: 1103 National Ave
    suite: Suite 210
    building: NMHU Hewett Hall
    city: Las Vegas
    state: NM
    zip: 87701-4024
    latitude: 35.59437
    longitude: -105.22224
    fax: 505-454-3265
    phone: 505-454-3038
  - id: L000570-rio_rancho
    address: 3200 Civic Center NE
    suite: Suite 330
    city: Rio Rancho
    state: NM
    zip: '87144'
    latitude: 35.3109178
    longitude: -106.6851151
    fax: 505-994-0550
    phone: 505-994-0499
  - id: L000570-santa_fe
    address: 1611 Calle Lorca
    suite: Suite A
    city: Santa Fe
    state: NM
    zip: '87505'
    latitude: 35.6605914
    longitude: -105.9630964
    fax: 505-986-5047
    phone: 505-984-8950
  - id: L000570-tucumcari
    address: 404 W. Route 66 Blvd.
    city: Tucumcari
    state: NM
    zip: '88401'
    latitude: 35.1718132
    longitude: -103.7221881
    fax: 575-461-3192
    phone: 575-461-3029
- id:
    bioguide: L000575
    govtrack: 412464
    thomas: '02050'
  offices:
  - id: L000575-oklahoma_city
    address: 1015 N. Broadway Ave.
    suite: Suite 310
    city: Oklahoma City
    state: OK
    zip: '73102'
    latitude: 35.4776534
    longitude: -97.5145337
    phone: 405-231-4941
  - id: L000575-tulsa
    address: 224 South Boulder
    suite: Suite 210
    city: Tulsa
    state: OK
    zip: '74103'
    latitude: 36.1533467
    longitude: -95.992873
    phone: 918-581-7651
- id:
    bioguide: L000576
    govtrack: 412445
    thomas: '02033'
  offices:
  - id: L000576-joplin
    address: 2727 E. 32nd St.
    suite: Suite 2
    city: Joplin
    state: MO
    zip: '64804'
    latitude: 37.0555214
    longitude: -94.4831701
    fax: 417-781-2832
    phone: 417-781-1041
  - id: L000576-springfield
    address: 3232 E. Ridgeview St.
    city: Springfield
    state: MO
    zip: '65804'
    latitude: 37.1590571
    longitude: -93.22940179999999
    fax: 417-889-4915
    phone: 417-889-1800
- id:
    bioguide: L000577
    govtrack: 412495
    thomas: '02080'
  offices:
  - id: L000577-ogden
    address: 324 25th St.
    suite: Suite 1410
    building: James V. Hansen Federal Building
    city: Ogden
    state: UT
    zip: '84401'
    latitude: 41.2206774
    longitude: -111.9726125
    fax: 801-392-9630
    phone: 801-392-9633
  - id: L000577-salt_lake_city
    address: 125 S. State
    suite: Suite 4225
    building: Wallace F. Bennett Federal Building
    city: Salt Lake City
    state: UT
    zip: '84138'
    latitude: 40.7667476
    longitude: -111.8871382
    fax: 801-524-5730
    phone: 801-524-5933
  - id: L000577-st__george
    address: 285 W. Tabernacle
    suite: Suite 200
    city: St. George
    state: UT
    zip: '84770'
    latitude: 37.1079122
    longitude: -113.5893448
    phone: 435-628-5514
- id:
    bioguide: L000578
    govtrack: 412510
    thomas: '02100'
  offices:
  - id: L000578-auburn
    address: 2399 Rickenbacker Way
    city: Auburn
    state: CA
    zip: '95602'
    latitude: 38.9527935
    longitude: -121.0815891
    phone: 530-878-5035
  - id: L000578-chico
    address: 120 Independence Cir
    suite: B
    city: Chico
    state: CA
    zip: 95973-4925
    latitude: 39.77249
    longitude: -121.87422
    phone: 530-343-1000
  - id: L000578-redding
    address: 2885 Churn Creek Rd.
    suite: Suite C
    city: Redding
    state: CA
    zip: '96002'
    latitude: 40.565758
    longitude: -122.351892
    phone: 530-223-5898
- id:
    bioguide: L000579
    govtrack: 412521
    thomas: '02111'
  offices:
  - id: L000579-long_beach
    address: 100 W. Broadway
    suite: Suite 600
    building: West Tower
    city: Long Beach
    state: CA
    zip: '90802'
    latitude: 33.7689325
    longitude: -118.1930229
    fax: 562-437-6434
    phone: 562-436-3828
    hours: M-F 9AM-5PM
  - id: L000579-garden_grove
    address: 12865 Main St.
    suite: Suite 200
    city: Garden Grove
    state: CA
    zip: '92840'
    latitude: 33.775733
    longitude: -117.941206
    fax: 562-437-6434
    phone: 714-243-4088
    hours: M-F 9AM-5PM
- id:
    bioguide: L000581
    govtrack: 412638
    thomas: '02252'
  offices:
  - id: L000581-southfield
    address: 26700 Lahser Road
    suite: Suite 330
    city: Southfield
    state: MI
    zip: '48033'
    latitude: 42.483811
    longitude: -83.25988629999999
    fax: 248-356-4532
    phone: 248-356-2052
- id:
    bioguide: L000582
    govtrack: 412616
    thomas: '02230'
  offices:
  - id: L000582-los_angeles
    address: 5055 Wilshire Blvd.
    suite: Suite 310
    city: Los Angeles
    state: CA
    zip: '90036'
    latitude: 34.062551
    longitude: -118.3402319
    phone: 323-651-1040
  - id: L000582-manhattan_beach
    address: 1600 Rosecrans Ave.
    suite: 4th Floor
    city: Manhattan Beach
    state: CA
    zip: '90266'
    latitude: 33.9015419
    longitude: -118.383875
    hours: by appointment only
    phone: 310-321-7664
- id:
    bioguide: L000583
    govtrack: 412624
    thomas: '02238'
  offices:
  - id: L000583-atlanta
    address: 600 Galleria Pkwy.
    suite: Suite 120
    city: Atlanta
    state: GA
    zip: '30339'
    latitude: 33.8852658
    longitude: -84.46130289999999
    fax: 678-556-5184
    phone: 770-429-1776
  - id: L000583-cartersville
    address: 135 W. Cherokee Ave.
    suite: Suite 122
    city: Cartersville
    state: GA
    zip: '30120'
    latitude: 34.1658228
    longitude: -84.7997815
    phone: 770-429-1776
  - id: L000583-woodstock
    address: 9898 Highway 92
    suite: Suite 100
    city: Woodstock
    state: GA
    zip: '30188'
    latitude: 34.085747
    longitude: -84.523949
    fax: 770-517-7427
    phone: 770-429-1776
- id:
    bioguide: L000585
    govtrack: 412674
    thomas: '02295'
  offices:
  - id: L000585-bloomington
    address: 3004 G.E. Rd.
    suite: Suite 1B
    city: Bloomington
    state: IL
    zip: '61704'
    latitude: 40.5029607
    longitude: -88.9230848
    phone: 309-205-9556
    hours: Open Tuesdays and Thursdays
  - id: L000585-jacksonville
    address: 201 W. Morgan St.
    city: Jacksonville
    state: IL
    zip: '62650'
    latitude: 39.7336397
    longitude: -90.22998150000001
    fax: 217-243-6852
    phone: 217-245-1431
  - id: L000585-peoria
    address: 100 NE Monroe St.
    suite: Room 100
    city: Peoria
    state: IL
    zip: '61602'
    latitude: 40.6949004
    longitude: -89.591743
    fax: 309-671-7309
    phone: 309-671-7027
  - id: L000585-springfield
    address: 235 S. Sixth St.
    city: Springfield
    state: IL
    zip: '62701'
    latitude: 39.79957450000001
    longitude: -89.648127
    fax: 217-670-1806
    phone: 217-670-1653
- id:
    bioguide: L000586
    govtrack: 412693
  offices:
  - id: L000586-tallahassee
    address: 435 N. Macomb St.
    city: Tallahassee
    state: FL
    zip: '32301'
    latitude: 30.4463425
    longitude: -84.28819759999999
    fax: 850-577-0633
    phone: 850-558-9450
  - id: L000586-jacksonville
    address: 1010 N. Davis St.
    suite: Suite 206
    city: Jacksonville
    state: FL
    zip: '32209'
    latitude: 30.336823
    longitude: -81.667581
    fax: 904-379-0309
    phone: 904-354-1652
- id:
    bioguide: L000590
    govtrack: 412802
  offices:
  - id: L000590-las_vegas
    address: 8872 S Eastern Ave
    suite: s 210 & 220
    city: Las Vegas
    state: NV
    zip: 89123-4900
    latitude: 36.02796
    longitude: -115.11836
    phone: 702-963-9336
- id:
    bioguide: L000591
    govtrack: 412830
  offices:
  - id: L000591-virginia_beach
    address: 283 Constitution Dr
    suite: Suite 900
    building: One Columbus Center
    city: Virginia Beach
    state: VA
    zip: 23462-6722
    latitude: 36.84256
    longitude: -76.13213
    phone: 757-364-7650
    fax: 757-687-8298
- id:
    bioguide: L000592
    govtrack: 412785
  offices:
  - id: L000592-warren
    address: 30500 Van Dyke Ave
    suite: Suite 306
    city: Warren
    state: MI
    zip: 48093-2195
    latitude: 42.51766
    longitude: -83.0287
    phone: 586-498-7122
- id:
    bioguide: L000593
    govtrack: 412760
  offices:
  - id: L000593-dana_point
    address: 33282 Golden Lantern St
    suite: Suite 102
    city: Dana Point
    state: CA
    zip: 92629-1805
    latitude: 33.48052
    longitude: -117.69774
    phone: 949-281-2449
  - id: L000593-oceanside
    address: 2204 S El Camino Real
    suite: Suite 314
    city: Oceanside
    state: CA
    zip: 92054-6306
    latitude: 33.18403
    longitude: -117.32722
    phone: 760-599-5000
- id:
    bioguide: M000087
    govtrack: 400251
    thomas: '00729'
  offices:
  - id: M000087-astoria
    address: 31-19 Newtown Ave.
    city: Astoria
    state: NY
    zip: 11102-1391
    latitude: 40.7672194
    longitude: -73.9223996
    fax: 718-932-1805
    hours: Monday 9:30am – 2:00pm; Tuesday – Thursday 9:30am – 5:00pm; Friday 10:00am
      – 4:00pm
    phone: 718-932-1804
  - id: M000087-brooklyn
    address: 619 Lorimer St.
    city: Brooklyn
    state: NY
    zip: 11211-2228
    latitude: 40.7155784
    longitude: -73.94987139999999
    fax: 718-349-5973
    hours: Tuesday 9:00am – 5:00pm
    phone: 718-349-5972
  - id: M000087-new_york
    address: 1651 3rd Ave.
    suite: Suite 311
    city: New York
    state: NY
    zip: 10128-3679
    latitude: 40.7828262
    longitude: -73.95068410000002
    fax: 212-860-0704
    hours: Monday – Friday 9:00am – 6:00pm
    phone: 212-860-0606
- id:
    bioguide: M000133
    govtrack: 400253
    thomas: '00735'
  offices:
  - id: M000133-boston
    address: 15 Sudbury St.
    suite: '975'
    building: JFK Federal Building
    city: Boston
    state: MA
    zip: '02203'
    latitude: 42.3613091
    longitude: -71.0593927
    fax: 617-248-3870
    phone: 617-565-8519
  - id: M000133-fall_river
    address: 222 Milliken Blvd.
    suite: Suite 312
    city: Fall River
    state: MA
    zip: '02721'
    latitude: 41.6999176
    longitude: -71.15872660000001
    phone: 508-677-0523
  - id: M000133-springfield
    address: 1550 Main St.
    suite: 4th Floor
    city: Springfield
    state: MA
    zip: '01103'
    latitude: 42.10321649999999
    longitude: -72.5929441
    phone: 413-785-4610
- id:
    bioguide: M000312
    govtrack: 400263
    thomas: '01504'
  offices:
  - id: M000312-leominster
    address: 24 Church St.
    suite: Room 27
    city: Leominster
    state: MA
    zip: '01453'
    latitude: 42.5279312
    longitude: -71.7607974
    fax: 978-466-3973
    hours: M-F 9-5:00pm
    phone: 978-466-3552
  - id: M000312-northampton
    address: 94 Pleasant St.
    city: Northampton
    state: MA
    zip: '01060'
    latitude: 42.3185388
    longitude: -72.6283162
    fax: 413-584-1216
    hours: M-F 9-5:00pm
    phone: 413-341-8700
  - id: M000312-worcester
    address: 12 E. Worcester St.
    suite: Suite 1
    city: Worcester
    state: MA
    zip: '01604'
    latitude: 42.2628409
    longitude: -71.7903444
    fax: 508-754-0982
    hours: M-F 9-5:00pm
    phone: 508-831-7356
- id:
    bioguide: M000355
    govtrack: 300072
    thomas: '01395'
  offices:
  - id: M000355-bowling_green
    address: 241 E. Main St.
    suite: Room 102
    building: Federal Building
    city: Bowling Green
    state: KY
    zip: '42101'
    latitude: 36.9948956
    longitude: -86.4430273
    phone: 270-781-1673
  - id: M000355-fort_wright
    address: 1885 Dixie Hwy.
    suite: Suite 345
    city: Fort Wright
    state: KY
    zip: '41011'
    latitude: 39.0575706
    longitude: -84.542929
    phone: 859-578-0188
  - id: M000355-lexington
    address: 771 Corporate Dr.
    suite: Suite 108
    city: Lexington
    state: KY
    zip: '40503'
    latitude: 38.0134107
    longitude: -84.5524557
    phone: 859-224-8286
  - id: M000355-london
    address: 300 S. Main St.
    suite: Suite 310
    city: London
    state: KY
    zip: '40741'
    latitude: 37.1258183
    longitude: -84.0809548
    phone: 606-864-2026
  - id: M000355-louisville
    address: 601 W. Broadway
    suite: Room 630
    city: Louisville
    state: KY
    zip: '40202'
    latitude: 38.2469833
    longitude: -85.7624677
    phone: 502-582-6304
  - id: M000355-paducah
    address: 100 Fountain Ave.
    suite: Suite 300
    city: Paducah
    state: KY
    zip: '42001'
    latitude: 37.07925609999999
    longitude: -88.6172508
    phone: 270-442-4554
- id:
    bioguide: M000639
    govtrack: 400272
    thomas: '00791'
  offices:
  - id: M000639-barrington
    address: 208 White Horse Pike
    suite: Suite 18
    city: Barrington
    state: NJ
    zip: '08007'
    latitude: 39.8730588
    longitude: -75.04718439999999
    fax: 856-546-1526
    phone: 856-757-5353
  - id: M000639-newark
    address: One Gateway Center
    suite: Suite 1100
    city: Newark
    state: NJ
    zip: '07102'
    latitude: 40.7344571
    longitude: -74.1657213
    fax: 973-645-0502
    phone: 973-645-3030
- id:
    bioguide: M000934
    govtrack: 400284
    thomas: '01507'
  offices:
  - id: M000934-hays
    address: 1200 Main St.
    suite: Suite 402
    city: Hays
    state: KS
    zip: '67601'
    latitude: 38.8728651
    longitude: -99.3296381
    fax: 785-628-3791
    phone: 785-628-6401
  - id: M000934-manhattan
    address: 923 Westport Pl.
    suite: Suite 210
    city: Manhattan
    state: KS
    zip: '66502'
    latitude: 39.1928877
    longitude: -96.6064052
    fax: 785-587-0789
    phone: 785-539-8973
  - id: M000934-olathe
    address: 23600 College Blvd.
    suite: Suite 201
    city: Olathe
    state: KS
    zip: '66061'
    latitude: 38.927647
    longitude: -94.8584293
    fax: 913-768-1366
    phone: 913-393-0711
  - id: M000934-pittsburg
    address: 306 N. Broadway
    suite: Suite 125
    city: Pittsburg
    state: KS
    zip: '66762'
    latitude: 37.4105276
    longitude: -94.7044411
    fax: 620-232-2284
    phone: 620-232-2286
  - id: M000934-wichita
    address: 100 North Broadway
    suite: Suite 210
    city: Wichita
    state: KS
    zip: '67202'
    latitude: 37.6865773
    longitude: -97.3371211
    fax: 316-269-9257
    phone: 316-269-9259
- id:
    bioguide: M001111
    govtrack: 300076
    thomas: '01409'
  offices:
  - id: M001111-everett
    address: 2930 Wetmore Ave.
    suite: Suite 9D
    city: Everett
    state: WA
    zip: '98201'
    latitude: 47.9781562
    longitude: -122.2076204
    fax: 425-259-7152
    phone: 425-259-6515
  - id: M001111-seattle
    address: 915 2nd Ave.
    suite: '#2988'
    building: Jackson Federal Building
    city: Seattle
    state: WA
    zip: '98174'
    latitude: 47.6045895
    longitude: -122.3354608
    fax: 206-553-0891
    phone: 206-553-5545
  - id: M001111-spokane
    address: 10 N. Post St.
    suite: Suite 600
    city: Spokane
    state: WA
    zip: '99201'
    latitude: 47.65759629999999
    longitude: -117.4232771
    fax: 509-624-9561
    phone: 509-624-9515
  - id: M001111-tacoma
    address: 950 Pacific Ave.
    suite: Suite 650
    city: Tacoma
    state: WA
    zip: '98402'
    latitude: 47.2535757
    longitude: -122.4390697
    fax: 253-572-9488
    phone: 253-572-3636
  - id: M001111-vancouver
    address: 1323 Officer's Row
    building: The Marshall House
    city: Vancouver
    state: WA
    zip: '98661'
    latitude: 45.6276649
    longitude: -122.657351
    fax: 360-696-7798
    phone: 360-696-7797
  - id: M001111-yakima
    address: 402 E. Yakima Ave.
    suite: Suite 420
    city: Yakima
    state: WA
    zip: '98901'
    latitude: 46.6030785
    longitude: -120.5008956
    fax: 509-453-7731
    phone: 509-453-7462
- id:
    bioguide: M001137
    govtrack: 400271
    thomas: '01506'
  offices:
  - id: M001137-arverne
    address: 67-12 Rockaway Beach Blvd.
    city: Arverne
    state: NY
    zip: '11692'
    latitude: 40.5907811
    longitude: -73.798273
    fax: 347-230-4045
    hours: Tuesdays 10am-2pm, Wednesday-Friday- 9am-5pm
    phone: 347-230-4032
  - id: M001137-jamaica
    address: 153-01 Jamaica Ave.
    suite: 2nd floor
    city: Jamaica
    state: NY
    zip: '11432'
    latitude: 40.7030995
    longitude: -73.80205
    fax: 718-725-9868
    hours: 9 am – 5:00 pm Mon – Thurs and Fri. 9:00 am – 3:00 pm (close at 3:00 pm
      for administrative purposes)
    phone: 718-725-6000
- id:
    bioguide: M001143
    govtrack: 400259
    thomas: '01653'
  offices:
  - id: M001143-st__paul
    address: 661 LaSalle Street
    suite: Suite 110
    city: St. Paul
    state: MN
    zip: '55114'
    latitude: 44.9605297
    longitude: -93.1943159
    fax: 651-224-3056
    hours: 8:30 AM - 5:30 PM (Central)
    phone: 651-224-9191
- id:
    bioguide: M001153
    govtrack: 300075
    thomas: '01694'
  offices:
  - id: M001153-anchorage
    address: 510 L St.
    suite: Suite 600
    city: Anchorage
    state: AK
    zip: '99501'
    latitude: 61.2171561
    longitude: -149.9043364
    fax: 877-857-0322
    phone: 907-271-3735
  - id: M001153-fairbanks
    address: 250 Cushman Ave.
    suite: Suite 2D
    building: Courthouse Square
    city: Fairbanks
    state: AK
    zip: '99701'
    latitude: 64.8427991
    longitude: -147.7219443
    fax: 907-451-7146
    phone: 907-456-0233
  - id: M001153-juneau
    address: 800 Glacier Ave.
    suite: Suite 101
    city: Juneau
    state: AK
    zip: '99801'
    latitude: 58.30033239999999
    longitude: -134.4205554
    fax: 907-586-7201
    phone: 907-586-7277
  - id: M001153-ketchikan
    address: 1900 First Ave.
    suite: Suite 225
    city: Ketchikan
    state: AK
    zip: '99901'
    latitude: 55.3492023
    longitude: -131.6673863
    fax: 907-225-0390
    phone: 907-225-6880
  - id: M001153-soldotna
    address: 44539 Sterling Hwy.
    suite: Suite 203
    city: Soldotna
    state: AK
    zip: '99669'
    latitude: 60.4804766
    longitude: -151.0725394
    fax: 907-283-4363
    phone: 907-262-4220
  - id: M001153-wasilla
    address: 851 E. Westpoint Dr.
    suite: Suite 307
    city: Wasilla
    state: AK
    zip: '99654'
    latitude: 61.5826697
    longitude: -149.4286826
    fax: 907-376-8526
    phone: 907-376-7665
- id:
    bioguide: M001156
    govtrack: 400644
    thomas: '01792'
  offices:
  - id: M001156-black_mountain
    address: 160 Midland Ave.
    city: Black Mountain
    state: NC
    zip: '28711'
    latitude: 35.619814
    longitude: -82.3197859
    hours: Mondays & Wednesdays, 12 PM to 5 PM
    phone: 828-669-0600
  - id: M001156-gastonia
    address: 128 W. Main Ave.
    suite: Suite 115
    building: Gaston County Administrative Building
    city: Gastonia
    state: NC
    zip: '28052'
    latitude: 35.2641049
    longitude: -81.1825879
    phone: 704-833-0096
    fax: 704-833-0887
  - id: M001156-hickory
    address: 1990 Main Ave. SE
    suite: PO Box 1830
    city: Hickory
    state: NC
    zip: '28603'
    latitude: 35.7313122
    longitude: -81.3022794
    fax: 828-327-8311
    phone: 828-327-6100
- id:
    bioguide: M001157
    govtrack: 400654
    thomas: '01804'
  offices:
  - id: M001157-austin
    address: 9009 Mountain Ridge Dr.
    suite: Suite 230
    building: Austin Building
    city: Austin
    state: TX
    zip: '78759'
    latitude: 30.3864963
    longitude: -97.7528485
    fax: 512-473-0514
    hours: By appointment only
    phone: 512-473-2357
  - id: M001157-brenham
    address: 2000 S. Market St.
    suite: Suite 303
    city: Brenham
    state: TX
    zip: '77833'
    latitude: 30.1510408
    longitude: -96.3912448
    fax: 979-830-1984
    hours: Tuesday and Thursday 8-5pm
    phone: 979-830-8497
  - id: M001157-katy
    address: 1773 Westborough Dr.
    suite: Suite 223
    building: Katy Commerce Center
    city: Katy
    state: TX
    zip: '77449'
    latitude: 29.7918796
    longitude: -95.7318468
    hours: By Appointment Only
    phone: 281-398-1247
  - id: M001157-tomball
    address: 990 Village Sq.
    suite: Suite B
    building: Rosewood Professional Building
    city: Tomball
    state: TX
    zip: '77375'
    latitude: 30.096319
    longitude: -95.625406
    fax: 281-255-0034
    hours: M-F 8am-5:00pm
    phone: 281-255-8372
- id:
    bioguide: M001158
    govtrack: 400656
    thomas: '01806'
  offices:
  - id: M001158-irving
    address: 9901 E. Valley Ranch Pkwy.
    suite: Suite 2060
    city: Irving
    state: TX
    zip: '75063'
    latitude: 32.9399753
    longitude: -96.95149119999999
    fax: 972-409-9704
    phone: 972-556-0162
- id:
    bioguide: M001159
    govtrack: 400659
    thomas: '01809'
  offices:
  - id: M001159-colville
    address: 555 S. Main St.
    city: Colville
    state: WA
    zip: '99114'
    latitude: 48.5392665
    longitude: -117.9052868
    phone: 509-684-3481
  - id: M001159-spokane
    address: 10 North Post Street
    suite: Suite 625
    city: Spokane
    state: WA
    zip: '99201'
    latitude: 47.65759629999999
    longitude: -117.4232771
    phone: 509-353-2374
  - id: M001159-walla_walla
    address: 26 E. Main St.
    suite: Suite 2
    city: Walla Walla
    state: WA
    zip: '99362'
    latitude: 46.0668398
    longitude: -118.3382053
    phone: 509-529-9358
- id:
    bioguide: M001160
    govtrack: 400661
    thomas: '01811'
  offices:
  - id: M001160-milwaukee
    address: 316 N. Milwaukee St.
    suite: Suite 406
    city: Milwaukee
    state: WI
    zip: '53202'
    latitude: 43.0344363
    longitude: -87.90565280000001
    fax: 414-297-1086
    phone: 414-297-1140
- id:
    bioguide: M001163
    govtrack: 400663
    thomas: '01814'
  offices:
  - id: M001163-sacramento
    address: 501 I St.
    suite: Suite 12-600
    building: Robert T. Matsui U.S. Courthouse
    city: Sacramento
    state: CA
    zip: '95814'
    latitude: 38.583455
    longitude: -121.4987519
    fax: 916-444-6117
    hours: Mon-Fri 8am-5pm
    phone: 916-498-5600
- id:
    bioguide: M001165
    govtrack: 412190
    thomas: '01833'
  offices:
  - id: M001165-bakersfield
    address: 4100 Empire Dr.
    suite: Suite 150
    city: Bakersfield
    state: CA
    zip: '93309'
    latitude: 35.3750182
    longitude: -119.0467701
    fax: 661-637-0867
    hours: M-F 8:30am - 5:00pm
    phone: 661-327-3611
- id:
    bioguide: M001166
    govtrack: 412189
    thomas: '01832'
  offices:
  - id: M001166-antioch
    address: 4703 Lone Tree Way
    building: Antioch Community Center
    city: Antioch
    state: CA
    zip: '94531'
    latitude: 37.9662464
    longitude: -121.7741565
    fax: 925-754-0728
    phone: 925-754-0716
  - id: M001166-stockton
    address: 2222 Grand Canal Blvd.
    suite: '#7'
    city: Stockton
    state: CA
    zip: '95207'
    latitude: 37.9845267
    longitude: -121.3334181
    fax: 209-476-8587
    phone: 209-476-8552
- id:
    bioguide: M001169
    govtrack: 412194
    thomas: '01837'
  offices:
  - id: M001169-hartford
    address: 120 Huyshope Ave.
    building: Colt Gateway
    suite: Suite 401
    city: Hartford
    state: CT
    zip: '06106'
    latitude: 41.7559191
    longitude: -72.6646397
    fax: 860-524-5091
    phone: 860-549-8463
- id:
    bioguide: M001176
    govtrack: 412325
    thomas: '01900'
  offices:
  - id: M001176-bend
    address: 131 NW. Hawthorne Ave.
    suite: Suite 208
    city: Bend
    state: OR
    zip: '97701'
    latitude: 44.0577537
    longitude: -121.3095974
    phone: 541-318-1298
  - id: M001176-eugene
    address: 405 E. 8th Ave.
    suite: Suite 2010
    city: Eugene
    state: OR
    zip: '97401'
    latitude: 44.0516985
    longitude: -123.0857882
    phone: 541-465-6750
  - id: M001176-medford
    address: 10 S. Bartlett St.
    suite: Suite 201
    city: Medford
    state: OR
    zip: '97501'
    latitude: 42.3266304
    longitude: -122.8712245
    phone: 541-608-9102
  - id: M001176-pendleton
    address: 310 SE. Second St.
    suite: Suite 105
    city: Pendleton
    state: OR
    zip: '97801'
    latitude: 45.6721567
    longitude: -118.7845998
    phone: 541-278-1129
  - id: M001176-portland
    address: 121 SW Salmon St.
    suite: Suite 1400
    city: Portland
    state: OR
    zip: '97204'
    latitude: 45.5160884
    longitude: -122.6748937
    fax: 503-326-2900
    phone: 503-326-3386
  - id: M001176-salem
    address: 161 High St. SE
    suite: Suite 250
    city: Salem
    state: OR
    zip: '97301'
    latitude: 44.9389422
    longitude: -123.0380741
    phone: 503-362-8102
- id:
    bioguide: M001177
    govtrack: 412295
    thomas: '01908'
  offices:
  - id: M001177-roseville
    address: 2200A Douglas Blvd
    suite: Suite 240
    city: Roseville
    state: CA
    zip: '95661'
    latitude: 38.74380590000001
    longitude: -121.2464852
    fax: 916-786-6364
    phone: 916-786-5560
- id:
    bioguide: M001180
    govtrack: 412487
    thomas: '02074'
  offices:
  - id: M001180-morgantown
    address: 709 Beechurst Ave.
    suite: Suite 29
    city: Morgantown
    state: WV
    zip: '26505'
    latitude: 39.6414678
    longitude: -79.962809
    hours: 'M-F: 9:00 a.m. to 5:00 p.m'
    phone: 304-284-8506
    fax: 304-284-8505
  - id: M001180-parkersburg
    address: 408 Market St.
    city: Parkersburg
    state: WV
    zip: '26101'
    latitude: 39.2653465
    longitude: -81.56126309999999
    phone: 304-422-5972
    fax: 304-422-5974
  - id: M001180-wheeling
    address: 1100 Main St.
    suite: Suite 101
    building: Horne Building
    city: Wheeling
    state: WV
    zip: '26003'
    latitude: 40.068749
    longitude: -80.723545
    fax: 304-232-3813
    hours: Mon- friday 9.00 am to 5.00 pm
    phone: 304-232-3801
- id:
    bioguide: M001183
    govtrack: 412391
    thomas: '01983'
  offices:
  - id: M001183-charleston
    address: 900 Pennsylvania Ave.
    suite: Suite 629
    city: Charleston
    state: WV
    zip: '25302'
    latitude: 38.3590792
    longitude: -81.6350089
    fax: 304-343-7144
    phone: 304-342-5855
  - id: M001183-fairmont
    address: 230 Adams St.
    city: Fairmont
    state: WV
    zip: '26554'
    latitude: 39.4846406
    longitude: -80.1429364
    fax: 304-368-0198
    phone: 304-368-0567
  - id: M001183-martinsburg
    address: 261 Aikens Ctr.
    suite: Suite 305
    city: Martinsburg
    state: WV
    zip: '25404'
    latitude: 39.486004
    longitude: -77.95891259999999
    fax: 304-262-3039
    phone: 304-264-4626
- id:
    bioguide: M001184
    govtrack: 412503
    thomas: '02094'
  offices:
  - id: M001184-ashland
    address: 1700 Greenup Ave.
    suite: Suite 505
    city: Ashland
    state: KY
    zip: '41101'
    latitude: 38.4791287
    longitude: -82.6379039
    hours: Monday-Friday 9:00AM-5:00PM
    phone: 606-324-9898
  - id: M001184-crescent_springs
    address: 541 Buttermilk Pike
    suite: Suite 208
    city: Crescent Springs
    state: KY
    zip: '41017'
    latitude: 39.0486598
    longitude: -84.5777416
    fax: 859-426-0061
    hours: Monday-Friday 9:00AM-5:00PM
    phone: 859-426-0080
  - id: M001184-la_grange
    address: 108 W. Jefferson St.
    suite: Suite 100
    city: La Grange
    state: KY
    zip: '40031'
    latitude: 38.4084825
    longitude: -85.37938489999999
    phone: 502-265-9119
    hours: Call for an appointment
- id:
    bioguide: M001185
    govtrack: 412562
    thomas: '02150'
  offices:
  - id: M001185-newburgh
    address: 123 Grand St.
    suite: 2nd Floor
    city: Newburgh
    state: NY
    zip: '12550'
    latitude: 41.5036879
    longitude: -74.010127
    fax: 845-561-2890
    phone: 845-561-1259
- id:
    bioguide: M001187
    govtrack: 412552
    thomas: '02142'
  offices:
  - id: M001187-asheville
    address: 9 Miller Rd.
    building: Skyland Fire Department
    city: Asheville
    state: NC
    zip: '28776'
    latitude: 35.4846372
    longitude: -82.5240931
    fax: 828-693-5603
    hours: Thursday 2PM-5PM
    phone: 828-765-0573
  - id: M001187-asheville-1
    address: 90 Elk Mountain Rd.
    building: Woodfin Town Hall
    city: Asheville
    state: NC
    zip: '28804'
    latitude: 35.631458
    longitude: -82.5859027
    fax: 828-693-5603
    hours: Thursday 9AM-12PM
    phone: 828-765-0573
  - id: M001187-brevard
    address: 98 E. Morgan St.
    building: Community Services Building Second Floor, Conference Room A
    city: Brevard
    state: NC
    zip: '28712'
    latitude: 35.2312324
    longitude: -82.7340135
    fax: 828-693-5603
    hours: 2nd Tuesday of the 1st month of each quarter, 9AM-12PM
    phone: 828-693-5660
  - id: M001187-bryson_city
    address: 101 Mitchell St.
    building: Swain County Administration Building
    city: Bryson City
    state: NC
    zip: '28713'
    latitude: 35.4284337
    longitude: -83.44769629999999
    phone: 828-452-6022
    hours: 2nd Tuesday of the 2nd month of each quarter, 2PM-5PM
  - id: M001187-burnsville
    address: 2 Town Sq.
    building: Burnsville Town Hall
    city: Burnsville
    state: NC
    zip: '28714'
    latitude: 35.91698
    longitude: -82.300495
    phone: 828-765-0573
    hours: 2nd Tuesday of the 1st month of each quarter, 2PM-5PM
  - id: M001187-cherokee
    address: 810 Acquoni Rd.
    building: Ginger Lynn Welch Building
    city: Cherokee
    state: NC
    zip: '28719'
    latitude: 35.4889529
    longitude: -83.31281460000001
    hours: 4th Tuesday of the 1st month of each quarter, 9AM-12PM
    phone: 828-452-6022
  - id: M001187-franklin
    address: 5 W. Main St.
    suite: Room 332
    building: Macon County Courthouse
    city: Franklin
    state: NC
    zip: '28734'
    latitude: 35.181994
    longitude: -83.3816781
    hours: 1st Tuesday of the 3rd month of each quarter, 9AM-12PM
    phone: 828-452-6022
  - id: M001187-hayesville
    address: 261 Courthouse Dr.
    suite: Paul Jordan Conference Room
    building: Clay County Courthouse
    city: Hayesville
    state: NC
    zip: '28904'
    latitude: 35.041118
    longitude: -83.829076
    hours: 1st Tuesday of the 1st month of each quarter, 9AM-12PM
    phone: 828-452-6022
  - id: M001187-hendersonville
    address: 200 N. Grove St.
    suite: Suite 90
    building: Henderson County Courthouse
    city: Hendersonville
    state: NC
    zip: '28792'
    latitude: 35.3159633
    longitude: -82.45688779999999
    fax: 828-693-5603
    hours: M-F, 9:00 AM-5:00 PM
    phone: 828-693-5660
  - id: M001187-lenoir
    address: 2345 Morganton Blvd.
    building: Health and Human Services Bldg.
    city: Lenoir
    state: NC
    zip: '28645'
    latitude: 35.8920346
    longitude: -81.5724283
    fax: 828-426-8710
    hours: M-F 9:00 AM - 5:00 PM
    phone: 828-426-8701
  - id: M001187-marion
    address: 100 Spaulding Road
    building: McDowell County Senior Center
    city: Marion
    state: NC
    zip: '28752'
    latitude: 35.6661262
    longitude: -82.02352800000001
    fax: 828-693-5603
    hours: 1st Wednesday of the 1st month of each quarter, 9AM-12PM
    phone: 828-432-2699
  - id: M001187-mars_hill
    address: 280 N. Main St.
    building: Mars Hill Town Hall
    city: Mars Hill
    state: NC
    zip: '28754'
    latitude: 35.8306609
    longitude: -82.5496506
    hours: 2nd Tuesday of the 1st month of each quarter, 9AM-12PM
    phone: 828-765-0573
  - id: M001187-morganton
    address: 305 E. Union St.
    suite: Suite A100
    building: City of Morganton Town Hall
    city: Morganton
    state: NC
    zip: '28655'
    latitude: 35.7480974
    longitude: -81.6863355
    fax: 828-426-8710
    hours: M-F 9AM-5PM
    phone: 828-432-2699
  - id: M001187-murphy
    address: 107 Peachtree St.
    building: Murphy Power Board
    city: Murphy
    state: NC
    zip: '28906'
    latitude: 35.0865265
    longitude: -84.0326446
    hours: 1st Tuesday of the 1st month of each quarter, 2PM-5PM
    phone: 828-452-6022
  - id: M001187-robbinsville
    address: 12 N. Main St.
    building: Graham County Courthouse
    city: Robbinsville
    state: NC
    zip: '28771'
    latitude: 35.323017
    longitude: -83.80684699999999
    hours: 1st Tuesday of the 2nd month of each quarter, 9AM-12PM
    phone: 828-452-6022
  - id: M001187-spruce_pine
    address: 11 Crystal St.
    building: Mitchell Country Chamber of Commerce Building
    city: Spruce Pine
    state: NC
    zip: '28777'
    latitude: 35.91595
    longitude: -82.068939
    hours: Mon-Wed and Fri, 9:00 AM - 5:00 PM
    phone: 828-765-0573
  - id: M001187-sylva
    address: 125 Bonnie Ln.
    building: Southwestern Commission Building
    city: Sylva
    state: NC
    zip: '28779'
    latitude: 35.3514788
    longitude: -83.208622
    phone: 828-452-6022
    hours: 1st Tuesday of the 3rd month of each quarter, 2PM-5PM
  - id: M001187-waynesville
    address: 285 N. Main St.
    suite: Suite 1300
    building: Haywood County Justice Center
    city: Waynesville
    state: NC
    zip: '28786'
    latitude: 35.4932599
    longitude: -82.98666940000001
    hours: M-F 9AM-5PM
    phone: 828-452-6022
- id:
    bioguide: M001188
    govtrack: 412560
    thomas: '02148'
  offices:
  - id: M001188-flushing
    address: 40-13 159th St.
    suite: Suite A
    city: Flushing
    state: NY
    zip: '11358'
    latitude: 40.76260720000001
    longitude: -73.8062197
    fax: 718-445-7868
    phone: 718-358-6364
  - id: M001188-forest_hills
    address: 118-35 Queens Blvd.
    suite: 17th Floor
    city: Forest Hills
    state: NY
    zip: '11375'
    latitude: 40.7148445
    longitude: -73.8310816
    fax: 718-445-7868
    phone: 718-358-6364
    hours: By appointment only
- id:
    bioguide: M001190
    govtrack: 412568
    thomas: '02156'
  offices:
  - id: M001190-claremore
    address: 223 W Patti Page Blvd
    city: Claremore
    state: OK
    zip: 74017-8046
    latitude: 36.30985
    longitude: -95.61233
    phone: 918-283-6262
    fax: 918-923-6451
    hours: Monday-Friday, 8:00am-5:00pm CT
  - id: M001190-mcalester
    address: 1 E. Choctaw
    suite: Suite 175
    city: McAlester
    state: OK
    zip: '74501'
    latitude: 34.9325288
    longitude: -95.76939100000001
    fax: 918-423-1940
    hours: Monday-Friday, 8:00am-5:00pm CT
    phone: 918-423-5951
  - id: M001190-muskogee
    address: 811 N York St Ste A
    city: Muskogee
    state: OK
    zip: 74403-3860
    latitude: 35.75024
    longitude: -95.34046
    fax: 918-686-0128
    hours: Monday-Friday, 8:00am-5:00pm CT
    phone: 918-687-2533
- id:
    bioguide: M001194
    govtrack: 412634
    thomas: '02248'
  offices:
  - id: M001194-cadillac
    address: 201 N. Mitchell St.
    suite: Suite 301
    city: Cadillac
    state: MI
    zip: '49601'
    latitude: 44.2512349
    longitude: -85.4006138
    fax: 231-876-9505
    phone: 231-942-5070
  - id: M001194-midland
    address: 200 E. Main St.
    suite: Suite 230
    city: Midland
    state: MI
    zip: '48640'
    latitude: 43.6125894
    longitude: -84.2447609
    fax: 989-631-6271
    phone: 989-631-2552
- id:
    bioguide: M001195
    govtrack: 412662
    thomas: '02277'
  offices:
  - id: M001195-charleston
    address: 405 Capitol St.
    suite: Suite 514
    city: Charleston
    state: WV
    zip: '25301'
    latitude: 38.3517371
    longitude: -81.6320052
    hours: 9AM - 5PM Mon-Fri
    phone: 304-925-5964
  - id: M001195-martinsburg
    address: 300 Foxcroft Ave.
    suite: Suite 101
    city: Martinsburg
    state: WV
    zip: '25401'
    latitude: 39.4607489
    longitude: -77.986887
    hours: Mon-Fri 9:00am-5:00pm
    phone: 304-264-8810
- id:
    bioguide: M001196
    govtrack: 412632
    thomas: '02246'
  offices:
  - id: M001196-salem
    address: 21 Front St.
    city: Salem
    state: MA
    zip: '01970'
    latitude: 42.5204343
    longitude: -70.8944236
    fax: 978-224-2270
    phone: 978-531-1669
- id:
    bioguide: M001197
    govtrack: 412611
    thomas: '02225'
  offices:
  - id: M001197-phoenix
    address: 2201 E Camelback Rd
    suite: Suite 115
    city: Phoenix
    state: AZ
    zip: 85016-3431
    latitude: 33.50826
    longitude: -112.03395
    phone: 602-952-2410
  - id: M001197-tucson
    address: 407 W Congress St
    suite: Suite 103
    city: Tucson
    state: AZ
    zip: 85701-1310
    latitude: 32.21986
    longitude: -110.97729
    phone: 520-670-6334
- id:
    bioguide: M001198
    govtrack: 412704
  offices:
  - id: M001198-salina
    address: 200 E. Iron Ave.
    city: Salina
    state: KS
    zip: '67401'
    latitude: 38.8403082
    longitude: -97.60774119999999
    phone: 785-829-9000
  - id: M001198-garden_city
    address: 816 Campus Dr.
    suite: Suite 500
    city: Garden City
    state: KS
    zip: '67846'
    latitude: 37.9722335
    longitude: -100.8489985
    phone: 620-765-7800
- id:
    bioguide: M001199
    govtrack: 412698
  offices:
  - id: M001199-port_st__lucie
    address: 121 SW. Port St. Lucie Blvd.
    city: Port St. Lucie
    state: FL
    zip: '34984'
    latitude: 27.2741604
    longitude: -80.3430288
    phone: 772-336-2877
  - id: M001199-north_palm_beach
    address: 420 U.S. Highway One
    suite: Suite 19
    city: North Palm Beach
    state: FL
    zip: '33408'
    latitude: 26.8097707
    longitude: -80.0578969
    phone: 561-530-7778
  - id: M001199-stuart
    address: 171 SW Flagler Ave.
    city: Stuart
    state: FL
    zip: '34994'
    latitude: 27.2006096
    longitude: -80.2582352
    phone: 772-403-0900
  - id: M001199-riviera_beach
    address: 7305 N Military Trl
    suite: 1A-366
    city: Riviera Beach
    state: FL
    zip: 33410-7417
    latitude: 26.78415
    longitude: -80.10731
    phone: 561-530-7778
    hours: Mondays 10 a.m. - 2 p.m.
- id:
    bioguide: M001200
    govtrack: 412728
  offices:
  - id: M001200-richmond
    address: 110 North Robinson Street
    suite: Suite 401
    city: Richmond
    state: VA
    zip: '23220'
    latitude: 37.5534549
    longitude: -77.4731247
    phone: 804-486-1840
    fax: 804-269-4139
  - id: M001200-suffolk
    address: 131 N. Saratoga Street
    suite: Suite B
    city: Suffolk
    state: VA
    zip: '23434'
    latitude: 36.7299686
    longitude: -76.5840834
    phone: 757-942-6050
- id:
    bioguide: M001201
    govtrack: 412710
  offices:
  - id: M001201-shelby_township
    address: 48701 Van Dyke Avenue
    city: Shelby Township
    state: MI
    zip: '48317'
    latitude: 42.653045
    longitude: -83.033869
    phone: 586-997-5010
- id:
    bioguide: M001202
    govtrack: 412694
  offices:
  - id: M001202-orlando
    address: 225 E. Robinson
    suite: Suite 525
    city: Orlando
    state: FL
    zip: '32801'
    latitude: 28.546165
    longitude: -81.3744028
    phone: 888-205-5421
  - id: M001202-sanford
    address: 110 W. First Street
    suite: Suite 210
    city: Sanford
    state: FL
    zip: '32771'
    latitude: 28.8121096
    longitude: -81.26861149999999
    phone: 888-205-5421
- id:
    bioguide: M001203
    govtrack: 412798
  offices:
  - id: M001203-somerville
    address: 58 E Main St
    suite: 1st Floor
    city: Somerville
    state: NJ
    zip: 08876-2312
    latitude: 40.5674
    longitude: -74.61027
    phone: 908-547-3307
- id:
    bioguide: M001204
    govtrack: 412811
  offices:
  - id: M001204-palmyra
    address: 1044 E Main St
    city: Palmyra
    state: PA
    zip: 17078-9501
    latitude: 40.31559
    longitude: -76.57823
  - id: M001204-pottsville
    address: 121 Progress Ave
    suite: Suite 110
    building: Losch Plaza
    city: Pottsville
    state: PA
    zip: 17901-2968
    latitude: 40.68623
    longitude: -76.19489
    phone: 570-871-6370
- id:
    bioguide: M001205
    govtrack: 412837
  offices:
  - id: M001205-beckley
    address: 307 Prince St
    city: Beckley
    state: WV
    zip: 25801-4515
    latitude: 37.77843
    longitude: -81.17965
    phone: 304-250-6177
  - id: M001205-bluefield
    address: 601 Federal St
    building: Elizabeth Kee Federal Building
    city: Bluefield
    state: WV
    zip: 24701-3066
    latitude: 37.26693
    longitude: -81.22171
  - id: M001205-huntington
    address: 845 5th Ave
    building: Sidney L. Christie FB
    city: Huntington
    state: WV
    zip: 25701-2014
    latitude: 38.41913
    longitude: -82.44445
    phone: 304-522-2201
- id:
    bioguide: M001207
    govtrack: 412767
  offices:
  - id: M001207-florida_city
    address: 404 W Palm Dr
    city: Florida City
    state: FL
    zip: 33034-3346
    latitude: 25.44833
    longitude: -80.48265
  - id: M001207-key_west
    address: 1100 Simonton St
    suite: 1-213
    city: Key West
    state: FL
    zip: 33040-3110
    latitude: 24.5504
    longitude: -81.79733
    phone: 305-292-4485
  - id: M001207-miami
    address: 12851 SW 42nd St
    suite: Suite 131
    city: Miami
    state: FL
    zip: 33175-3436
    latitude: 25.7297
    longitude: -80.40262
    phone: 305-222-0160
- id:
    bioguide: M001209
    govtrack: 412829
  offices:
  - id: M001209-west_jordan
    address: 9067 S 1300 W
    suite: Suite 101
    city: West Jordan
    state: UT
    zip: 84088-5581
    latitude: 40.58582
    longitude: -111.92715
    phone: 801-999-9801
- id:
    bioguide: N000002
    govtrack: 400289
    thomas: '00850'
  offices:
  - id: N000002-brooklyn
    address: 6605 Fort Hamilton Pkwy.
    city: Brooklyn
    state: NY
    zip: '11219'
    latitude: 40.6298149
    longitude: -74.0100219
    phone: 718-373-3198
  - id: N000002-new_york
    address: 201 Varick St.
    suite: Suite 669
    city: New York
    state: NY
    zip: '10014'
    latitude: 40.7283398
    longitude: -74.00622109999999
    phone: 212-367-7350
- id:
    bioguide: N000015
    govtrack: 400291
    thomas: '00854'
  offices:
  - id: N000015-pittsfield
    address: 78 Center St.
    city: Pittsfield
    state: MA
    zip: '01201'
    latitude: 42.4521544
    longitude: -73.25534979999999
    fax: 413-443-2792
    phone: 413-442-0946
  - id: N000015-springfield
    address: 300 State St.
    suite: Suite 200
    city: Springfield
    state: MA
    zip: '01105'
    latitude: 42.1049876
    longitude: -72.58316479999999
    fax: 413-747-0604
    phone: 413-785-0325
- id:
    bioguide: N000147
    govtrack: 400295
    thomas: '00868'
  offices:
  - id: N000147-washington
    address: 90 K St. NE
    suite: Suite 100
    city: Washington
    state: DC
    zip: 20002-4203
    latitude: 38.90257
    longitude: -77.00623
    fax: 202-408-9048
    hours: M-F 9-5:30pm
    phone: 202-408-9041
  - id: N000147-washington-1
    address: 2235 Shannon Place SE
    suite: Suite 2032-A
    city: Washington
    state: DC
    zip: '20020'
    latitude: 38.86535
    longitude: -76.99073
    fax: 202-678-8844
    hours: M-F 9-5:30pm
    phone: 202-678-8900
- id:
    bioguide: N000179
    govtrack: 400290
    thomas: '01602'
  offices:
  - id: N000179-el_monte
    address: 4401 Santa Anita Ave.
    suite: Suite 201
    city: El Monte
    state: CA
    zip: '91731'
    latitude: 34.0866787
    longitude: -118.0289184
    fax: 626-350-0450
    phone: 626-350-0150
- id:
    bioguide: N000181
    govtrack: 400297
    thomas: '01710'
  offices:
  - id: N000181-clovis
    address: 264 Clovis Ave.
    suite: Suite 206
    city: Clovis
    state: CA
    zip: '93612'
    latitude: 36.8268342
    longitude: -119.7008959
    fax: 559-323-5528
    phone: 559-323-5235
  - id: N000181-visalia
    address: 113 N. Church St.
    suite: Suite 208
    city: Visalia
    state: CA
    zip: '93291'
    latitude: 36.3304563
    longitude: -119.2914737
    fax: 559-733-3865
    phone: 559-733-3861
- id:
    bioguide: N000188
    govtrack: 412606
    thomas: '02202'
  offices:
  - id: N000188-cherry_hill
    address: 10 Melrose Ave.
    suite: Suite 210
    city: Cherry Hill
    state: NJ
    zip: '08003'
    latitude: 39.8719711
    longitude: -75.0138274
    fax: 856-427-4109
    hours: Mon. - Fri., 9:00 am - 5:00 pm
    phone: 856-427-7000
- id:
    bioguide: N000189
    govtrack: 412660
    thomas: '02275'
  offices:
  - id: N000189-richland
    address: 3100 George Washington Way
    suite: '#130'
    city: Richland
    state: WA
    zip: '99354'
    latitude: 46.3444932
    longitude: -119.2718385
    fax: 509-713-7377
    phone: 509-713-7374
  - id: N000189-twisp
    address: PO Box 823
    city: Twisp
    state: WA
    zip: 98856-0823
    phone: 509-433-7760
  - id: N000189-yakima
    address: 402 E Yakima Ave
    suite: Suite 1000
    city: Yakima
    state: WA
    zip: '98901'
    latitude: 46.6030785
    longitude: -120.5008956
    fax: 509-452-3438
    phone: 509-452-3243
- id:
    bioguide: N000191
    govtrack: 412761
  offices:
  - id: N000191-boulder
    address: 2503 Walnut St
    suite: Suite 300
    city: Boulder
    state: CO
    zip: 80302-5748
    latitude: 40.02088
    longitude: -105.26139
    phone: 303-335-1045
  - id: N000191-fort_collins
    address: 1220 S College Ave
    suite: Unit 100A
    city: Fort Collins
    state: CO
    zip: 80524-3785
    latitude: 40.57127
    longitude: -105.07662
    phone: 970-372-3971
- id:
    bioguide: O000168
    govtrack: 412302
    thomas: '01955'
  offices:
  - id: O000168-pearland
    address: 6117 Broadway St
    city: Pearland
    state: TX
    zip: 77581-7803
    latitude: 29.55954
    longitude: -95.31433
    fax: 832-617-8569
    phone: 281-485-4855
  - id: O000168-sugar_land
    address: 2277 Plaza Dr
    suite: Suite 195
    city: Sugar Land
    state: TX
    zip: 77479-6600
    latitude: 29.59596
    longitude: -95.62145
    fax: 281-494-2649
    phone: 281-494-2690
- id:
    bioguide: O000171
    govtrack: 412682
  offices:
  - id: O000171-casa_grande
    address: 211 N. Florence St.
    suite: Suite 1
    city: Casa Grande
    state: AZ
    zip: '85122'
    latitude: 32.8770219
    longitude: -111.7541607
    phone: 520-316-0839
  - id: O000171-flagstaff
    address: 405 N. Beaver St.
    suite: Suite 6
    city: Flagstaff
    state: AZ
    zip: '86001'
    latitude: 35.2019797
    longitude: -111.6486132
    phone: 928-286-5338
  - id: O000171-tucson
    address: 3037 W. Ina Rd
    suite: Suite 101
    city: Tucson
    state: AZ
    zip: '85741'
    latitude: 32.3363922
    longitude: -111.0318291
    phone: 928-304-0131
- id:
    bioguide: O000172
    govtrack: 412804
  offices:
  - id: O000172-jackson_heights
    address: 7409 37th Ave
    suite: Suite 305
    city: Jackson Heights
    state: NY
    zip: 11372-6300
    latitude: 40.74924
    longitude: -73.89132
- id:
    bioguide: O000173
    govtrack: 412791
  offices:
  - id: O000173-minneapolis
    address: 404 3rd Ave N
    suite: Suite 203
    city: Minneapolis
    state: MN
    zip: 55401-1779
    latitude: 44.98287
    longitude: -93.27497
    phone: 612-333-1272
- id:
    bioguide: P000034
    govtrack: 400308
    thomas: '00887'
  offices:
  - id: P000034-long_branch
    address: 504 Broadway
    city: Long Branch
    state: NJ
    zip: '07740'
    latitude: 40.299971
    longitude: -73.99841099999999
    fax: 732-870-3890
    phone: 732-571-1140
  - id: P000034-new_brunswick
    address: 67/69 Church St.
    city: New Brunswick
    state: NJ
    zip: '08901'
    latitude: 40.4962932
    longitude: -74.4427577
    fax: 732-249-1335
    phone: 732-249-8892
- id:
    bioguide: P000096
    govtrack: 400309
    thomas: '01510'
  offices:
  - id: P000096-englewood
    address: 2-10 N. Van Brunt St.
    city: Englewood
    state: NJ
    zip: '07631'
    latitude: 40.8946254
    longitude: -73.97540300000001
    hours: Tues, Thurs 9am-5pm
    phone: 201-935-2248
  - id: P000096-lyndhurst
    address: 367 Valley Brook Ave.
    city: Lyndhurst
    state: NJ
    zip: '07071'
    latitude: 40.8126716
    longitude: -74.1243659
    hours: Wed, Fri 9am-5pm
    phone: 201-935-2248
  - id: P000096-passaic
    address: 330 Passaic St.
    building: 1st Street
    city: Passaic
    state: NJ
    zip: '07055'
    latitude: 40.8612025
    longitude: -74.12380890000001
    hours: Mon, Wed 9am-5pm
    phone: 973-472-4510
  - id: P000096-paterson
    address: 200 Federal Plz.
    suite: Suite 500
    building: Robert A. Roe Federal Building
    city: Paterson
    state: NJ
    zip: '07505'
    latitude: 40.9151292
    longitude: -74.1699154
    fax: 973-523-0637
    hours: M-F 9am-5:30pm
    phone: 973-523-5152
- id:
    bioguide: P000197
    govtrack: 400314
    thomas: '00905'
  offices:
  - id: P000197-san_francisco
    address: 90 7th St.
    suite: Suite 2-800
    city: San Francisco
    state: CA
    zip: '94103'
    latitude: 37.7791976
    longitude: -122.4121784
    hours: M-F 9-5:30pm
    phone: 415-556-4862
- id:
    bioguide: P000258
    govtrack: 400316
    thomas: '00910'
  offices:
  - id: P000258-detroit_lakes
    address: 714 Lake Ave.
    suite: Suite 101
    city: Detroit Lakes
    state: MN
    zip: '56501'
    latitude: 46.81886249999999
    longitude: -95.84703619999999
    fax: 218-847-5109
    phone: 218-847-5056
  - id: P000258-marshall
    address: 1420 E. College Dr.
    city: Marshall
    state: MN
    zip: '56258'
    latitude: 44.447474
    longitude: -95.7610983
    fax: 507-537-2298
    hours: 'Mon - Thurs: 8:30AM to 4:00PM'
    phone: 507-537-2299
  - id: P000258-redwood_falls
    address: 230 E. 3rd St.
    city: Redwood Falls
    state: MN
    zip: '56283'
    latitude: 44.5395952
    longitude: -95.11752489999999
    hours: First Wednesday of the month until 12pm and by appointment
    phone: 507-637-2270
  - id: P000258-thief_river_falls
    address: 13892 Airport Dr
    city: Thief River Falls
    state: MN
    zip: 56701-8437
    latitude: 48.0823
    longitude: -96.20309
    phone: 218-683-5405
    fax: 218-847-5109
  - id: P000258-willmar
    address: 1700 Technology Dr NE
    suite: Suite 119
    city: Willmar
    state: MN
    zip: 56201-2284
    latitude: 45.09921
    longitude: -95.09127
    fax: 320-235-2651
    phone: 320-235-1061
- id:
    bioguide: P000449
    govtrack: 400325
    thomas: '00924'
  offices:
  - id: P000449-cincinnati
    address: 312 Walnut St.
    suite: Suite 3425
    city: Cincinnati
    state: OH
    zip: '45202'
    latitude: 39.0993058
    longitude: -84.5103687
    phone: 513-684-3265
  - id: P000449-cleveland
    address: 1240 E. 9th St.
    suite: Room 3061
    city: Cleveland
    state: OH
    zip: '44199'
    latitude: 41.50477110000001
    longitude: -81.69179849999999
    phone: 216-522-7095
  - id: P000449-columbus
    address: 37 W. Broad St.
    suite: Room 300
    city: Columbus
    state: OH
    zip: '43215'
    latitude: 39.9617817
    longitude: -83.00202759999999
    phone: 614-469-6774
  - id: P000449-toledo
    address: 420 Madison Ave.
    suite: Room 1210
    city: Toledo
    state: OH
    zip: '43604'
    latitude: 41.6518781
    longitude: -83.53530549999999
    phone: 419-259-3895
- id:
    bioguide: P000523
    govtrack: 400326
    thomas: '00930'
  offices:
  - id: P000523-chapel_hill
    address: 1777 Fordham Blvd.
    suite: Suite 204
    city: Chapel Hill
    state: NC
    zip: '27514'
    latitude: 35.9455529
    longitude: -79.0136236
    fax: 919-967-8324
    phone: 919-967-7924
  - id: P000523-raleigh
    address: 436 N. Harrington St.
    suite: Suite 100
    city: Raleigh
    state: NC
    zip: '27603'
    latitude: 35.7866594
    longitude: -78.6442275
    fax: 919-859-5998
    phone: 919-859-5999
- id:
    bioguide: P000593
    govtrack: 412192
    thomas: '01835'
  offices:
  - id: P000593-lakewood
    address: 12600 West Colfax Avenue
    suite: Suite B-400
    city: Lakewood
    state: CO
    zip: '80215'
    latitude: 39.7390492
    longitude: -105.1404146
    fax: 303-274-6455
    phone: 303-274-7944
- id:
    bioguide: P000595
    govtrack: 412305
    thomas: '01929'
  offices:
  - id: P000595-detroit
    address: 477 Michigan Ave.
    suite: Suite 1837
    building: Patrick V. McNamara Federal Building
    city: Detroit
    state: MI
    zip: '48226'
    latitude: 42.3311478
    longitude: -83.0532168
    phone: 313-226-6020
  - id: P000595-grand_rapids
    address: 110 Michigan St. NW
    suite: Suite 720
    building: Gerald R. Ford Federal Building
    city: Grand Rapids
    state: MI
    zip: '49503'
    latitude: 42.96997460000001
    longitude: -85.67097419999999
    phone: 616-233-9150
  - id: P000595-lansing
    address: 124 W. Allegan St.
    suite: Suite 1400
    city: Lansing
    state: MI
    zip: '48933'
    latitude: 42.73289279999999
    longitude: -84.553479
    phone: 517-377-1508
  - id: P000595-marquette
    address: 857 W. Washington St.
    suite: Suite 308
    city: Marquette
    state: MI
    zip: '49855'
    latitude: 46.545668
    longitude: -87.413111
    phone: 906-226-4554
  - id: P000595-rochester
    address: 407 6th St.
    suite: Suite C
    city: Rochester
    state: MI
    zip: '48307'
    latitude: 42.682816
    longitude: -83.137692
    phone: 248-608-8040
  - id: P000595-saginaw
    address: 515 N. Washington Ave.
    suite: Suite 401
    city: Saginaw
    state: MI
    zip: '48607'
    latitude: 43.438206
    longitude: -83.93773879999999
    phone: 989-754-0112
  - id: P000595-traverse_city
    address: 818 Red Dr.
    suite: Suite 40
    city: Traverse City
    state: MI
    zip: '49684'
    latitude: 44.7556947
    longitude: -85.64489909999999
    phone: 231-947-7773
- id:
    bioguide: P000597
    govtrack: 412307
    thomas: '01927'
  offices:
  - id: P000597-portland
    address: 2 Portland Fish Pier
    suite: Suite 304
    city: Portland
    state: ME
    zip: '04101'
    latitude: 43.651525
    longitude: -70.25413499999999
    fax: 207-871-0720
    phone: 207-774-5019
  - id: P000597-waterville
    address: 1 Silver St.
    city: Waterville
    state: ME
    zip: '04901'
    latitude: 44.5488273
    longitude: -69.62960439999999
    fax: 207-873-5717
    phone: 207-873-5713
- id:
    bioguide: P000599
    govtrack: 412309
    thomas: '01915'
  offices:
  - id: P000599-melbourne
    address: 2725 Judge Fran Jamieson Way
    building: Building C
    city: Melbourne
    state: FL
    zip: '32940'
    latitude: 28.246385
    longitude: -80.736905
    fax: 321-639-8595
    phone: 321-632-1776
- id:
    bioguide: P000601
    govtrack: 412443
    thomas: '02035'
  offices:
  - id: P000601-gulfport
    address: 84 48th St
    city: Gulfport
    state: MS
    zip: 39507-4052
    latitude: 30.40959
    longitude: -89.05056
    phone: 228-864-7670
    fax: 228-864-3099
  - id: P000601-hattiesburg
    address: 641 Main St.
    suite: Suite 142
    city: Hattiesburg
    state: MS
    zip: '39401'
    latitude: 31.32792959999999
    longitude: -89.2911006
    phone: 601-582-3246
    fax: 601-582-3452
  - id: P000601-pascagoula
    address: 3118 Pascagoula St.
    suite: Suite 181
    city: Pascagoula
    state: MS
    zip: '39567'
    latitude: 30.3652731
    longitude: -88.5554872
    fax: 228-202-8105
    phone: 228-202-8104
- id:
    bioguide: P000603
    govtrack: 412492
    thomas: '02082'
  offices:
  - id: P000603-bowling_green
    address: 1029 State St.
    city: Bowling Green
    state: KY
    zip: '42101'
    latitude: 36.991545
    longitude: -86.44277609999999
    phone: 270-782-8303
- id:
    bioguide: P000604
    govtrack: 412506
    thomas: '02097'
  offices:
  - id: P000604-hillside
    address: 1455 Liberty Ave.
    city: Hillside
    state: NJ
    zip: '07205'
    latitude: 40.70234809999999
    longitude: -74.228127
    fax: 862-225-2941
    hours: Mon-Fri 9am-6pm
    phone: 862-229-2994
  - id: P000604-jersey_city
    address: 253 Martin Luther King Dr.
    city: Jersey City
    state: NJ
    zip: '07305'
    latitude: 40.7077679
    longitude: -74.0826434
    fax: 201-369-0395
    phone: 201-369-0392
  - id: P000604-newark
    address: 60 Nelson Pl.
    suite: 14th Floor
    building: LeRoy F. Smith, Jr. Public Safety Building
    city: Newark
    state: NJ
    zip: '07102'
    latitude: 40.73821
    longitude: -74.182222
    fax: 973-645-5902
    phone: 973-645-3213
    hours: 9:00 am - 6:00pm
- id:
    bioguide: P000605
    govtrack: 412569
    thomas: '02157'
  offices:
  - id: P000605-harrisburg
    address: 800 Corporate Cir
    suite: Suite 202
    city: Harrisburg
    state: PA
    zip: 17110-9346
    latitude: 40.30758
    longitude: -76.84917
    phone: 717-603-4980
    hours: 9:00 a.m. - 5:00 p.m., M-F
  - id: P000605-wormleysburg
    address: 730 N. Front St.
    city: Wormleysburg
    state: PA
    zip: '17043'
    latitude: 40.26472500000001
    longitude: -76.909221
    fax: 717-635-9861
    phone: 717-635-9504
    hours: 9:00 a.m. - 5:00 p.m., M-F
- id:
    bioguide: P000607
    govtrack: 412585
    thomas: '02171'
  offices:
  - id: P000607-beloit
    address: 100 State St.
    suite: 3rd floor
    city: Beloit
    state: WI
    zip: '53511'
    latitude: 42.49752240000001
    longitude: -89.03699309999999
    phone: 608-365-8001
    hours: Second Thursday of the Month, 9:30 - 11:30 AM
  - id: P000607-madison
    address: 10 E. Doty St.
    suite: Suite 405
    city: Madison
    state: WI
    zip: '53703'
    latitude: 43.0737508
    longitude: -89.3816999
    fax: 608-258-0377
    phone: 608-258-9800
    hours: Monday - Friday, 8:00 AM - 5:00 PM
- id:
    bioguide: P000608
    govtrack: 412523
    thomas: '02113'
  offices:
  - id: P000608-san_diego
    address: 4350 Executive Dr.
    suite: Suite 105
    city: San Diego
    state: CA
    zip: '92121'
    latitude: 32.8755637
    longitude: -117.2121916
    hours: M-F 8:30am-5:00pm
    phone: 858-455-5550
- id:
    bioguide: P000609
    govtrack: 412608
    thomas: '02221'
  offices:
  - id: P000609-birmingham
    address: 3535 Grandview Pkwy.
    suite: Suite 525
    city: Birmingham
    state: AL
    zip: '35243'
    latitude: 33.4391291
    longitude: -86.7225137
    fax: 205-968-1294
    phone: 205-968-1290
  - id: P000609-clanton
    address: 703 2nd Ave North
    suite: Box 502
    city: Clanton
    state: AL
    zip: '35045'
    latitude: 32.8389716
    longitude: -86.63128739999999
    phone: 205-280-6846
  - id: P000609-oneonta
    address: 220 2nd Ave E
    building: Blount County Courthouse
    city: Oneonta
    state: AL
    zip: '35121'
    latitude: 33.9464211
    longitude: -86.4781082
    phone: 205-625-4160
- id:
    bioguide: P000610
    govtrack: 412659
    thomas: '02274'
  offices:
  - id: P000610-frederiksted
    address: 60 King St.
    city: Frederiksted
    state: VI
    zip: '00840'
    latitude: 17.712475
    longitude: -64.882701
    fax: 340-778-5111
    hours: 8:30 - 5pm
    phone: 340-778-5900
  - id: P000610-st__thomas
    address: 9100 Havensight
    building: Port of Sale Mall
    suite: Suite 22
    city: St. Thomas
    state: VI
    zip: '00802'
    latitude: 18.334264
    longitude: -64.919169
    fax: 340-774-8033
    hours: 8:30-5pm
    phone: 340-774-4408
- id:
    bioguide: P000612
    govtrack: 412666
    thomas: '02286'
  offices:
  - id: P000612-atlanta
    address: 3280 Peachtree Road NE
    suite: Suite 2640
    city: Atlanta
    state: GA
    zip: '30305'
    latitude: 33.8444244
    longitude: -84.3710444
    fax: 404-816-3435
    phone: 404-865-0087
- id:
    bioguide: P000613
    govtrack: 412685
  offices:
  - id: P000613-salinas
    address: 100 W. Alisal St.
    city: Salinas
    state: CA
    zip: '93901'
    latitude: 36.6737182
    longitude: -121.6575375
    fax: 831-424-7099
    phone: 831-424-2229
  - id: P000613-santa_cruz
    address: 701 Ocean St.
    suite: Room 318C
    city: Santa Cruz
    state: CA
    zip: '95060'
    latitude: 36.9778501
    longitude: -122.0226351
    phone: 831-429-1976
    fax: 831-424-7099
- id:
    bioguide: P000614
    govtrack: 412795
  offices:
  - id: P000614-dover
    address: 660 Central Ave
    suite: Suite 101
    city: Dover
    state: NH
    zip: 03820-3491
    latitude: 43.20588
    longitude: -70.87583
    phone: 603-285-4300
- id:
    bioguide: P000615
    govtrack: 412778
  offices:
  - id: P000615-columbus
    address: 555 1st St
    suite: B
    city: Columbus
    state: IN
    zip: 47201-6703
    latitude: 39.19891
    longitude: -85.91904
    phone: 812-799-5230
- id:
    bioguide: P000616
    govtrack: 412790
  offices:
  - id: P000616-bloomington
    address: 1800 W Old Shakopee Rd
    suite: Second Floor
    building: Bloomington Civic Plaza
    city: Bloomington
    state: MN
    zip: 55431-3071
    latitude: 44.82514
    longitude: -93.30211
    phone: 952-563-4593
    hours: Monday - Friday, 9:00 a.m. - 5:00 p.m.
- id:
    bioguide: P000617
    govtrack: 412782
  offices:
  - id: P000617-boston
    address: 1700 Dorchester Ave
    city: Boston
    state: MA
    zip: 02122-1373
    latitude: 42.2987
    longitude: -71.05997
- id:
    bioguide: P000618
    govtrack: 412758
  offices:
  - id: P000618-irvine
    address: 2151 Michelson Dr
    suite: Suite 195
    city: Irvine
    state: CA
    zip: 92612-1330
    latitude: 33.67771
    longitude: -117.8568
    phone: 949-668-6600
    hours: M-F 9AM-6PM PT
- id:
    bioguide: Q000023
    govtrack: 412331
    thomas: '01967'
  offices:
  - id: Q000023-chicago
    address: 4345 N. Milwaukee Ave.
    building: Portage Park Office
    city: Chicago
    state: IL
    zip: '60641'
    latitude: 41.9600352
    longitude: -87.7536327
    fax: 773-267-6583
    hours: Monday - Friday 9am - 5:30pm
    phone: 773-267-5926
  - id: Q000023-chicago-1
    address: 3223 N. Sheffield Ave.
    city: Chicago
    state: IL
    zip: '60657'
    latitude: 41.94076279999999
    longitude: -87.6538984
    hours: Monday - Friday 9am - 5pm
    phone: 773-267-5926
- id:
    bioguide: R000122
    govtrack: 300081
    thomas: '00949'
  offices:
  - id: R000122-cranston
    address: 1000 Chapel View Blvd.
    suite: Suite 290
    city: Cranston
    state: RI
    zip: '02920'
    latitude: 41.7566184
    longitude: -71.4607281
    fax: 401-464-6837
    phone: 401-943-3100
  - id: R000122-providence
    address: One Exchange Terrace
    suite: Suite 408
    building: U.S. District Courthouse
    city: Providence
    state: RI
    zip: 02903-1744
    latitude: 41.8262057
    longitude: -71.4109836
    fax: 202-224-4680
    phone: 401-528-5200
- id:
    bioguide: R000307
    govtrack: 300083
    thomas: '00968'
  offices:
  - id: R000307-dodge_city
    address: 100 Military Plz.
    suite: PO Box 550
    city: Dodge City
    state: KS
    zip: '67801'
    latitude: 37.7540807
    longitude: -100.0164714
    fax: 620-227-2264
    phone: 620-227-2244
  - id: R000307-overland_park
    address: 11900 College Boulevard
    suite: Suite 203
    city: Overland Park
    state: KS
    zip: '66210'
    latitude: 38.9280229
    longitude: -94.7243276
    fax: 913-451-9446
    phone: 913-451-9343
  - id: R000307-topeka
    address: 444 SE. Quincy
    suite: Room 392
    building: Frank Carlson Federal Bldg.
    city: Topeka
    state: KS
    zip: '66683'
    latitude: 39.0529221
    longitude: -95.670288
    fax: 785-235-3665
    phone: 785-295-2745
  - id: R000307-wichita
    address: 125 N. Market St.
    suite: Suite 1120
    city: Wichita
    state: KS
    zip: '67202'
    latitude: 37.6870978
    longitude: -97.3372521
    fax: 316-263-0273
    phone: 316-263-0416
- id:
    bioguide: R000395
    govtrack: 400340
    thomas: '00977'
  offices:
  - id: R000395-hazard
    address: 48 S. KY Hwy. 15
    city: Hazard
    state: KY
    zip: '41701'
    latitude: 37.3598755
    longitude: -83.2591463
    fax: 606-439-4647
    phone: 606-439-0794
  - id: R000395-prestonsburg
    address: 110 Resource Ct.
    suite: Suite A
    city: Prestonsburg
    state: KY
    zip: '41653'
    latitude: 37.6921145
    longitude: -82.7793413
    fax: 606-889-0371
    phone: 606-886-0844
  - id: R000395-somerset
    address: 551 Clifty St.
    city: Somerset
    state: KY
    zip: '42503'
    latitude: 37.0976576
    longitude: -84.6167349
    fax: 606-678-4856
    phone: 800-632-8588
- id:
    bioguide: R000486
    govtrack: 400347
    thomas: '00997'
  offices:
  - id: R000486-commerce
    address: 500 Citadel Dr.
    suite: Suite 320
    city: Commerce
    state: CA
    zip: '90040'
    latitude: 34.0062357
    longitude: -118.1519972
    fax: 323-721-8789
    phone: 323-721-8790
- id:
    bioguide: R000515
    govtrack: 400350
    thomas: '01003'
  offices:
  - id: R000515-chicago
    address: 11750 S. Western Ave.
    city: Chicago
    state: IL
    zip: 60643-4732
    latitude: 41.6793889
    longitude: -87.6811963
    fax: 773-779-2401
    hours: Monday – Friday, 9 a.m. – 6 p.m., Central
    phone: 773-779-2400
- id:
    bioguide: R000575
    govtrack: 400341
    thomas: '01704'
  offices:
  - id: R000575-anniston
    address: 1129 Noble St.
    suite: '# 104'
    city: Anniston
    state: AL
    zip: '36201'
    latitude: 33.6595488
    longitude: -85.8294458
    fax: 256-237-9203
    hours: Monday-Friday 9:00AM-5:00PM
    phone: 256-236-5655
  - id: R000575-opelika
    address: 701 Avenue A
    suite: Suite 300
    building: G.W. Andrews Federal Building
    city: Opelika
    state: AL
    zip: '36801'
    latitude: 32.6481909
    longitude: -85.3772489
    fax: 334-742-0109
    hours: Monday-Friday 8:00AM-5:00PM
    phone: 334-745-6221
- id:
    bioguide: R000576
    govtrack: 400349
    thomas: '01728'
  offices:
  - id: R000576-timonium
    address: 375 W. Padonia Rd.
    suite: Suite 200
    building: The Atrium
    city: Timonium
    state: MD
    zip: '21093'
    latitude: 39.454911
    longitude: -76.640205
    fax: 410-628-2708
    phone: 410-628-2701
- id:
    bioguide: R000577
    govtrack: 400352
    thomas: '01756'
  offices:
  - id: R000577-akron
    address: 1030 Tallmadge Ave.
    city: Akron
    state: OH
    zip: '44310'
    latitude: 41.099949
    longitude: -81.478217
    fax: 330-630-7314
    hours: M-F 9AM-5PM EST
    phone: 330-630-7311
  - id: R000577-warren
    address: 197 W. Market St.
    city: Warren
    state: OH
    zip: '44481'
    latitude: 41.235888
    longitude: -80.819818
    fax: 330-373-0098
    hours: M-F 9AM-5PM EST
    phone: 800-856-4152
  - id: R000577-youngstown
    address: 241 W. Federal St.
    city: Youngstown
    state: OH
    zip: '44503'
    latitude: 41.1012396
    longitude: -80.6529585
    fax: 330-740-0182
    hours: M-F 9AM-5PM EST
    phone: 330-740-0193
- id:
    bioguide: R000582
    govtrack: 412310
    thomas: '01954'
  offices:
  - id: R000582-kingsport
    address: 205 Revere St.
    city: Kingsport
    state: TN
    zip: '37660'
    latitude: 36.5481252
    longitude: -82.56324289999999
    fax: 423-247-0119
    phone: 423-247-8161
  - id: R000582-morristown
    address: 1609 Walters State CC Dr.
    suite: Suite 4
    city: Morristown
    state: TN
    zip: '37813'
    latitude: 36.2043221
    longitude: -83.26019269999999
    fax: 423-254-1403
    phone: 423-254-1400
- id:
    bioguide: R000584
    govtrack: 412322
    thomas: '01896'
  offices:
  - id: R000584-boise
    address: 350 N. 9th St.
    suite: Suite 302
    city: Boise
    state: ID
    zip: '83702'
    latitude: 43.618145
    longitude: -116.2024194
    fax: 208-343-2458
    phone: 208-342-7985
  - id: R000584-coeur_d_alene
    address: 610 Hubbard
    suite: Suite 213
    building: Harbor Plaza
    city: Coeur d'Alene
    state: ID
    zip: '83814'
    latitude: 47.6826921
    longitude: -116.7920799
    fax: 208-765-1743
    phone: 208-667-6130
  - id: R000584-idaho_falls
    address: 901 Pier View Dr.
    suite: Suite 202A
    city: Idaho Falls
    state: ID
    zip: '83402'
    latitude: 43.4836745
    longitude: -112.0514001
    fax: 208-523-9373
    phone: 208-523-5541
  - id: R000584-lewiston
    address: 313 D St.
    suite: Suite 106
    city: Lewiston
    state: ID
    zip: '83501'
    latitude: 46.422158
    longitude: -117.028638
    fax: 208-746-7275
    phone: 208-743-0792
  - id: R000584-pocatello
    address: 275 S. 5th Ave.
    suite: Suite 290
    city: Pocatello
    state: ID
    zip: '83201'
    latitude: 42.8649373
    longitude: -112.4428822
    fax: 208-236-6820
    phone: 208-236-6817
  - id: R000584-twin_falls
    address: 1411 Falls Avenue East
    suite: Suite 201
    city: Twin Falls
    state: ID
    zip: '83301'
    latitude: 42.5785998
    longitude: -114.456626
    fax: 208-734-3905
    phone: 208-734-6780
- id:
    bioguide: R000585
    govtrack: 412393
    thomas: '01982'
  offices:
  - id: R000585-corning
    address: 89 W. Market St.
    city: Corning
    state: NY
    zip: '14830'
    latitude: 42.1441654
    longitude: -77.0580681
    fax: 607-654-7568
    phone: 607-654-7566
  - id: R000585-geneva
    address: 433 Exchange St.
    city: Geneva
    state: NY
    zip: '14456'
    latitude: 42.868166
    longitude: -76.980885
    fax: 315-325-4045
    phone: 315-759-5229
  - id: R000585-jamestown
    address: 2 E. 2nd St.
    suite: Suite 208
    city: Jamestown
    state: NY
    zip: '14701'
    latitude: 42.0953958
    longitude: -79.2406941
    fax: 716-708-6058
    phone: 716-708-6369
  - id: R000585-olean
    address: One Bluebird Square
    city: Olean
    state: NY
    zip: '14760'
    latitude: 42.07941
    longitude: -78.43005699999999
    fax: 716-806-1069
    phone: 716-379-8434
- id:
    bioguide: R000588
    govtrack: 412432
    thomas: '02023'
  offices:
  - id: R000588-baton_rouge
    address: 1520 Thomas H Delpit Dr.
    suite: Suite 126
    city: Baton Rouge
    state: LA
    zip: '70802'
    latitude: 30.4340407
    longitude: -91.17866599999999
    fax: 225-636-5680
    hours: Mon-Fri 8:30am-5pm
    phone: 225-636-5600
  - id: R000588-gretna
    address: 200 Derbigny St.
    suite: Suite 3200
    city: Gretna
    state: LA
    zip: '70053'
    latitude: 29.9160227
    longitude: -90.06773629999999
    hours: Monday-Friday 8:30AM-5:00PM
    phone: 504-365-0390
  - id: R000588-new_orleans
    address: 2021 Lakeshore Dr.
    suite: Suite 309
    city: New Orleans
    state: LA
    zip: '70122'
    latitude: 30.0318171
    longitude: -90.06439449999999
    fax: 504-288-4090
    hours: Monday-Friday 8:30AM-5:00PM
    phone: 504-288-3777
- id:
    bioguide: R000591
    govtrack: 412394
    thomas: '01986'
  offices:
  - id: R000591-andalusia
    address: 505 E. Three Notch St.
    suite: Suite 322
    building: City Hall
    city: Andalusia
    state: AL
    zip: '36420'
    latitude: 31.3084109
    longitude: -86.4756474
    fax: 334-222-3342
    phone: 334-428-1129
  - id: R000591-dothan
    address: 217 Graceland Dr.
    suite: Suite 5
    city: Dothan
    state: AL
    zip: '36305'
    latitude: 31.232517
    longitude: -85.452038
    fax: 334-671-1480
    phone: 334-794-9680
  - id: R000591-montgomery
    address: 401 Adams Ave.
    suite: Suite 160
    city: Montgomery
    state: AL
    zip: '36104'
    latitude: 32.3749292
    longitude: -86.3029162
    fax: 334-262-8758
    phone: 334-262-7718
- id:
    bioguide: R000595
    govtrack: 412491
    thomas: '02084'
  offices:
  - id: R000595-fort_myers
    address: 2120 Main St.
    suite: Room 200
    city: Fort Myers
    state: FL
    zip: '33901'
    latitude: 26.6426923
    longitude: -81.8727155
    phone: 239-318-6464
  - id: R000595-jacksonville
    address: 300 North Hogan St.
    suite: Suite 8-111
    building: Bryan Simpson U.S. Courthouse
    city: Jacksonville
    state: FL
    zip: '32202'
    latitude: 30.32909
    longitude: -81.65997
    phone: 904-354-4300
    hours: M-F 8:30AM-5:30PM
  - id: R000595-miami
    address: 7400 SW 87th Ave.
    suite: Suite 270
    city: Miami
    state: FL
    zip: '33173'
    latitude: 25.7001209
    longitude: -80.3372066
    fax: 305-596-4345
    phone: 305-596-4224
  - id: R000595-orlando
    address: 201 S. Orange Ave.
    suite: Suite 350
    city: Orlando
    state: FL
    zip: '32801'
    latitude: 28.5400755
    longitude: -81.3780508
    fax: 407-423-0941
    phone: 407-254-2573
  - id: R000595-palm_beach_gardens
    address: 4580 PGA Blvd.
    suite: Suite 201
    city: Palm Beach Gardens
    state: FL
    zip: '33418'
    latitude: 26.8380427
    longitude: -80.11140940000001
    phone: 561-775-3360
    fax: 866-630-7106
  - id: R000595-pensacola
    address: 700 S. Palafox St.
    suite: Suite 125
    city: Pensacola
    state: FL
    zip: '32502'
    latitude: 30.405605
    longitude: -87.213161
    phone: 850-433-2603
  - id: R000595-tallahassee
    address: 402 S. Monroe St.
    suite: Suite 2105E
    city: Tallahassee
    state: FL
    zip: '32399'
    latitude: 30.438114
    longitude: -84.281289
    phone: 850-599-9100
  - id: R000595-tampa
    address: 801 N. Florida Ave.
    suite: Suite 1130
    building: Sam M. Gibbons U.S. Courthouse
    city: Tampa
    state: FL
    zip: '33602'
    latitude: 27.9514709
    longitude: -82.4604482
    phone: 813-853-1099
    fax: 866-630-7106
- id:
    bioguide: R000597
    govtrack: 412572
    thomas: '02160'
  offices:
  - id: R000597-florence
    address: 1831 W. Evans St.
    suite: Suite 300
    city: Florence
    state: SC
    zip: '29501'
    latitude: 34.1959092
    longitude: -79.8017864
    fax: 843-679-9783
    phone: 843-679-9781
  - id: R000597-myrtle_beach
    address: 2411 N. Oak St.
    suite: Suite 405
    city: Myrtle Beach
    state: SC
    zip: '29577'
    latitude: 33.7081253
    longitude: -78.87212720000001
    fax: 843-445-6418
    phone: 843-445-6459
- id:
    bioguide: R000599
    govtrack: 412519
    thomas: '02109'
  offices:
  - id: R000599-hemet
    address: 445 E. Florida Ave.
    suite: 2nd Floor
    city: Hemet
    state: CA
    zip: '92543'
    latitude: 33.7472608
    longitude: -116.9677534
    fax: 951-765-3784
    phone: 951-765-2304
  - id: R000599-palm_desert
    address: 43875 Washington Street
    suite: Suite F
    city: Palm Desert
    state: CA
    zip: '92211'
    latitude: 33.7302529
    longitude: -116.3043432
    fax: 760-424-8993
    phone: 760-424-8888
- id:
    bioguide: R000600
    govtrack: 412664
    thomas: '02222'
  offices:
  - id: R000600-pago_pago
    address: 1 Fagatogo Square
    suite: PO Box 5859
    city: Pago Pago
    state: AS
    zip: '96799'
    latitude: -14.2775712
    longitude: -170.6899787
    fax: 684-633-3607
    phone: 684-633-3601
- id:
    bioguide: R000601
    govtrack: 412653
    thomas: '02268'
  offices:
  - id: R000601-rockwall
    address: 6531 Horizon Rd.
    suite: Suite A
    city: Rockwall
    state: TX
    zip: '75032'
    latitude: 32.8672397
    longitude: -96.4424884
    fax: 972-771-1222
    phone: 972-771-0100
  - id: R000601-sherman
    address: 100 W. Houston St.
    suite: 1st Floor
    city: Sherman
    state: TX
    zip: '75090'
    latitude: 33.6358717
    longitude: -96.60972439999999
    fax: 903-868-8613
    phone: 903-813-5270
  - id: R000601-texarkana
    address: 2600 N. Robison Rd.
    suite: Suite 190
    building: Texarkana College – Health Science Building
    city: Texarkana
    state: TX
    zip: '75599'
    latitude: 33.4436958
    longitude: -94.0802978
    fax: 903-832-3232
    phone: 903-823-3173
- id:
    bioguide: R000602
    govtrack: 412647
    thomas: '02262'
  offices:
  - id: R000602-garden_city
    address: 229 7th St.
    suite: Suite 300
    city: Garden City
    state: NY
    zip: '11530'
    latitude: 40.7258629
    longitude: -73.63281649999999
    fax: 516-739-2973
    phone: 516-739-3008
- id:
    bioguide: R000603
    govtrack: 412641
    thomas: '02256'
  offices:
  - id: R000603-bolivia
    address: 310 Government Center Dr.
    suite: Unit 1
    city: Bolivia
    state: NC
    zip: '28422'
    latitude: 34.0583353
    longitude: -78.16267719999999
    fax: 910-253-6114
    phone: 910-253-6111
  - id: R000603-four_oaks
    address: 4001 US Hwy. 301 South
    suite: Suite 106
    city: Four Oaks
    state: NC
    zip: '27524'
    latitude: 35.46515
    longitude: -78.387203
    fax: 919-938-3540
    phone: 919-938-3040
  - id: R000603-wilmington
    address: 230 Government Center Dr.
    suite: Suite 113
    city: Wilmington
    state: NC
    zip: '28403'
    latitude: 34.2415626
    longitude: -77.8669625
    fax: 910-395-0209
    phone: 910-395-0202
- id:
    bioguide: R000605
    govtrack: 412669
    thomas: '02288'
  offices:
  - id: R000605-aberdeen
    address: 514 S. Main St.
    suite: Suite 100
    city: Aberdeen
    state: SD
    zip: '57401'
    latitude: 45.45953249999999
    longitude: -98.48834950000001
    phone: 605-225-0366
  - id: R000605-pierre
    address: 111 W. Capitol Ave.
    suite: Suite 210
    city: Pierre
    state: SD
    zip: '57501'
    latitude: 44.36917280000001
    longitude: -100.35182
    fax: 605-224-1379
    phone: 605-224-1450
  - id: R000605-rapid_city
    address: 1313 W. Main St.
    city: Rapid City
    state: SD
    zip: '57701'
    latitude: 44.0818193
    longitude: -103.2403111
    fax: 605-343-5348
    phone: 605-343-5035
  - id: R000605-sioux_falls
    address: 320 N. Main Ave.
    suite: Suite A
    city: Sioux Falls
    state: SD
    zip: '57104'
    latitude: 43.5506861
    longitude: -96.7279008
    fax: 605-336-6624
    phone: 605-336-0486
- id:
    bioguide: R000606
    govtrack: 412708
  offices:
  - id: R000606-rockville
    address: 51 Monroe St.
    suite: Suite 503
    city: Rockville
    state: MD
    zip: '20850'
    latitude: 39.083791
    longitude: -77.1481645
    phone: 301-354-1000
- id:
    bioguide: R000607
    govtrack: 412699
  offices:
  - id: R000607-cape_coral
    address: 1039 SE 9th Ave.
    suite: Suite 308
    city: Cape Coral
    state: FL
    zip: '33990'
    latitude: 26.6320987
    longitude: -81.9561391
    fax: 239-573-7629
    phone: 239-599-6033
  - id: R000607-naples
    address: 3299 Tamiami Trail East
    suite: Suite 105
    city: Naples
    state: FL
    zip: '34112'
    latitude: 26.1270603
    longitude: -81.7664209
    phone: 239-252-6225
- id:
    bioguide: R000608
    govtrack: 412715
  offices:
  - id: R000608-las_vegas
    address: 8930 W Sunset Rd
    suite: Suite 230
    city: Las Vegas
    state: NV
    zip: 89148-5008
    latitude: 36.07191
    longitude: -115.28661
    phone: 702-388-0205
  - id: R000608-reno
    address: 400 S Virginia St
    suite: Suite 738
    building: Bruce Thompson Federal Building
    city: Reno
    state: NV
    zip: 89501-2132
    latitude: 39.52994
    longitude: -119.81414
    phone: 775-337-0110
- id:
    bioguide: R000609
    govtrack: 412692
  offices:
  - id: R000609-jacksonville
    address: 4130 Salisbury Rd.
    building: Suite 2500
    city: Jacksonville
    state: FL
    zip: '32216'
    latitude: 30.2539737
    longitude: -81.5959646
    phone: 904-831-5205
- id:
    bioguide: R000610
    govtrack: 412813
  offices:
  - id: R000610-greensburg
    address: 700 Pellis Rd
    suite: Suite 1
    city: Greensburg
    state: PA
    zip: 15601-4488
    latitude: 40.29199
    longitude: -79.52448
    phone: 724-219-4200
- id:
    bioguide: R000611
    govtrack: 412831
  offices:
  - id: R000611-charlottesville
    address: 686 Berkmar Cir
    city: Charlottesville
    state: VA
    zip: 22901-1464
    latitude: 38.08462
    longitude: -78.47903
    phone: 434-973-9631
  - id: R000611-danville
    address: 308 Craghead St
    suite: 102-D
    city: Danville
    state: VA
    zip: 24541-1470
    latitude: 36.58699
    longitude: -79.38951
    phone: 434-791-2596
- id:
    bioguide: R000612
    govtrack: 412818
  offices:
  - id: R000612-cookeville
    address: 321 E Spring St
    suite: Suite 301
    city: Cookeville
    state: TN
    zip: 38501-4167
    latitude: 36.16183
    longitude: -85.50005
    phone: 931-854-9430
    fax: 615-206-8980
  - id: R000612-gallatin
    address: 355 N Belvedere Dr
    suite: Suite 308
    city: Gallatin
    state: TN
    zip: 37066-5466
    latitude: 36.37974
    longitude: -86.48063
    phone: 615-206-8204
    fax: 615-206-8980
- id:
    bioguide: R000613
    govtrack: 412803
  offices:
  - id: R000613-staten_island
    address: 265 New Dorp Ln
    suite: Second Floor
    city: Staten Island
    state: NY
    zip: 10306-3056
    latitude: 40.57258
    longitude: -74.1132
    phone: 718-667-3313
- id:
    bioguide: R000614
    govtrack: 412826
  offices:
  - id: R000614-san_antonio
    address: 1100 NE Loop 410
    suite: Suite 640
    city: San Antonio
    state: TX
    zip: 78209-1537
    latitude: 29.51566
    longitude: -98.45396
    phone: 210-821-5024
    fax: 210-821-5947
- id:
    bioguide: R000615
    govtrack: 412841
  offices:
  - id: R000615-salt_lake_city
    address: 125 S State St
    suite: Suite 8402
    city: Salt Lake City
    state: UT
    zip: 84138-1102
    latitude: 40.76664
    longitude: -111.88714
    phone: 801-524-4380
- id:
    bioguide: R000616
    govtrack: 412759
  offices:
  - id: R000616-newport_beach
    address: 4000 Westerly Pl
    suite: Suite 270
    city: Newport Beach
    state: CA
    zip: 92660-2328
    latitude: 33.6629
    longitude: -117.86753
    phone: 714-960-6483
- id:
    bioguide: S000033
    govtrack: 400357
    thomas: '01010'
  offices:
  - id: S000033-burlington
    address: 1 Church St.
    suite: 3rd Floor
    city: Burlington
    state: VT
    zip: '05401'
    latitude: 44.4802081
    longitude: -73.21307019999999
    fax: 802-860-6370
    phone: 802-862-0697
  - id: S000033-st__johnsbury
    address: 357 Western Ave.
    suite: Suite 1B
    city: St. Johnsbury
    state: VT
    zip: '05819'
    latitude: 44.4173546
    longitude: -72.02646469999999
    fax: 802-860-6370
    phone: 800-339-9834
- id:
    bioguide: S000148
    govtrack: 300087
    thomas: '01036'
  offices:
  - id: S000148-rochester
    address: 100 State St.
    suite: Room 3040
    city: Rochester
    state: NY
    zip: '14614'
    latitude: 43.1576631
    longitude: -77.613515
    fax: 585-263-3173
    phone: 585-263-5866
  - id: S000148-albany
    address: 1 Clinton Ave.
    suite: Room 420
    building: Leo O'Brien Building
    city: Albany
    state: NY
    zip: '12207'
    latitude: 42.65513869999999
    longitude: -73.749201
    fax: 518-431-4076
    phone: 518-431-4070
  - id: S000148-binghamton
    address: 15 Henry St.
    suite: Room. 100 A-F
    city: Binghamton
    state: NY
    zip: '13901'
    latitude: 42.1008749
    longitude: -75.9123579
    fax: 607-772-8124
    phone: 607-772-6792
  - id: S000148-buffalo
    address: 130 S. Elmwood Ave.
    suite: '#660'
    city: Buffalo
    state: NY
    zip: '14202'
    latitude: 42.88902849999999
    longitude: -78.87954189999999
    fax: 716-846-4113
    phone: 716-846-4111
  - id: S000148-melville
    address: 145 Pine Lawn Rd.
    suite: Suite 300
    city: Melville
    state: NY
    zip: '11747'
    latitude: 40.7708436
    longitude: -73.40787569999999
    fax: 631-753-0997
    phone: 631-753-0978
  - id: S000148-new_york
    address: 780 Third Ave.
    suite: Suite 2301
    city: New York
    state: NY
    zip: '10017'
    latitude: 40.7550353
    longitude: -73.97185879999999
    fax: 202-228-2838
    phone: 212-486-4430
  - id: S000148-peekskill
    address: One Park Place
    suite: Suite 100
    city: Peekskill
    state: NY
    zip: '10566'
    latitude: 41.29051020000001
    longitude: -73.91672969999999
    fax: 914-734-1673
    phone: 914-734-1532
  - id: S000148-syracuse
    address: 100 S. Clinton St.
    suite: Room 841
    city: Syracuse
    state: NY
    zip: '13261'
    latitude: 43.0501042
    longitude: -76.1543204
    fax: 315-423-5185
    phone: 315-423-5471
- id:
    bioguide: S000185
    govtrack: 400364
    thomas: '01037'
  offices:
  - id: S000185-newport_news
    address: 2600 Washington Ave.
    suite: Suite 1010
    city: Newport News
    state: VA
    zip: '23607'
    latitude: 36.9788711
    longitude: -76.4304902
    fax: 757-928-6694
    hours: Mon-Fri 8:30am-5:30pm
    phone: 757-380-1000
- id:
    bioguide: S000244
    govtrack: 400365
    thomas: '01041'
  offices:
  - id: S000244-brookfield
    address: 120 Bishops Way
    suite: Room 154
    city: Brookfield
    state: WI
    zip: 53005-6294
    latitude: 43.0288605
    longitude: -88.0784599
    phone: 262-784-1111
- id:
    bioguide: S000248
    govtrack: 400366
    thomas: '01042'
  offices:
  - id: S000248-bronx
    address: 1231 Lafayette Ave.
    suite: 4th Floor
    city: Bronx
    state: NY
    zip: '10474'
    latitude: 40.81678230000001
    longitude: -73.8906744
    fax: 718-620-0658
    phone: 718-620-0084
- id:
    bioguide: S000320
    govtrack: 300089
    thomas: '01049'
  offices:
  - id: S000320-birmingham
    address: 1800 5th Avenue North
    suite: '321'
    building: Robert S. Vance Federal Building
    city: Birmingham
    state: AL
    zip: '35203'
    latitude: 33.517386
    longitude: -86.810488
    phone: 205-731-1384
    fax: 205-731-1386
  - id: S000320-huntsville
    address: 1000 Glenn Hearn Blvd.
    suite: '#20127'
    city: Huntsville
    state: AL
    zip: '35824'
    latitude: 34.6471339
    longitude: -86.77460219999999
    phone: 256-772-0460
    fax: 256-772-8387
  - id: S000320-mobile
    address: 113 St Joseph St.
    suite: '445'
    building: U.S. Federal Courthouse
    city: Mobile
    state: AL
    zip: '36602'
    latitude: 30.6938886
    longitude: -88.0431615
    phone: 251-694-4164
    fax: 251-694-4166
  - id: S000320-montgomery
    address: 15 Lee St.
    suite: Suite 208
    building: FMJ Federal Courthouse
    city: Montgomery
    state: AL
    zip: '36104'
    latitude: 32.3752753
    longitude: -86.3089916
    phone: 334-223-7303
    fax: 334-223-7317
  - id: S000320-tuscaloosa
    address: 2005 University Blvd.
    suite: Suite 2100
    city: Tuscaloosa
    state: AL
    zip: '35401'
    latitude: 33.21019640000001
    longitude: -87.5631689
    phone: 205-759-5047
- id:
    bioguide: S000344
    govtrack: 400371
    thomas: '01526'
  offices:
  - id: S000344-sherman_oaks
    address: 5000 Van Nuys Blvd.
    suite: Suite 420
    city: Sherman Oaks
    state: CA
    zip: '91403'
    latitude: 34.1615172
    longitude: -118.4483015
    fax: 818-501-1554
    hours: M-F 9-5:30pm
    phone: 818-501-9200
- id:
    bioguide: S000364
    govtrack: 400373
    thomas: '01527'
  offices:
  - id: S000364-danville
    address: 201 N. Vermilion St.
    suite: Suite 218
    city: Danville
    state: IL
    zip: '61832'
    latitude: 40.1282688
    longitude: -87.62999789999999
    fax: 217-446-0670
    hours: Monday, Wednesday & Friday from 12 p.m. to 5 p.m. and Tuesday & Thursday
      from 7:30 a.m. to 3 p.m. (central)
    phone: 217-446-0664
  - id: S000364-effingham
    address: 101 N. 4th St.
    suite: Suite 303
    city: Effingham
    state: IL
    zip: '62401'
    latitude: 39.1216874
    longitude: -88.5424005
    fax: 217-342-1219
    phone: 217-347-7947
    hours: M-F 9AM-5PM
  - id: S000364-harrisburg
    address: 110 E. Locust St.
    suite: Room 12
    city: Harrisburg
    state: IL
    zip: '62946'
    latitude: 37.739086
    longitude: -88.539304
    fax: 618-252-8317
    phone: 618-252-8271
    hours: M-F 8AM-4PM
  - id: S000364-maryville
    address: 15 Professional Park Dr.
    city: Maryville
    state: IL
    zip: '62062'
    latitude: 38.737077
    longitude: -89.95489859999999
    fax: 618-288-7219
    hours: Monday through Friday from 9 a.m. to 5 p.m
    phone: 618-288-7190
- id:
    bioguide: S000510
    govtrack: 400379
    thomas: '01528'
  offices:
  - id: S000510-renton
    address: 15 S. Grady Way
    building: Evergreen Building
    suite: Suite 101
    city: Renton
    state: WA
    zip: '98057'
    latitude: 47.469273
    longitude: -122.2153306
    hours: 8:00 am - 5:00 pm PST
    phone: 425-793-5180
- id:
    bioguide: S000522
    govtrack: 400380
    thomas: '01071'
  offices:
  - id: S000522-freehold
    address: 112 Village Center Dr.
    suite: Second Floor
    building: Raintree Shopping Center
    city: Freehold
    state: NJ
    zip: '07728'
    latitude: 40.2402775
    longitude: -74.30812019999999
    fax: 732-780-3079
    phone: 732-780-3035
  - id: S000522-hamilton
    address: 4573 S. Broad St.
    city: Hamilton
    state: NJ
    zip: '08620'
    latitude: 40.178635
    longitude: -74.67184200000001
    fax: 609-585-9155
    phone: 609-585-7878
  - id: S000522-plumsted
    address: 405 Route 539 (Pinehurst Rd.)
    city: Plumsted
    state: NJ
    zip: '08514'
    latitude: 40.1027135
    longitude: -74.5068462
    phone: 609-585-7878
    fax: 609-585-9155
- id:
    bioguide: S000770
    govtrack: 300093
    thomas: '01531'
  offices:
  - id: S000770-detroit
    address: 719 Griswold St.
    suite: Suite 700
    city: Detroit
    state: MI
    zip: '48226'
    latitude: 42.3307555
    longitude: -83.048152
    phone: 313-961-4330
  - id: S000770-east_lansing
    address: 221 W. Lake Lansing Rd.
    suite: Suite 100
    city: East Lansing
    state: MI
    zip: '48823'
    latitude: 42.757677
    longitude: -84.48539199999999
    phone: 517-203-1760
  - id: S000770-flint
    address: 432 N. Saginaw St.
    suite: Suite 301
    city: Flint
    state: MI
    zip: '48502'
    latitude: 43.0201574
    longitude: -83.69306720000002
    phone: 810-720-4172
  - id: S000770-grand_rapids
    address: 3280 E. Beltline Ct. NE
    suite: Suite 400
    city: Grand Rapids
    state: MI
    zip: '49525'
    latitude: 43.037652
    longitude: -85.588081
    phone: 616-975-0052
  - id: S000770-marquette
    address: 1901 W. Ridge
    suite: Suite 7
    city: Marquette
    state: MI
    zip: '49855'
    latitude: 46.5484343
    longitude: -87.4269822
    phone: 906-228-8756
  - id: S000770-traverse_city
    address: 3335 S. Airport Road West
    suite: Suite 6B
    city: Traverse City
    state: MI
    zip: '49684'
    latitude: 44.7222478
    longitude: -85.642375
    phone: 231-929-1031
- id:
    bioguide: S001145
    govtrack: 400360
    thomas: '01588'
  offices:
  - id: S001145-glenview
    address: 1852 Johns Dr.
    city: Glenview
    state: IL
    zip: '60025'
    latitude: 42.0884495
    longitude: -87.8103273
    fax: 847-328-3425
    phone: 847-328-3409
  - id: S001145-chicago
    address: 5533 N. Broadway
    city: Chicago
    state: IL
    zip: '60640'
    latitude: 41.9827237
    longitude: -87.6595983
    fax: 773-506-9202
    phone: 773-506-7100
  - id: S001145-evanston
    address: 820 Davis St.
    suite: Suite 105
    city: Evanston
    state: IL
    zip: '60201'
    latitude: 42.0466618
    longitude: -87.6829625
    fax: 847-328-3425
    phone: 847-328-3409
- id:
    bioguide: S001148
    govtrack: 400376
    thomas: '01590'
  offices:
  - id: S001148-boise
    address: 802 W. Bannock
    suite: Suite 600
    city: Boise
    state: ID
    zip: '83702'
    latitude: 43.6174275
    longitude: -116.2020512
    fax: 208-334-9533
    phone: 208-334-1953
  - id: S001148-idaho_falls
    address: 410 Memorial Dr.
    suite: Suite 203
    city: Idaho Falls
    state: ID
    zip: '83402'
    latitude: 43.4936265
    longitude: -112.0425928
    phone: 208-523-6701
  - id: S001148-twin_falls
    address: 650 Addison Ave W
    suite: Suite 1078
    city: Twin Falls
    state: ID
    zip: 83301-5851
    latitude: 42.56422
    longitude: -114.49355
    phone: 208-734-7219
- id:
    bioguide: S001150
    govtrack: 400361
    thomas: '01635'
  offices:
  - id: S001150-burbank
    address: 245 E. Olive Ave.
    suite: '#200'
    city: Burbank
    state: CA
    zip: '91502'
    latitude: 34.1815906
    longitude: -118.3083786
    fax: 818-450-2928
    phone: 818-450-2900
  - id: S001150-los_angeles
    address: 5500 Hollywood Blvd.
    suite: 'Suite #416'
    city: Los Angeles
    state: CA
    zip: '90028'
    latitude: 34.1014609
    longitude: -118.3095706
    hours: Open Tuesdays 2 pm - 5 pm and by appointment only.
    phone: 323-315-5555
- id:
    bioguide: S001156
    govtrack: 400355
    thomas: '01757'
  offices:
  - id: S001156-norwalk
    address: 12440 E. Imperial Hwy.
    suite: Suite 140
    city: Norwalk
    state: CA
    zip: '90650'
    latitude: 33.9163272
    longitude: -118.0663246
    fax: 562-924-2914
    phone: 562-860-5050
- id:
    bioguide: S001157
    govtrack: 400363
    thomas: '01722'
  offices:
  - id: S001157-jonesboro
    address: 173 N. Main St.
    city: Jonesboro
    state: GA
    zip: '30236'
    latitude: 33.5257191
    longitude: -84.3547213
    fax: 770-210-5673
    phone: 770-210-5073
  - id: S001157-smyrna
    address: 888 Concord Rd.
    suite: Suite 100
    city: Smyrna
    state: GA
    zip: '30080'
    latitude: 33.874631
    longitude: -84.5279704
    fax: 770-432-5813
    phone: 770-432-5405
- id:
    bioguide: S001165
    govtrack: 412186
    thomas: '01818'
  offices:
  - id: S001165-elizabeth
    address: 800 Anna St.
    city: Elizabeth
    state: NJ
    zip: '07201'
    latitude: 40.6662148
    longitude: -74.1968162
    fax: 908-820-0694
    hours: Mon-Fri 8:00am-4:00pm
    phone: 908-820-0692
  - id: S001165-jersey_city
    address: 257 Cornelison Ave.
    suite: Suite 4408
    city: Jersey City
    state: NJ
    zip: '07302'
    latitude: 40.7248331
    longitude: -74.0607631
    fax: 201-309-0384
    hours: M-F 9-6:00pm
    phone: 201-309-0301
  - id: S001165-west_new_york
    address: 5500 Palisade Ave.
    suite: Suite A
    city: West New York
    state: NJ
    zip: '07093'
    latitude: 40.7850274
    longitude: -74.0161301
    fax: 201-617-2809
    hours: Mon-Fri 9-6:00pm
    phone: 201-558-0800
- id:
    bioguide: S001168
    govtrack: 412212
    thomas: '01854'
  offices:
  - id: S001168-annapolis
    address: 44 Calvert St.
    suite: Suite 349
    building: Arundel Center
    city: Annapolis
    state: MD
    zip: '21401'
    latitude: 38.9793786
    longitude: -76.4949839
    fax: 410-295-1682
    hours: Tues, 11 a.m. - 1 p.m. or by appointment
    phone: 410-295-1679
  - id: S001168-burtonsville
    address: 14906 Old Columbia Pike
    building: Marilyn J. Praisner Community Recreation Center
    city: Burtonsville
    state: MD
    zip: '20866'
    latitude: 39.102063
    longitude: -76.941686
    hours: Th, 11 a.m. - 1 p.m., or by appointment
    phone: 301-421-4078
  - id: S001168-towson
    address: 600 Baltimore Ave.
    suite: Suite 303
    city: Towson
    state: MD
    zip: '21204'
    latitude: 39.4023248
    longitude: -76.6073615
    fax: 410-832-8898
    hours: M-F, 9 a.m. - 5 p.m.
    phone: 410-832-8890
- id:
    bioguide: S001172
    govtrack: 412217
    thomas: '01860'
  offices:
  - id: S001172-grand_island
    address: 1811 W. Second St.
    suite: Suite 275
    city: Grand Island
    state: NE
    zip: '68803'
    latitude: 40.91689849999999
    longitude: -98.35834179999999
    fax: 308-384-3902
    phone: 308-384-3900
  - id: S001172-scottsbluff
    address: 416 Valley View Dr.
    suite: Suite 600
    city: Scottsbluff
    state: NE
    zip: '69361'
    latitude: 41.8785841
    longitude: -103.6569419
    fax: 308-633-6335
    phone: 308-633-6333
- id:
    bioguide: S001175
    govtrack: 412259
    thomas: '01890'
  offices:
  - id: S001175-san_mateo
    address: 155 Bovet Rd.
    suite: Suite 780
    city: San Mateo
    state: CA
    zip: '94402'
    latitude: 37.5496382
    longitude: -122.3167359
    fax: 650-375-8270
    phone: 650-342-0300
- id:
    bioguide: S001176
    govtrack: 412261
    thomas: '01892'
  offices:
  - id: S001176-hammond
    address: 1514 Martens Dr.
    suite: Suite 10
    city: Hammond
    state: LA
    zip: '70401'
    latitude: 30.517849
    longitude: -90.47894529999999
    phone: 985-340-2185
  - id: S001176-houma
    address: 8026 Main St.
    suite: Suite 700
    city: Houma
    state: LA
    zip: '70360'
    latitude: 29.5979361
    longitude: -90.71805719999999
    phone: 985-879-2300
  - id: S001176-mandeville
    address: 21454 Koop Drive
    suite: Suite 2C
    city: Mandeville
    state: LA
    zip: '70471'
    latitude: 30.4172835
    longitude: -90.0434162
    phone: 985-893-9064
  - id: S001176-metairie
    address: 110 Veterans Blvd.
    suite: Suite 500
    city: Metairie
    state: LA
    zip: '70005'
    latitude: 29.9992548
    longitude: -90.1242066
    phone: 504-837-1259
- id:
    bioguide: S001177
    govtrack: 412312
    thomas: '01962'
  offices:
  - id: S001177-rota
    address: P.O. Box 1361
    city: Rota
    state: MP
    zip: '96951'
    fax: 670-532-2649
    phone: 670-532-2647
  - id: S001177-saipan
    address: P.O. Box 504879
    city: Saipan
    state: MP
    zip: '96950'
    fax: 670-323-2649
    phone: 670-323-2647
  - id: S001177-tinian
    address: PO Box 520394
    city: Tinian
    state: MP
    zip: '96952'
    fax: 670-433-2648
    phone: 670-433-2647
- id:
    bioguide: S001180
    govtrack: 412315
    thomas: '01950'
  offices:
  - id: S001180-oregon_city
    address: 621 High St.
    city: Oregon City
    state: OR
    zip: '97045'
    latitude: 45.3571432
    longitude: -122.6070483
    fax: 503-557-1981
    phone: 503-557-1324
  - id: S001180-salem
    address: 530 Center St. NE
    suite: Suite 415
    city: Salem
    state: OR
    zip: '97301'
    latitude: 44.94254830000001
    longitude: -123.0352226
    fax: 503-588-5517
    phone: 503-588-9100
- id:
    bioguide: S001181
    govtrack: 412323
    thomas: '01901'
  offices:
  - id: S001181-berlin
    address: 961 Main St.
    city: Berlin
    state: NH
    zip: '03570'
    latitude: 44.4781896
    longitude: -71.1708276
    phone: 603-752-6300
  - id: S001181-claremont
    address: 50 Opera House Sq.
    city: Claremont
    state: NH
    zip: '03743'
    latitude: 43.3727196
    longitude: -72.3373946
    phone: 603-542-4872
  - id: S001181-dover
    address: 340 Central Ave.
    suite: Suite 205
    city: Dover
    state: NH
    zip: '03820'
    latitude: 43.1952108
    longitude: -70.8748699
    phone: 603-750-3004
  - id: S001181-keene
    address: 12 Gilbo Ave.
    suite: Suite C
    city: Keene
    state: NH
    zip: '03431'
    latitude: 42.9323699
    longitude: -72.2794587
    phone: 603-358-6604
  - id: S001181-manchester
    address: 2 Wall St.
    suite: Suite 220
    city: Manchester
    state: NH
    zip: '03101'
    latitude: 42.9940731
    longitude: -71.46386679999999
    phone: 603-647-7500
    hours: Mon-Fri 8:30am-5:00pm
  - id: S001181-nashua
    address: 60 Main St.
    suite: Suite 217
    city: Nashua
    state: NH
    zip: '03060'
    latitude: 42.7633363
    longitude: -71.4659542
    phone: 603-883-0196
- id:
    bioguide: S001183
    govtrack: 412399
    thomas: '01994'
  offices:
  - id: S001183-scottsdale
    address: 14500 N Northsight Blvd
    suite: Suite 221
    city: Scottsdale
    state: AZ
    zip: 85260-3658
    latitude: 33.61738
    longitude: -111.89853
    fax: 480-946-2446
    phone: 480-946-2411
- id:
    bioguide: S001184
    govtrack: 412471
    thomas: '02056'
  offices:
  - id: S001184-columbia
    address: 1901 Main St.
    suite: Suite 1425
    city: Columbia
    state: SC
    zip: '29201'
    latitude: 34.0108841
    longitude: -81.0384094
    fax: 855-802-9355
    hours: 8:30am - 5:30pm (M-F)
    phone: 803-771-6112
  - id: S001184-greenville
    address: 104 S. Main St.
    suite: Suite 803
    city: Greenville
    state: SC
    zip: '29601'
    latitude: 34.849407
    longitude: -82.40024
    fax: 855-802-9355
    hours: 8:30am - 5:30pm (M-F)
    phone: 864-233-5366
  - id: S001184-north_charleston
    address: 2500 City Hall Ln.
    suite: 3rd Floor Suite
    city: North Charleston
    state: SC
    zip: '29406'
    latitude: 32.8769943
    longitude: -80.0121928
    fax: 855-802-9355
    hours: 8:30am - 5:30pm (M-F)
    phone: 843-727-4525
- id:
    bioguide: S001185
    govtrack: 412396
    thomas: '01988'
  offices:
  - id: S001185-selma
    address: 908 Alabama Ave.
    suite: Suite 112
    building: Federal Building
    city: Selma
    state: AL
    zip: '36701'
    latitude: 32.4071252
    longitude: -87.0214629
    fax: 334-877-4489
    phone: 334-877-4414
  - id: S001185-birmingham
    address: Two 20th Street North
    suite: Suite 1130
    city: Birmingham
    state: AL
    zip: '35203'
    latitude: 33.5132889
    longitude: -86.80582559999999
    fax: 205-254-1974
    phone: 205-254-1960
  - id: S001185-montgomery
    address: 101 S. Lawrence St.
    suite: Annex 3
    building: Courthouse
    city: Montgomery
    state: AL
    zip: '36104'
    latitude: 32.3759486
    longitude: -86.3054822
    fax: 334-262-1921
    phone: 334-262-1919
  - id: S001185-tuscaloosa
    address: 2501 7th St.
    suite: Suite 300
    city: Tuscaloosa
    state: AL
    zip: '35401'
    latitude: 33.2071459
    longitude: -87.56926
    fax: 205-752-5899
    phone: 205-752-5380
- id:
    bioguide: S001187
    govtrack: 412461
    thomas: '02047'
  offices:
  - id: S001187-hilliard
    address: 3790 Municipal Way
    city: Hilliard
    state: OH
    zip: '43026'
    latitude: 40.0297127
    longitude: -83.150804
    fax: 614-771-3990
    phone: 614-771-4968
  - id: S001187-lancaster
    address: 104 East Main St.
    city: Lancaster
    state: OH
    zip: '43130'
    latitude: 39.7133714
    longitude: -82.6038377
    fax: 740-654-2482
    phone: 740-654-2654
  - id: S001187-wilmington
    address: 69 N. South St.
    city: Wilmington
    state: OH
    zip: '45177'
    latitude: 39.4462521
    longitude: -83.8288317
    fax: 937-283-7052
    phone: 937-283-7049
- id:
    bioguide: S001189
    govtrack: 412417
    thomas: '02009'
  offices:
  - id: S001189-tifton
    address: 127-B N. Central Ave.
    city: Tifton
    state: GA
    zip: '31794'
    latitude: 31.4548661
    longitude: -83.5107367
    fax: 229-396-5179
    phone: 229-396-5175
  - id: S001189-warner_robins
    address: 230 Margie Dr.
    suite: Suite 500
    city: Warner Robins
    state: GA
    zip: '31088'
    latitude: 32.6144617
    longitude: -83.6893055
    fax: 478-971-1778
    phone: 478-971-1776
- id:
    bioguide: S001190
    govtrack: 412534
    thomas: '02124'
  offices:
  - id: S001190-lincolnshire
    address: 111 Barclay Blvd.
    suite: Suite 200
    city: Lincolnshire
    state: IL
    zip: '60069'
    latitude: 42.1964098
    longitude: -87.9362154
    phone: 847-383-4870
    fax: 847-793-0677
  - id: S001190-round_lake_park
    address: 433 E Washington St.
    city: Round Lake Park
    state: IL
    zip: '60073'
    latitude: 42.3565821
    longitude: -88.0740214
    hours: Monday 8:30AM-4:30PM, Tuesday 8:30AM-12:30PM
  - id: S001190-waukegan
    address: 100 N Martin Luther King Jr Ave
    city: Waukegan
    state: IL
    zip: 60085-4328
    latitude: 42.36129
    longitude: -87.83472
    hours: Tuesday 12:00-5:00pm,Wednesday 8:00am-5:00pm
- id:
    bioguide: S001191
    govtrack: 412509
    thomas: '02099'
  offices:
  - id: S001191-phoenix
    address: 2200 E Camelback Rd
    suite: Suite 120
    city: Phoenix
    state: AZ
    zip: 85016-3454
    latitude: 33.50965
    longitude: -112.03408
    phone: 602-598-7327
- id:
    bioguide: S001192
    govtrack: 412581
    thomas: '02168'
  offices:
  - id: S001192-salt_lake_city
    address: 420 East South Temple
    suite: '#390'
    city: Salt Lake City
    state: UT
    zip: '84111'
    latitude: 40.7686249
    longitude: -111.8789585
    fax: 801-364-5551
    phone: 801-364-5550
  - id: S001192-st__george
    address: 253 W. St George Blvd.
    suite: Suite 100
    city: St. George
    state: UT
    zip: '84770'
    latitude: 37.10961350000001
    longitude: -113.5887467
    fax: 435-627-1911
    phone: 435-627-1500
- id:
    bioguide: S001193
    govtrack: 412514
    thomas: '02104'
  offices:
  - id: S001193-castro_valley
    address: 3615 Castro Valley Blvd.
    city: Castro Valley
    state: CA
    zip: '94546'
    latitude: 37.6950519
    longitude: -122.0722708
    hours: M-F 9:00 AM to 5:00 PM
    phone: 510-370-3322
- id:
    bioguide: S001194
    govtrack: 412507
    thomas: '02173'
  offices:
  - id: S001194-honolulu
    address: 300 Ala Moana Blvd.
    suite: Room 7-212
    city: Honolulu
    state: HI
    zip: '96850'
    latitude: 21.3036893
    longitude: -157.862353
    fax: 808-523-2065
    phone: 808-523-2061
- id:
    bioguide: S001195
    govtrack: 412596
    thomas: '02191'
  offices:
  - id: S001195-cape_girardeau
    address: 2502 Tanner Dr.
    suite: Suite 205
    city: Cape Girardeau
    state: MO
    zip: '63703'
    latitude: 37.30292850000001
    longitude: -89.55584789999999
    fax: 573-335-1931
    phone: 573-335-0101
  - id: S001195-farmington
    address: 22 E. Columbia St.
    city: Farmington
    state: MO
    zip: '63640'
    latitude: 37.7803665
    longitude: -90.4203215
    fax: 573-756-9762
    phone: 573-756-9755
  - id: S001195-poplar_bluff
    address: 2725 N. Westwood Blvd.
    suite: Suite 5A
    city: Poplar Bluff
    state: MO
    zip: '63901'
    latitude: 36.7847526
    longitude: -90.4294579
    phone: 573-609-2996
  - id: S001195-rolla
    address: 830A S. Bishop
    city: Rolla
    state: MO
    zip: '65401'
    latitude: 37.9315472
    longitude: -91.7789873
    fax: 573-364-1053
    phone: 573-364-2455
  - id: S001195-west_plains
    address: 35 Court Sq.
    suite: Suite 300
    city: West Plains
    state: MO
    zip: '65775'
    latitude: 36.7283104
    longitude: -91.8529136
    fax: 417-255-2009
    phone: 417-255-1515
- id:
    bioguide: S001196
    govtrack: 412648
    thomas: '02263'
  offices:
  - id: S001196-glens_falls
    address: 5 Warren St
    suite: Suite 4
    city: Glens Falls
    state: NY
    zip: 12801-4565
    latitude: 43.30977
    longitude: -73.64131
    fax: 518-743-1391
    phone: 518-743-0964
  - id: S001196-plattsburgh
    address: 23 Durkee St.
    suite: Suite C
    city: Plattsburgh
    state: NY
    zip: '12901'
    latitude: 44.6964439
    longitude: -73.45244749999999
    fax: 518-561-2408
    phone: 518-561-2324
  - id: S001196-watertown
    address: 88 Public Sq.
    suite: Suite A
    city: Watertown
    state: NY
    zip: '13601'
    latitude: 43.974587
    longitude: -75.907664
    fax: 315-782-1291
    phone: 315-782-3150
    hours: Mon-Fri 9-5
- id:
    bioguide: S001197
    govtrack: 412671
    thomas: '02289'
  offices:
  - id: S001197-kearney
    address: 4111 Fourth Ave.
    suite: Suite 26
    city: Kearney
    state: NE
    zip: '68845'
    latitude: 40.715284
    longitude: -99.086211
    phone: 308-233-3677
  - id: S001197-lincoln
    address: 1128 Lincoln Mall
    suite: Suite 305
    city: Lincoln
    state: NE
    zip: '68508'
    latitude: 40.8084319
    longitude: -96.7048142
    phone: 402-476-1400
  - id: S001197-omaha
    address: 304 N. 168th Cir.
    suite: Suite 213
    city: Omaha
    state: NE
    zip: '68118'
    latitude: 41.2618733
    longitude: -96.1778064
    phone: 402-550-8040
  - id: S001197-scottsbluff
    address: 115 Railway St.
    suite: Suite C102
    city: Scottsbluff
    state: NE
    zip: '69361'
    latitude: 41.8624626
    longitude: -103.6650529
    phone: 308-632-6032
- id:
    bioguide: S001198
    govtrack: 412665
    thomas: '02290'
  offices:
  - id: S001198-anchorage
    address: 510 L St.
    suite: Suite 750
    city: Anchorage
    state: AK
    zip: '99501'
    latitude: 61.2171561
    longitude: -149.9043364
    fax: 907-258-9305
    phone: 907-271-5915
  - id: S001198-fairbanks
    address: 101 12th Ave.
    suite: Suite 328
    building: Federal Building
    city: Fairbanks
    state: AK
    zip: '99701'
    latitude: 64.8383052
    longitude: -147.7082477
    fax: 907-451-7290
    phone: 907-456-0261
  - id: S001198-juneau
    address: 800 Glacier Ave.
    suite: Suite 101
    city: Juneau
    state: AK
    zip: '99801'
    latitude: 58.30033239999999
    longitude: -134.4205554
    fax: 907-586-7201
    phone: 907-586-7277
  - id: S001198-ketchikan
    address: 1900 First Ave.
    suite: Suite 225
    city: Ketchikan
    state: AK
    zip: '99901'
    latitude: 55.3492023
    longitude: -131.6673863
    fax: 907-225-0390
    phone: 907-225-6880
  - id: S001198-soldotna
    address: 44539 Sterling Highway
    suite: Suite 204
    city: Soldotna
    state: AK
    zip: '99669'
    latitude: 60.480503
    longitude: -151.0747996
    fax: 907-262-4224
    phone: 907-262-4040
  - id: S001198-wasilla
    address: 851 E. Westpoint Dr.
    suite: Suite 309
    city: Wasilla
    state: AK
    zip: '99654'
    latitude: 61.5826697
    longitude: -149.4286826
    fax: 907-357-9964
    phone: 907-357-9956
- id:
    bioguide: S001199
    govtrack: 412722
  offices:
  - id: S001199-hanover
    address: 118 Carlise Street
    city: Hanover
    state: PA
    zip: '17331'
    latitude: 39.8018282
    longitude: -76.9852327
    phone: 717-969-6132
  - id: S001199-lancaster
    address: 51 S. Duke St.
    suite: Suite 201
    city: Lancaster
    state: PA
    zip: '17602'
    latitude: 40.03689079999999
    longitude: -76.3031804
    phone: 717-393-0667
    fax: 717-393-0924
  - id: S001199-red_lion
    address: 100 Redco Ave
    city: Red Lion
    state: PA
    zip: 17356-1436
    latitude: 39.90324
    longitude: -76.59862
    phone: 717-969-6133
- id:
    bioguide: S001200
    govtrack: 412695
  offices:
  - id: S001200-kissimmee
    address: 804 Bryan St.
    city: Kissimmee
    state: FL
    zip: '34741'
    latitude: 28.2906297
    longitude: -81.4123113
    phone: 407-452-1171
  - id: S001200-haines_city
    address: 620 E Main St.
    city: Haines City
    state: FL
    zip: '33844'
    latitude: 28.1083914
    longitude: -81.628392
    phone: 202-615-1308
    hours: Wednesday 9AM-5PM
  - id: S001200-orlando
    address: 13800 Veterans Way
    suite: s 1F806
    building: VA Medical Center
    city: Orlando
    state: FL
    zip: 32827-7401
    latitude: 28.36525
    longitude: -81.2749461
    phone: 202-322-4476
    hours: Tuesdays 9AM-3PM
  - id: S001200-lake_wales
    address: 201 W Central Avenue
    city: Lake Wales
    state: FL
    zip: '33853'
    latitude: 27.8999663
    longitude: -81.596459
    hours: Monday and Tuesday, 9AM-5PM
    phone: 202-600-0843
    fax: 202-615-1308
  - id: S001200-winter_haven
    address: 451 3rd Street NW
    city: Winter Haven
    state: FL
    zip: '33881'
    latitude: 28.0263894
    longitude: -81.732919
    phone: 202-600-0843
    hours: Open Thursday and Friday 9AM-5PM
- id:
    bioguide: S001201
    govtrack: 412717
  offices:
  - id: S001201-huntington
    address: 478A Park Avenue
    city: Huntington
    state: NY
    zip: '11743'
    latitude: 40.873976
    longitude: -73.41131899999999
    phone: 631-923-4100
  - id: S001201-little_neck
    address: 250-02 Northern Boulevard
    city: Little Neck
    state: NY
    zip: '11362'
    latitude: 40.7683191
    longitude: -73.7394598
    phone: 718-631-0400
    hours: Mon, Tue, and Thurs 9:00AM - 5:30PM by appointment
- id:
    bioguide: S001203
    govtrack: 412742
  offices:
  - id: S001203-moorhead
    address: 819 Center Avenue
    suite: 2A
    city: Moorhead
    state: MN
    zip: '56560'
    phone: 218-284-8721
    latitude: 46.8750559
    longitude: -96.7677958
  - id: S001203-duluth
    address: 515 W 1st Street
    suite: '104'
    city: Duluth
    state: MN
    zip: '55802'
    phone: 218-722-2390
    latitude: 46.7825302
    longitude: -92.1069752
  - id: S001203-saint_paul
    address: 60 Plato Blvd. East
    suite: '220'
    city: Saint Paul
    state: MN
    zip: '55107'
    phone: 651-221-1016
    latitude: 44.93741180000001
    longitude: -93.0843115
  - id: S001203-rochester
    address: 1202-1/2 7th Street NW
    suite: '213'
    city: Rochester
    state: MN
    zip: '55901'
    phone: 507-288-2003
    latitude: 44.0524692
    longitude: -92.47637809999999
- id:
    bioguide: S001204
    govtrack: 412770
  offices:
  - id: S001204-hagatna
    address: 330 Hernan Cortez Ave
    suite: Fl 3
    city: Hagatna
    state: GU
    zip: 96910-5081
    latitude: 13.4763888
    longitude: 144.7455451
- id:
    bioguide: S001206
    govtrack: 412768
  offices:
  - id: S001206-miami
    address: 4960 SW 72nd Ave
    suite: Suite 208
    city: Miami
    state: FL
    zip: 33155-5544
    latitude: 25.72398
    longitude: -80.31299
    phone: 305-668-2285
- id:
    bioguide: S001207
    govtrack: 412799
  offices:
  - id: S001207-parsippany
    address: 8 Woodhollow Rd
    suite: Suite 203
    city: Parsippany
    state: NJ
    zip: 07054-2828
    latitude: 40.86193
    longitude: -74.41507
    phone: 973-526-5668
- id:
    bioguide: S001208
    govtrack: 412784
  offices:
  - id: S001208-lansing
    address: 1100 W Saginaw St
    suite: 3a
    city: Lansing
    state: MI
    zip: 48915-2033
    latitude: 42.74097
    longitude: -84.56793
    phone: 517-993-0510
- id:
    bioguide: S001209
    govtrack: 412833
  offices:
  - id: S001209-glen_allen
    address: 4201 Dominion Blvd
    suite: Suite 110
    city: Glen Allen
    state: VA
    zip: 23060-6743
    latitude: 37.6518
    longitude: -77.58431
    phone: 804-401-4110
  - id: S001209-spotsylvania
    address: 9104 Courthouse Rd
    suite: Suite 249
    city: Spotsylvania
    state: VA
    zip: 22553-1902
    latitude: 38.20557
    longitude: -77.58501
    phone: 202-225-2815
- id:
    bioguide: S001210
    govtrack: 412765
  offices:
  - id: S001210-lakeland
    address: 170 Fitzgerald Rd
    suite: Suite 1
    city: Lakeland
    state: FL
    zip: 33813-2633
    latitude: 27.97002
    longitude: -81.95722
    phone: 863-644-8215
- id:
    bioguide: S001211
    govtrack: 412753
  offices:
  - id: S001211-phoenix
    address: 2944 N 44th St
    suite: Suite 150
    city: Phoenix
    state: AZ
    zip: 85018-7257
    latitude: 33.48161
    longitude: -111.98764
    phone: 602-956-2463
- id:
    bioguide: S001212
    govtrack: 412792
  offices:
  - id: S001212-brainerd
    address: 501 Laurel St
    building: Brainerd City Hall
    city: Brainerd
    state: MN
    zip: 56401-3595
    latitude: 46.35587
    longitude: -94.20074
    phone: 218-355-0862
  - id: S001212-cambridge
    address: 300 3rd Ave NE
    building: Cambridge City Hall
    city: Cambridge
    state: MN
    zip: 55008-1281
    latitude: 45.57578
    longitude: -93.22133
  - id: S001212-chisholm
    address: 316 W Lake St
    suite: Suite 7
    building: Chisholm City Hall
    city: Chisholm
    state: MN
    zip: 55719-3708
    latitude: 47.48942
    longitude: -92.88417
    phone: 218-355-0726
  - id: S001212-hermantown
    address: 5094 Miller Trunk Hwy
    suite: Suite 900
    city: Hermantown
    state: MN
    zip: 55811-1626
    latitude: 46.83671
    longitude: -92.21649
    phone: 218-481-6396
- id:
    bioguide: S001213
    govtrack: 412836
  offices:
  - id: S001213-janesville
    address: 20 S Main St
    suite: Suite 10
    city: Janesville
    state: WI
    zip: 53545-3959
    latitude: 42.68247
    longitude: -89.02214
    phone: 608-752-4050
    hours: Monday-Friday, 8am-5pm
  - id: S001213-racine
    address: 730 Wisconsin Ave
    suite: Suite 101
    building: Racine County Courthouse
    city: Racine
    state: WI
    zip: 53403-1238
    latitude: 42.72521
    longitude: -87.78431
    phone: 262-637-0510
  - id: S001213-somers
    address: 7511 12th Street
    building: Somers Village/Town Hall
    city: Somers
    state: WI
    zip: '53171'
    latitude: 42.6381671
    longitude: -87.9002263
    phone: 262-654-1901
- id:
    bioguide: S001214
    govtrack: 412766
  offices:
  - id: S001214-punta_gorda
    address: 226 Taylor St
    suite: Suite 230
    city: Punta Gorda
    state: FL
    zip: 33950-4457
    latitude: 26.93505
    longitude: -82.05085
    phone: 941-575-9101
    fax: 941-575-9103
- id:
    bioguide: S001215
    govtrack: 412786
  offices:
  - id: S001215-novi
    address: 43155 Main St
    suite: 2300B
    city: Novi
    state: MI
    zip: 48375-1777
    latitude: 42.47818
    longitude: -83.47075
    phone: 202-227-7397
- id:
    bioguide: S001216
    govtrack: 412835
  offices:
  - id: S001216-issaquah
    address: 1445 NW Mall St
    suite: Suite 4
    city: Issaquah
    state: WA
    zip: 98027-7900
    latitude: 47.54425
    longitude: -122.0602
    phone: 425-657-1001
- id:
    bioguide: S001217
    govtrack: 412838
  offices:
  - id: S001217-tallahassee
    address: 111 N Adams St
    suite: 208,
    city: Tallahassee
    state: FL
    zip: 32301-7736
    latitude: 30.44252
    longitude: -84.2819
    phone: 850-942-8415
- id:
    bioguide: T000193
    govtrack: 400402
    thomas: '01151'
  offices:
  - id: T000193-bolton
    address: 107 W. Madison St.
    city: Bolton
    state: MS
    zip: '39041'
    latitude: 32.348821
    longitude: -90.459947
    fax: 601-866-9036
    phone: 601-866-9003
  - id: T000193-greenville
    address: 910 Courthouse Ln.
    city: Greenville
    state: MS
    zip: '38701'
    latitude: 33.4079337
    longitude: -91.051782
    fax: 662-334-1304
    phone: 662-335-9003
  - id: T000193-greenwood
    address: 728 Main Street
    suite: Suite A
    city: Greenwood
    state: MS
    zip: '38930'
    latitude: 33.5146884
    longitude: -90.1821178
    fax: 662-453-0118
    phone: 662-455-9003
  - id: T000193-jackson
    address: 3607 Medgar Evers Blvd.
    city: Jackson
    state: MS
    zip: '39213'
    latitude: 32.339995
    longitude: -90.214478
    fax: 601-982-5337
    phone: 601-946-9003
  - id: T000193-marks
    address: 263 E. Main St.
    city: Marks
    state: MS
    zip: '38646'
    latitude: 34.2568675
    longitude: -90.2711465
    phone: 662-326-9003
  - id: T000193-mound_bayou
    address: 106 Green Avenue
    suite: Suite 106
    city: Mound Bayou
    state: MS
    zip: '38762'
    latitude: 33.8783982
    longitude: -90.7298777
    fax: 662-741-9002
    phone: 662-741-9003
- id:
    bioguide: T000238
    govtrack: 400404
    thomas: '01155'
  offices:
  - id: T000238-amarillo
    address: 620 S. Taylor St.
    suite: Suite 200
    city: Amarillo
    state: TX
    zip: '79101'
    latitude: 35.2067762
    longitude: -101.8362037
    fax: 806-371-7044
    phone: 806-371-8844
  - id: T000238-wichita_falls
    address: 2525 Kell Blvd.
    suite: Suite 406
    city: Wichita Falls
    state: TX
    zip: '76308'
    latitude: 33.8845789
    longitude: -98.527689
    fax: 940-692-0539
    phone: 940-692-1700
    hours: 8:30 to 5:30
- id:
    bioguide: T000250
    govtrack: 400546
    thomas: '01534'
  offices:
  - id: T000250-aberdeen
    address: 320 S. 1st St.
    suite: Suite 101
    city: Aberdeen
    state: SD
    zip: '57401'
    latitude: 45.4614099
    longitude: -98.4898984
    phone: 605-225-8823
  - id: T000250-rapid_city
    address: 246 Founders Park Dr.
    suite: Suite 102
    city: Rapid City
    state: SD
    zip: '57701'
    latitude: 44.0872508
    longitude: -103.239745
    phone: 605-348-7551
  - id: T000250-sioux_falls
    address: 5015 S. Bur Oak Place
    city: Sioux Falls
    state: SD
    zip: '57108'
    latitude: 43.4995298
    longitude: -96.76391439999999
    phone: 605-334-9596
- id:
    bioguide: T000460
    govtrack: 400403
    thomas: '01593'
  offices:
  - id: T000460-napa
    address: 2721 Napa Valley Corporate Dr.
    city: Napa
    state: CA
    zip: '94558'
    latitude: 38.2491248
    longitude: -122.2743897
    fax: 707-251-9800
    hours: M-F 9-5:30pm
    phone: 707-226-9898
  - id: T000460-santa_rosa
    address: 2300 County Center Dr.
    suite: Suite A100
    city: Santa Rosa
    state: CA
    zip: '95403'
    latitude: 38.4620056
    longitude: -122.7253838
    fax: 707-542-2745
    hours: Mon-Fri 9am-5:30pm
    phone: 707-542-7182
  - id: T000460-vallejo
    address: 420 Virginia St.
    suite: Suite 1C
    city: Vallejo
    state: CA
    zip: '94590'
    latitude: 38.1023237
    longitude: -122.2557289
    fax: 707-645-1870
    hours: Mon-Fri 9am-5.30pm
    phone: 707-645-1888
- id:
    bioguide: T000461
    govtrack: 400408
    thomas: '02085'
  offices:
  - id: T000461-allentown
    address: 1150 S. Cedar Crest Blvd
    suite: Suite 101
    city: Allentown
    state: PA
    zip: '18103'
    latitude: 40.569891
    longitude: -75.519529
    fax: 202-228-2727
    phone: 610-434-1444
  - id: T000461-erie
    address: 17 S. Park Row.
    suite: Suite B-120
    building: United States Federal Building
    city: Erie
    state: PA
    zip: '16501'
    latitude: 42.1289745
    longitude: -80.08406889999999
    fax: 814-455-9925
    phone: 814-453-3010
  - id: T000461-harrisburg
    address: 228 Walnut St.
    suite: Suite 1104
    building: United States Federal Building
    city: Harrisburg
    state: PA
    zip: '17101'
    latitude: 40.261919
    longitude: -76.882739
    fax: 717-782-4920
    phone: 717-782-3951
  - id: T000461-philadelphia
    address: 200 Chestnut Street
    suite: Suite 600
    building: US Custom House
    city: Philadelphia
    state: PA
    zip: '19106'
    latitude: 39.94829
    longitude: -75.1441
    fax: 215-241-1095
    phone: 215-241-1090
  - id: T000461-pittsburgh
    address: 310 Grant St.
    suite: Suite 1440
    city: Pittsburgh
    state: PA
    zip: '15219'
    latitude: 40.4376735
    longitude: -79.9996749
    fax: 412-803-3504
    phone: 412-803-3501
  - id: T000461-wilkes_barre
    address: 7 North Wilkes-Barre Boulevard
    suite: Suite 406
    city: Wilkes-Barre
    state: PA
    zip: '18702'
    latitude: 41.2419893
    longitude: -75.8773626
    fax: 570-820-6442
    phone: 570-820-4088
  - id: T000461-johnstown
    address: 1397 Eisenhower Blvd
    suite: Suite 302
    building: Richland Square III
    city: Johnstown
    state: PA
    zip: '15904'
    latitude: 40.273143
    longitude: -78.848055
    fax: 814-266-5973
    phone: 814-266-5970
- id:
    bioguide: T000463
    govtrack: 400411
    thomas: '01741'
  offices:
  - id: T000463-dayton
    address: 120 W. 3rd St.
    suite: Suite 305
    city: Dayton
    state: OH
    zip: '45402'
    latitude: 39.7586771
    longitude: -84.19453349999999
    fax: 937-225-2752
    phone: 937-225-2843
- id:
    bioguide: T000464
    govtrack: 412244
    thomas: '01829'
  offices:
  - id: T000464-billings
    address: 2900 4th Ave. N
    suite: Suite 201
    building: Judge Jameson Federal Building
    city: Billings
    state: MT
    zip: '59101'
    latitude: 45.783552
    longitude: -108.509375
    fax: 406-252-7768
    phone: 406-252-0550
  - id: T000464-bozeman
    address: 1 E. Main St.
    suite: Suite 202
    building: Avant Courier Building
    city: Bozeman
    state: MT
    zip: '59715'
    latitude: 45.6795093
    longitude: -111.0370333
    fax: 406-586-7647
    phone: 406-586-4450
  - id: T000464-butte
    address: 125 W. Granite
    suite: Suite 200
    building: Silver Bow Center
    city: Butte
    state: MT
    zip: '59701'
    latitude: 46.01461
    longitude: -112.538136
    fax: 406-782-4717
    phone: 406-723-3277
  - id: T000464-great_falls
    address: 119 1st Ave. N
    suite: Suite 102
    city: Great Falls
    state: MT
    zip: '59401'
    latitude: 47.5065688
    longitude: -111.3040376
    fax: 406-452-9586
    phone: 402-452-9585
  - id: T000464-helena
    address: 208 N. Montana Ave.
    suite: Suite 202
    building: Capital One Center
    city: Helena
    state: MT
    zip: '59601'
    latitude: 46.5865426
    longitude: -112.020799
    fax: 406-449-5462
    phone: 406-449-5401
  - id: T000464-kalispell
    address: 8 Third St. E
    city: Kalispell
    state: MT
    zip: '59901'
    latitude: 48.1958316
    longitude: -114.3128666
    fax: 406-257-3974
    phone: 406-257-3360
  - id: T000464-missoula
    address: 130 W. Front St.
    city: Missoula
    state: MT
    zip: '59802'
    latitude: 46.8704714
    longitude: -113.9961779
    fax: 406-728-2193
    phone: 406-728-3003
- id:
    bioguide: T000467
    govtrack: 412317
    thomas: '01952'
  offices:
  - id: T000467-bellefonte
    address: 3555 Benner Pike.
    suite: Suite 101
    city: Bellefonte
    state: PA
    zip: '16823'
    latitude: 40.8956202
    longitude: -77.7877153
    fax: 814-353-0218
    hours: M-F 9:00AM-5:00PM
    phone: 814-353-0215
  - id: T000467-oil_city
    address: 217 Elm St
    suite: B
    city: Oil City
    state: PA
    zip: 16301-1412
    latitude: 41.43636
    longitude: -79.70781
    phone: 814-670-0432
    fax: 814-670-0868
- id:
    bioguide: T000468
    govtrack: 412318
    thomas: '01940'
  offices:
  - id: T000468-las_vegas
    address: 495 South Main St.
    suite: 3rd Floor
    city: Las Vegas
    state: NV
    zip: '89101'
    latitude: 36.1673606
    longitude: -115.1506179
    fax: 702-220-9841
    hours: M-F 8:30-5:30pm
    phone: 702-220-9823
- id:
    bioguide: T000469
    govtrack: 412319
    thomas: '01942'
  offices:
  - id: T000469-albany
    address: 19 Dove St.
    suite: Suite 302
    city: Albany
    state: NY
    zip: '12210'
    latitude: 42.6553697
    longitude: -73.7616111
    fax: 518-427-5107
    phone: 518-465-0700
  - id: T000469-amsterdam
    address: 61 Church St.
    suite: Room 309
    city: Amsterdam
    state: NY
    zip: '12010'
    latitude: 42.9387067
    longitude: -74.1884752
    fax: 518-843-8874
    phone: 518-843-3400
  - id: T000469-schenectady
    address: 105 Jay St.
    suite: Room 15
    city: Schenectady
    state: NY
    zip: '12305'
    latitude: 42.8143015
    longitude: -73.9398087
    fax: 518-374-7908
    phone: 518-374-4547
- id:
    bioguide: T000470
    govtrack: 412405
    thomas: '01997'
  offices:
  - id: T000470-alamosa
    address: 609 Main St.
    suite: '#105'
    city: Alamosa
    state: CO
    zip: '81101'
    latitude: 37.4685012
    longitude: -105.8659434
    fax: 719-587-5137
    hours: Monday-Friday 9:00AM-5:00PM
    phone: 719-587-5105
  - id: T000470-durango
    address: 835 E. Second Ave.
    suite: Suite 230
    city: Durango
    state: CO
    zip: '81301'
    latitude: 37.2725939
    longitude: -107.8799634
    fax: 970-259-1563
    hours: Monday-Tuesday, Thursday-Friday 8:30AM-5:00PM
    phone: 970-259-1490
  - id: T000470-grand_junction
    address: 225 N. 5th St.
    suite: Suite 702
    city: Grand Junction
    state: CO
    zip: '81501'
    latitude: 39.0688046
    longitude: -108.5648398
    fax: 970-241-3053
    hours: Monday-Friday 8:00AM-5:00PM
    phone: 970-241-2499
  - id: T000470-pueblo
    address: 503 N. Main St.
    suite: Suite 658
    city: Pueblo
    state: CO
    zip: '81003'
    latitude: 38.27203069999999
    longitude: -104.60937
    fax: 719-542-1127
    hours: M-F 8:00AM-5:00PM
    phone: 719-542-1073
- id:
    bioguide: T000472
    govtrack: 412520
    thomas: '02110'
  offices:
  - id: T000472-riverside
    address: 3403 10th St.
    suite: Suite 610
    city: Riverside
    state: CA
    zip: '92501'
    latitude: 33.9787895
    longitude: -117.3724531
    fax: 951-222-0217
    phone: 951-222-0203
- id:
    bioguide: T000474
    govtrack: 412617
    thomas: '02231'
  offices:
  - id: T000474-ontario
    address: 3200 Inland Empire Blvd.
    suite: Suite 200B
    city: Ontario
    state: CA
    zip: '91764'
    latitude: 34.0707079
    longitude: -117.5807122
    fax: 909-941-1362
    phone: 909-481-6474
  - id: T000474-rialto
    address: 141 S. Riverside Ave.
    city: Rialto
    state: CA
    zip: '92376'
    latitude: 34.0993394
    longitude: -117.3721013
    hours: Every 2nd and 4th Wednesday, 9AM-12PM or by appointment
- id:
    bioguide: T000476
    govtrack: 412668
    thomas: '02291'
  offices:
  - id: T000476-charlotte
    address: 9300 Harris Corners Pkwy.
    suite: Suite 170
    city: Charlotte
    state: NC
    zip: '28269'
    latitude: 35.34589709999999
    longitude: -80.8466732
    fax: 704-509-9162
    phone: 704-509-9087
  - id: T000476-greenville
    address: 1694 E. Arlington Blvd.
    suite: Suite B
    city: Greenville
    state: NC
    zip: '27858'
    latitude: 35.5709032
    longitude: -77.3592441
    fax: 252-329-0290
    phone: 252-329-0371
    hours: By appointment only.
  - id: T000476-hendersonville
    address: 1 Historic Courthouse Square
    suite: Suite 112
    city: Hendersonville
    state: NC
    zip: '28792'
    latitude: 35.314451
    longitude: -82.460467
    fax: 828-693-9724
    phone: 828-693-8750
    hours: By appointment only.
  - id: T000476-high_point
    address: 1840 Eastchester Dr.
    suite: Suite 200
    city: High Point
    state: NC
    zip: '27265'
    latitude: 36.008425
    longitude: -79.98567299999999
    fax: 336-885-0692
    phone: 336-885-0685
  - id: T000476-raleigh
    address: 310 New Bern Ave.
    suite: Suite 122
    city: Raleigh
    state: NC
    zip: '27601'
    latitude: 35.7799621
    longitude: -78.63388100000002
    fax: 919-856-4053
    phone: 919-856-4630
- id:
    bioguide: T000479
    govtrack: 412821
  offices:
  - id: T000479-plano
    address: 5600 Tennyson Pkwy
    suite: Suite 275
    city: Plano
    state: TX
    zip: 75024-3818
    latitude: 33.07129
    longitude: -96.81871
    phone: 972-202-4150
- id:
    bioguide: T000480
    govtrack: 412815
  offices:
  - id: T000480-greenville
    address: 104 S Main St
    suite: Suite 801
    city: Greenville
    state: SC
    zip: 29601-2711
    latitude: 34.84962
    longitude: -82.39957
    phone: 864-241-0175
  - id: T000480-spartanburg
    address: 101 W Saint John St
    suite: Suite 303
    city: Spartanburg
    state: SC
    zip: 29306-5179
    latitude: 34.95094
    longitude: -81.93319
    phone: 864-583-3264
- id:
    bioguide: T000481
    govtrack: 412787
  offices:
  - id: T000481-river_rouge
    address: 10600 W Jefferson Ave
    city: River Rouge
    state: MI
    zip: 48218-1296
    latitude: 42.27338
    longitude: -83.13439
    phone: 313-203-7540
- id:
    bioguide: T000482
    govtrack: 412781
  offices:
  - id: T000482-lawrence
    address: 15 Union St
    suite: 4th Floor
    city: Lawrence
    state: MA
    zip: 01840-1866
    latitude: 42.70637
    longitude: -71.15331
  - id: T000482-lowell
    address: 126 John St
    suite: Suite 12
    city: Lowell
    state: MA
    zip: 01852-1152
    latitude: 42.64756
    longitude: -71.30745
    phone: 978-459-0101
- id:
    bioguide: T000483
    govtrack: 412783
  offices:
  - id: T000483-gaithersburg
    address: 9801 Washingtonian Blvd
    suite: Suite 330
    building: One Washingtonian Center
    city: Gaithersburg
    state: MD
    zip: 20878-5355
    latitude: 39.11684
    longitude: -77.20114
    phone: 301-926-0300
- id:
    bioguide: U000031
    govtrack: 400414
    thomas: '01177'
  offices:
  - id: U000031-kalamazoo
    address: 350 E. Michigan Ave.
    suite: Suite 130
    city: Kalamazoo
    state: MI
    zip: '49007'
    latitude: 42.2926475
    longitude: -85.57910969999999
    fax: 269-385-2888
    phone: 269-385-0039
  - id: U000031-st__joseph
    address: 720 Main St.
    city: St. Joseph
    state: MI
    zip: '49085'
    latitude: 42.105351
    longitude: -86.48403499999999
    fax: 269-982-0237
    phone: 269-982-1986
- id:
    bioguide: U000039
    govtrack: 400413
    thomas: '01567'
  offices:
  - id: U000039-albuquerque
    address: 400 Gold Ave.
    suite: Suite 300
    city: Albuquerque
    state: NM
    zip: '87102'
    latitude: 35.0833514
    longitude: -106.6521937
    phone: 505-346-6791
  - id: U000039-carlsbad
    address: 102 W. Hagerman St.
    suite: Suite A
    city: Carlsbad
    state: NM
    zip: '88220'
    latitude: 32.425358
    longitude: -104.226611
    phone: 575-234-0366
  - id: U000039-las_cruces
    address: 201 N. Church St.
    suite: Suite 201B
    city: Las Cruces
    state: NM
    zip: '88001'
    latitude: 32.3109784
    longitude: -106.7786459
    phone: 575-526-5475
  - id: U000039-portales
    address: 100 South Avenue A
    suite: Suite 113
    city: Portales
    state: NM
    zip: '88130'
    latitude: 34.1859741
    longitude: -103.3381861
    phone: 575-356-6811
  - id: U000039-santa_fe
    address: 120 S. Federal Pl.
    suite: Suite 302
    city: Santa Fe
    state: NM
    zip: '87501'
    latitude: 35.6913389
    longitude: -105.938628
    phone: 505-988-6511
- id:
    bioguide: U000040
    govtrack: 412776
  offices:
<<<<<<< HEAD
  - id: U000040-st__charles
    address: 40 W310 LaFox Road
    city: St. Charles
    state: IL
    zip: '60175'
    latitude: 41.9355581
    longitude: -88.4006568
=======
  - id: U000040-west_chicago
    address: 490 East Roosevelt Road
    suite: Suite 202
    city: West Chicago
    state: IL
    zip: '60185'
    latitude: 41.8620585
    longitude: -88.2002888
    phone: 630-549-2190
>>>>>>> 136672d2
- id:
    bioguide: V000081
    govtrack: 400416
    thomas: '01184'
  offices:
  - id: V000081-brooklyn
    address: 266 Broadway
    suite: Suite 201
    city: Brooklyn
    state: NY
    zip: '11211'
    latitude: 40.7085893
    longitude: -73.9592284
    phone: 718-599-3658
  - id: V000081-new_york
    address: 500 Pearl St.
    suite: Suite 973
    city: New York
    state: NY
    zip: '10007'
    latitude: 40.7137324
    longitude: -74.00080179999999
    phone: 212-619-2606
- id:
    bioguide: V000108
    govtrack: 400417
    thomas: '01188'
  offices:
  - id: V000108-merrillville
    address: 7895 Broadway
    suite: Suite A
    city: Merrillville
    state: IN
    zip: '46410'
    latitude: 41.4752503
    longitude: -87.3354152
    fax: 219-795-1850
    phone: 219-795-1844
- id:
    bioguide: V000130
    govtrack: 412522
    thomas: '02112'
  offices:
  - id: V000130-chula_vista
    address: 333 F St.
    suite: Suite A
    city: Chula Vista
    state: CA
    zip: '91910'
    latitude: 32.6410939
    longitude: -117.0811877
    fax: 619-422-7290
    hours: 9:00am-5:00pm (PT), Weekdays
    phone: 619-422-5963
  - id: V000130-el_centro
    address: 380 N. 8th St.
    suite: Suite 14
    city: El Centro
    state: CA
    zip: '92243'
    latitude: 32.7956143
    longitude: -115.5618357
    fax: 760-312-9664
    hours: 9:00am-5:00pm (PT), Weekdays
    phone: 760-312-9900
- id:
    bioguide: V000131
    govtrack: 412579
    thomas: '02166'
  offices:
  - id: V000131-dallas
    address: 1881 Sylvan Ave.
    suite: Suite 108
    building: JP Morgan Chase Building
    city: Dallas
    state: TX
    zip: '75208'
    latitude: 32.7687234
    longitude: -96.8364642
    fax: 214-741-2026
    hours: Monday-Friday, 8:30am-5:30pm
    phone: 214-741-1387
  - id: V000131-fort_worth
    address: 6707 Brentwood Stair Rd.
    suite: Suite 200
    city: Fort Worth
    state: TX
    zip: '76112'
    latitude: 32.7547849
    longitude: -97.21394939999999
    fax: 817-920-9324
    phone: 817-920-9086
    hours: M-F 8:30AM-5:30PM
- id:
    bioguide: V000132
    govtrack: 412580
    thomas: '02167'
  offices:
  - id: V000132-alice
    address: 500 E. Main
    city: Alice
    state: TX
    zip: '78332'
    latitude: 27.7499027
    longitude: -98.0720001
    phone: 361-230-9776
  - id: V000132-brownsville
    address: 800 N Expressway
    suite: Suite 9
    city: Brownsville
    state: TX
    zip: 78521-1482
    latitude: 25.93642
    longitude: -97.49335
    phone: 956-544-8352
  - id: V000132-san_benito
    address: 1390 W. Expressway 83
    city: San Benito
    state: TX
    zip: '78586'
    latitude: 26.1404901
    longitude: -97.65383639999999
    fax: 956-276-4603
    phone: 956-276-4497
  - id: V000132-weslaco
    address: 301 W. Railroad
    city: Weslaco
    state: TX
    zip: '78596'
    latitude: 26.1602727
    longitude: -97.9944049
    fax: 956-520-8277
    phone: 956-520-8273
- id:
    bioguide: V000133
    govtrack: 412796
  offices:
  - id: V000133-mays_landing
    address: 5914 Main St
    suite: Suite 103
    city: Mays Landing
    state: NJ
    zip: 08330-1751
    latitude: 39.45148
    longitude: -74.7267
    phone: 609-625-5008
- id:
    bioguide: W000187
    govtrack: 400422
    thomas: '01205'
  offices:
  - id: W000187-los_angeles
    address: 10124 South Broadway
    suite: Suite 1
    city: Los Angeles
    state: CA
    zip: '90003'
    latitude: 33.94388
    longitude: -118.2777646
    fax: 323-757-9506
    phone: 323-757-8900
- id:
    bioguide: W000437
    govtrack: 400432
    thomas: '01226'
  offices:
  - id: W000437-gulfport
    address: 2909 13th St.
    suite: 3rd Floor, Suite 303
    city: Gulfport
    state: MS
    zip: '39501'
    latitude: 30.3665745
    longitude: -89.0969882
    fax: 228-871-7196
    phone: 228-871-7017
  - id: W000437-hernando
    address: 321 Losher St.
    city: Hernando
    state: MS
    zip: '38632'
    latitude: 34.822334
    longitude: -89.994967
    fax: 662-429-6002
    phone: 662-429-1002
  - id: W000437-jackson
    address: 501 E. Court St.
    suite: Suite 3-500
    building: U.S. Federal Courthouse
    city: Jackson
    state: MS
    zip: '39201'
    latitude: 32.294793
    longitude: -90.1837769
    fax: 601-965-4007
    phone: 601-965-4644
  - id: W000437-tupelo
    address: 330 W. Jefferson St.
    suite: Suite B
    city: Tupelo
    state: MS
    zip: '38804'
    latitude: 34.2594314
    longitude: -88.70673479999999
    fax: 662-844-5030
    phone: 662-844-5010
- id:
    bioguide: W000779
    govtrack: 300100
    thomas: '01247'
  offices:
  - id: W000779-bend
    address: 131 NW. Hawthorne Ave.
    suite: Suite 107
    building: The Jamison Building
    city: Bend
    state: OR
    zip: '97701'
    latitude: 44.0577537
    longitude: -121.3095974
    phone: 541-330-9142
  - id: W000779-eugene
    address: 405 E. 8th Ave.
    suite: Suite 2020
    city: Eugene
    state: OR
    zip: '97401'
    latitude: 44.0516985
    longitude: -123.0857882
    phone: 541-431-0229
  - id: W000779-la_grande
    address: 105 Fir St.
    suite: Suite 201
    building: SAC Annex Building
    city: La Grande
    state: OR
    zip: '97850'
    latitude: 45.326715
    longitude: -118.0926554
    phone: 541-962-7691
  - id: W000779-medford
    address: 310 W. 6th St.
    suite: Room 118
    building: Federal Courthouse
    city: Medford
    state: OR
    zip: '97501'
    latitude: 42.3253466
    longitude: -122.8769125
    phone: 541-858-5122
  - id: W000779-portland
    address: 911 NE 11th Ave.
    suite: Suite 630
    city: Portland
    state: OR
    zip: '97232'
    latitude: 45.5293348
    longitude: -122.6555902
    phone: 503-326-7525
  - id: W000779-salem
    address: 707 13th St. SE
    suite: Suite 285
    city: Salem
    state: OR
    zip: '97301'
    latitude: 44.9304368
    longitude: -123.0290967
    phone: 503-589-4555
- id:
    bioguide: W000791
    govtrack: 400419
    thomas: '01596'
  offices:
  - id: W000791-bend
    address: 1051 NW. Bond St.
    suite: Suite 400
    city: Bend
    state: OR
    zip: '97701'
    latitude: 44.0598422
    longitude: -121.3117677
    fax: 541-389-4452
    phone: 541-389-4408
  - id: W000791-la_grande
    address: 1211 Washington Ave.
    city: La Grande
    state: OR
    zip: '97850'
    latitude: 45.3276926
    longitude: -118.0948731
    phone: 541-624-2400
  - id: W000791-medford
    address: 14 N. Central Ave.
    suite: Suite 112
    city: Medford
    state: OR
    zip: '97501'
    latitude: 42.3270103
    longitude: -122.8722747
    fax: 541-779-0204
    phone: 541-776-4646
- id:
    bioguide: W000795
    govtrack: 400433
    thomas: '01688'
  offices:
  - id: W000795-aiken
    address: 1930 University Pky.
    suite: Suite 1600
    city: Aiken
    state: SC
    zip: '29801'
    latitude: 33.5823882
    longitude: -81.72758859999999
    fax: 803-642-6418
    phone: 803-642-6416
  - id: W000795-west_columbia
    address: 1700 Sunset Blvd. (US 378)
    suite: Suite 1
    city: West Columbia
    state: SC
    zip: '29169'
    latitude: 33.9993356
    longitude: -81.0889668
    fax: 803-939-0078
    phone: 803-939-0041
- id:
    bioguide: W000797
    govtrack: 400623
    thomas: '01777'
  offices:
  - id: W000797-aventura
    address: 19200 West Country Club Drive
    city: Aventura
    state: FL
    zip: '33180'
    latitude: 25.9528671
    longitude: -80.1390699
    fax: 305-932-9664
    phone: 305-936-5724
  - id: W000797-sunrise
    address: 777 Sawgrass Corporate Parkway
    city: Sunrise
    state: FL
    zip: '33325'
    latitude: 26.130384
    longitude: -80.333636
    fax: 954-845-0396
    phone: 954-845-1179
- id:
    bioguide: W000798
    govtrack: 412213
    thomas: '01855'
  offices:
  - id: W000798-jackson
    address: 401 W. Michigan Ave.
    city: Jackson
    state: MI
    zip: '49201'
    latitude: 42.247186
    longitude: -84.414954
    fax: 517-780-9081
    hours: Monday, Tuesday, Thursday, Friday 9:00AM-5:00PM Wednesday 9:00AM-6:00PM
    phone: 517-780-9075
- id:
    bioguide: W000800
    govtrack: 412239
    thomas: '01879'
  offices:
  - id: W000800-burlington
    address: 128 Lakeside Ave.
    suite: Suite 235
    city: Burlington
    state: VT
    zip: '05401'
    latitude: 44.4626812
    longitude: -73.21776830000002
    fax: 888-605-7270
    phone: 802-652-2450
- id:
    bioguide: W000802
    govtrack: 412247
    thomas: '01823'
  offices:
  - id: W000802-providence
    address: 170 Westminster St.
    suite: Suite 200
    city: Providence
    state: RI
    zip: '02903'
    latitude: 41.8235873
    longitude: -71.4113021
    fax: 401-453-5085
    phone: 401-453-5294
- id:
    bioguide: W000804
    govtrack: 412255
    thomas: '01886'
  offices:
  - id: W000804-mechanicsville
    address: 6501 Mechanicsville Tpke
    suite: Suite 102
    city: Mechanicsville
    state: VA
    zip: '23111'
    latitude: 37.6130093
    longitude: -77.3335134
    fax: 804-730-6597
    phone: 804-730-6595
  - id: W000804-stafford
    address: 95 Dunn Dr.
    suite: Suite 201
    city: Stafford
    state: VA
    zip: '22556'
    latitude: 38.4781455
    longitude: -77.4211435
    fax: 540-659-2737
    phone: 540-659-2734
  - id: W000804-tappahannock
    address: 508 Church Lane
    city: Tappahannock
    state: VA
    zip: '22560'
    latitude: 37.9307412
    longitude: -76.8625874
    fax: 804-443-0671
    phone: 804-443-0668
- id:
    bioguide: W000805
    govtrack: 412321
    thomas: '01897'
  offices:
  - id: W000805-abingdon
    address: 180 W. Main St.
    suite: Room 235
    city: Abingdon
    state: VA
    zip: '24210'
    latitude: 36.7095562
    longitude: -81.9767798
    phone: 276-628-8158
  - id: W000805-norfolk
    address: 101 W. Main St.
    suite: Suite 7771
    city: Norfolk
    state: VA
    zip: '23510'
    latitude: 36.8461399
    longitude: -76.293138
    phone: 757-441-3079
  - id: W000805-richmond
    address: 919 E. Main St.
    suite: Suite 630
    city: Richmond
    state: VA
    zip: '23219'
    latitude: 37.5374358
    longitude: -77.4362913
    phone: 804-775-2314
  - id: W000805-roanoke
    address: 110 Kirk Ave. SW
    city: Roanoke
    state: VA
    zip: '24011'
    latitude: 37.270958
    longitude: -79.942561
    phone: 540-857-2676
  - id: W000805-vienna
    address: 8000 Towers Crescent Dr.
    suite: Suite 200
    city: Vienna
    state: VA
    zip: '22182'
    latitude: 38.9145473
    longitude: -77.2196271
    phone: 703-442-0670
- id:
    bioguide: W000806
    govtrack: 412410
    thomas: '02002'
  offices:
  - id: W000806-brooksville
    address: 15 N. Main Street
    suite: Suite B
    city: Brooksville
    state: FL
    zip: '34601'
    latitude: 28.5552249
    longitude: -82.38811919999999
    phone: 352-241-9230
    fax: 352-241-9181
    hours: Tuesday and Thursday
  - id: W000806-inverness
    address: 212 W. Main St.
    suite: Suite 208A
    city: Inverness
    state: FL
    zip: '34450'
    latitude: 28.8363417
    longitude: -82.3321296
    phone: 352-241-9204
    fax: 352-241-9181
    hours: Mondays 9:00AM - 5:00PM
  - id: W000806-leesburg
    address: '318 S 2nd St # A'
    city: Leesburg
    state: FL
    zip: 34748-5805
    latitude: 28.80855
    longitude: -81.87609
    phone: 352-241-9220
    fax: 352-241-9220
    hours: 8:30AM - 5:00PM
  - id: W000806-the_villages
    address: 8015 E County Rd 466
    suite: Suite B
    city: The Villages
    state: FL
    zip: '32162'
    latitude: 28.9188822
    longitude: -81.970805
    phone: 352-383-3552
    fax: 352-241-9181
    hours: Monday & Wednesday, Friday by appointment only
- id:
    bioguide: W000808
    govtrack: 412412
    thomas: '02004'
  offices:
  - id: W000808-hollywood
    address: 2600 Hollywood Blvd
    suite: 1st Floor
    building: Old Library
    city: Hollywood
    state: FL
    zip: 33020-4807
    latitude: 26.01104
    longitude: -80.16059
    phone: 954-921-3682
    hours: 2nd & 4th Thursdays  9am– 5pm
  - id: W000808-miami_gardens
    address: 18425 NW 2nd Avenue
    suite: Suite 355
    city: Miami Gardens
    state: FL
    zip: '33169'
    latitude: 25.9436377
    longitude: -80.20465759999999
    fax: 305-690-5951
    hours: M-F 9-5:30pm
    phone: 305-690-5905
  - id: W000808-west_park
    address: 1965 South State Road 7
    building: West Park City Hall
    city: West Park
    state: FL
    zip: '33023'
    latitude: 25.993095
    longitude: -80.2038997
    hours: Thursday 9-5pm
    phone: 954-989-2688
- id:
    bioguide: W000809
    govtrack: 412402
    thomas: '01991'
  offices:
  - id: W000809-fort_smith
    address: 6101 Phoenix Ave
    suite: Suite 4
    city: Fort Smith
    state: AR
    zip: 72903-5083
    latitude: 35.34916
    longitude: -94.3664
    fax: 479-424-2737
    hours: 8:00 AM - 5:00 PM Central
    phone: 479-424-1146
  - id: W000809-harrison
    address: 303 N. Main St.
    suite: Suite 102
    city: Harrison
    state: AR
    zip: '72601'
    latitude: 36.2326224
    longitude: -93.1068643
    fax: 870-741-7741
    hours: 8:00 AM - 5:00 PM Central
    phone: 870-741-6900
  - id: W000809-rogers
    address: 3333 Pinnacle Hls.
    suite: Suite 120
    city: Rogers
    state: AR
    zip: '72758'
    latitude: 36.3046472
    longitude: -94.18675220000002
    fax: 479-464-0063
    hours: 8:00 AM - 5:00 PM
    phone: 479-464-0446
- id:
    bioguide: W000810
    govtrack: 412416
    thomas: '02008'
  offices:
  - id: W000810-lawrenceville
    city: Lawrenceville
    state: GA
    zip: 30046-6935
    fax: 770-232-2909
    phone: 770-232-3005
- id:
    bioguide: W000812
    govtrack: 412548
    thomas: '02137'
  offices:
  - id: W000812-ballwin
    address: 301 Sovereign Ct.
    suite: Suite 201
    city: Ballwin
    state: MO
    zip: '63011'
    latitude: 38.5980031
    longitude: -90.4902674
    hours: Mon-Fri 9am-5pm
    phone: 636-779-5449
    fax: 636-779-5449
- id:
    bioguide: W000813
    govtrack: 412538
    thomas: '02128'
  offices:
  - id: W000813-mishawaka
    address: 202 Lincolnway East
    suite: 'Suite #101'
    city: Mishawaka
    state: IN
    zip: '46544'
    latitude: 41.6614853
    longitude: -86.1788818
    fax: 574-217-8735
    phone: 574-204-2645
    hours: Monday through Friday, 8 a.m. to 5 p.m. ET
  - id: W000813-rochester
    address: 709 Main St.
    city: Rochester
    state: IN
    zip: '46975'
    latitude: 41.06708709999999
    longitude: -86.21585259999999
    fax: 574-217-8735
    phone: 574-223-4373
- id:
    bioguide: W000814
    govtrack: 412574
    thomas: '02161'
  offices:
  - id: W000814-beaumont
    address: 505 Orleans St.
    suite: Suite 103
    city: Beaumont
    state: TX
    zip: '77701'
    latitude: 30.0825032
    longitude: -94.098555
    fax: 409-835-0578
    phone: 409-835-0108
  - id: W000814-lake_jackson
    address: 122 West Way
    suite: Suite 301
    city: Lake Jackson
    state: TX
    zip: '77566'
    latitude: 29.0445713
    longitude: -95.4537198
    fax: 979-285-0271
    phone: 979-285-0231
  - id: W000814-league_city
    address: 174 Calder Rd.
    suite: Suite 150
    city: League City
    state: TX
    zip: '77573'
    latitude: 29.5035441
    longitude: -95.1045214
    fax: 281-316-0271
    phone: 281-316-0231
- id:
    bioguide: W000815
    govtrack: 412564
    thomas: '02152'
  offices:
  - id: W000815-cincinnati
    address: 4350 Aicholtz Rd.
    city: Cincinnati
    state: OH
    zip: '45245'
    latitude: 39.0911309
    longitude: -84.2738952
  - id: W000815-cincinnati-1
    address: 7954 Beechmont Ave.
    suite: Suite 200
    city: Cincinnati
    state: OH
    zip: '45255'
    latitude: 39.0731109
    longitude: -84.3352704
    fax: 513-605-1377
    phone: 513-474-7777
  - id: W000815-peebles
    address: 170 N. Main St.
    city: Peebles
    state: OH
    zip: '45660'
    latitude: 38.9507705
    longitude: -83.404366
    fax: 937-798-4024
    phone: 513-605-1380
- id:
    bioguide: W000816
    govtrack: 412578
    thomas: '02165'
  offices:
  - id: W000816-austin
    address: 1005 Congress Ave.
    suite: Suite 925
    city: Austin
    state: TX
    zip: '78701'
    latitude: 30.2720399
    longitude: -97.7409012
    fax: 202-225-9692
    hours: M-F 9:00 AM - 5:30 PM
    phone: 512-473-8910
  - id: W000816-cleburne
    address: 115 S. Main St.
    suite: Suite 206
    city: Cleburne
    state: TX
    zip: '76033'
    latitude: 32.3462862
    longitude: -97.3858312
    fax: 202-225-9692
    phone: 817-774-2575
- id:
    bioguide: W000817
    govtrack: 412542
    thomas: '02182'
  offices:
  - id: W000817-boston
    address: 15 Sudbury St.
    building: 2400 JFK Federal Building
    city: Boston
    state: MA
    zip: '02203'
    latitude: 42.3613091
    longitude: -71.0593927
    phone: 617-565-3170
  - id: W000817-springfield
    address: 1550 Main St.
    suite: Suite 406
    city: Springfield
    state: MA
    zip: '01103'
    latitude: 42.10321649999999
    longitude: -72.5929441
    phone: 413-788-2690
- id:
    bioguide: W000819
    govtrack: 412670
    thomas: '02255'
  offices:
  - id: W000819-asheboro
    address: 222 Sunset Ave.
    suite: Suite 101
    city: Asheboro
    state: NC
    zip: '27203'
    latitude: 35.7063317
    longitude: -79.8183839
    fax: 336-629-7819
    hours: M-F 9:00am-5:00pm
    phone: 336-626-3060
  - id: W000819-graham
    address: 219 B West Elm Street
    city: Graham
    state: NC
    zip: '27253'
    latitude: 36.069812
    longitude: -79.403882
    fax: 336-350-9514
    hours: M-F 9:00am-5:00pm
    phone: 336-229-0159
  - id: W000819-greensboro
    address: 809 Green Valley Rd.
    suite: Suite 104
    city: Greensboro
    state: NC
    zip: '27408'
    latitude: 36.092294
    longitude: -79.81627999999999
    hours: M-F 9:00am-5:00pm
    phone: 336-333-5005
- id:
    bioguide: W000821
    govtrack: 412610
    thomas: '02224'
  offices:
  - id: W000821-el_dorado
    address: 101 N. Washington Ave.
    suite: Suite 406
    city: El Dorado
    state: AR
    zip: '71730'
    latitude: 33.2122274
    longitude: -92.6633531
    fax: 870-864-8958
    phone: 870-864-8946
  - id: W000821-hot_springs
    address: 101 Reserve St.
    suite: Suite 200
    city: Hot Springs
    state: AR
    zip: '71901'
    latitude: 34.5131753
    longitude: -93.05133239999999
    fax: 501-609-9887
    phone: 501-609-9796
  - id: W000821-ozark
    address: 211 W. Commercial St.
    city: Ozark
    state: AR
    zip: '72949'
    latitude: 35.4864789
    longitude: -93.8267906
    fax: 501-609-9887
    phone: 479-667-0075
  - id: W000821-pine_bluff
    address: 100 E. 8th Ave.
    suite: Room 2521
    city: Pine Bluff
    state: AR
    zip: '71601'
    latitude: 34.2211366
    longitude: -92.0026041
    fax: 870-536-8364
    phone: 870-536-8178
- id:
    bioguide: W000822
    govtrack: 412644
    thomas: '02259'
  offices:
  - id: W000822-ewing
    address: 850 Bear Tavern Rd.
    suite: Suite 201
    city: Ewing
    state: NJ
    zip: '08628'
    latitude: 40.2793143
    longitude: -74.8302945
    fax: 609-883-2093
    phone: 609-883-0026
- id:
    bioguide: W000823
    govtrack: 412764
  offices:
  - id: W000823-deland
    address: 120 S Florida Ave
    suite: Suite 324
    city: Deland
    state: FL
    zip: 32720-5422
    latitude: 29.02759
    longitude: -81.30621
    phone: 386-279-0707
    fax: 386-279-0874
  - id: W000823-palm_coast
    address: 31 Lupi Ct
    suite: Suite 130
    city: Palm Coast
    state: FL
    zip: 32137-4761
    latitude: 29.55515
    longitude: -81.23422
    phone: 386-302-0442
    fax: 386-283-5164
  - id: W000823-port_orange
    address: 1000 City Center Cir
    suite: 2nd Floor
    building: Port Orange City Hall
    city: Port Orange
    state: FL
    zip: 32129-4144
    latitude: 29.1264
    longitude: -81.02174
    phone: 386-238-9711
    fax: 386-238-9714
- id:
    bioguide: W000824
    govtrack: 412779
  offices:
  - id: W000824-pittsburg
    address: 1001 N Broadway St
    suite: C
    city: Pittsburg
    state: KS
    zip: 66762-3956
    latitude: 37.39837
    longitude: -94.70482
    phone: 620-231-5966
  - id: W000824-topeka
    address: 3550 SW 5th St
    city: Topeka
    state: KS
    zip: 66606-1910
    latitude: 39.0609
    longitude: -95.72089
    phone: 785-234-5966
- id:
    bioguide: W000825
    govtrack: 412834
  offices:
  - id: W000825-sterling
    address: 21351 Gentry Dr
    suite: Suite 140
    city: Sterling
    state: VA
    zip: 20166-8501
    latitude: 39.02961
    longitude: -77.40825
    phone: 703-234-3800
- id:
    bioguide: Y000033
    govtrack: 400440
    thomas: '01256'
  offices:
  - id: Y000033-anchorage
    address: 471 W. 36th Avenue
    suite: Suite 201
    city: Anchorage
    state: AK
    zip: '99503'
    latitude: 61.1884605
    longitude: -149.8942221
    fax: 907-271-5950
    phone: 907-271-5978
  - id: Y000033-fairbanks
    address: 100 Cushman St.
    building: Key Bank Building
    suite: Suite 307
    city: Fairbanks
    state: AK
    zip: '99707'
    latitude: 64.84351649999999
    longitude: -147.7220032
    fax: 907-456-0279
    phone: 907-456-0210
- id:
    bioguide: Y000062
    govtrack: 412211
    thomas: '01853'
  offices:
  - id: Y000062-louisville
    address: 600 Martin Luther King Jr Pl.
    suite: Suite 216
    building: Romano Mazzoli Federal Building
    city: Louisville
    state: KY
    zip: '40202'
    latitude: 38.2486082
    longitude: -85.7622452
    fax: 502-582-5897
    phone: 502-582-5129
  - id: Y000062-louisville-1
    address: 7219 Dixie Highway
    building: Southwest Government Center
    city: Louisville
    state: KY
    zip: '40258'
    latitude: 38.1458873
    longitude: -85.8399034
    fax: 502-933-5863
    phone: 502-935-6934
- id:
    bioguide: Y000065
    govtrack: 412525
    thomas: '02115'
  offices:
  - id: Y000065-gainesville
    address: 5000 NW 27th Court
    suite: Suite E
    city: Gainesville
    state: FL
    zip: '32606'
    latitude: 29.678553
    longitude: -82.39626
    fax: 352-505-3511
    phone: 352-505-0838
  - id: Y000065-orange_park
    address: 35 Knight Boxx Rd.
    suite: Suite 1
    city: Orange Park
    state: FL
    zip: '32065'
    latitude: 30.1208794
    longitude: -81.7974322
    fax: 904-276-9336
    phone: 904-276-9626
  - id: Y000065-palatka
    address: 2509 Crill Ave.
    suite: Suite 200
    city: Palatka
    state: FL
    zip: '32177'
    latitude: 29.6401223
    longitude: -81.6588895
    phone: 386-326-7221
    hours: Open Tuesday and Thursday
  - id: Y000065-ocala
    address: 115 SE 25th Ave
    city: Ocala
    state: FL
    zip: '34471'
    latitude: 29.1849757
    longitude: -82.1028405
    hours: Open Monday, Wednesday, and Friday
    phone: 352-390-6413
- id:
    bioguide: Z000017
    govtrack: 412646
    thomas: '02261'
  offices:
  - id: Z000017-riverhead
    address: 30 W. Main St.
    suite: Suite 201
    city: Riverhead
    state: NY
    zip: '11901'
    latitude: 40.9172285
    longitude: -72.6627645
    hours: Tues, Wed, Thurs, 10am - 2pm. By appointment only.
    phone: 631-209-4235
  - id: Z000017-patchogue
    address: 31 Oak St.
    suite: Suite 20
    city: Patchogue
    state: NY
    zip: '11772'
    latitude: 40.7671697
    longitude: -73.0138358
    fax: 631-289-1268
    phone: 631-289-1097
- id:
    bioguide: H001075
    govtrack: 412678
    thomas: ''
  offices:
  - id: H001075-sacramento
    address: 501 I Street
    suite: Suite 7-600
    city: Sacramento
    state: CA
    zip: '95814'
    latitude: 38.583455
    longitude: -121.4987519
    fax: 202-228-3865
    hours: Monday - Friday, 8:30am - 5:30pm
    phone: 916-448-2787
  - id: H001075-fresno
    address: 2500 Tulare Street
    suite: Suite 5290
    city: Fresno
    state: CA
    zip: '93721'
    latitude: 36.7374775
    longitude: -119.7836709
    fax: 202-228-3864
    phone: 559-497-5109
  - id: H001075-los_angeles
    address: 11845 W Olympic Blvd
    suite: 1250W
    city: Los Angeles
    state: CA
    zip: 90064-1149
    latitude: 34.03309
    longitude: -118.45041
    fax: 202-224-0357
    phone: 310-231-4494
  - id: H001075-san_francisco
    address: 333 Bush St
    suite: Suite 3225
    city: San Francisco
    state: CA
    zip: 94104-2806
    latitude: 37.79078
    longitude: -122.40308
    fax: 202-224-0454
    phone: 415-981-9369
  - id: H001075-san_diego
    address: 600 B Street
    suite: Suite 2240
    city: San Diego
    state: CA
    zip: '92101'
    latitude: 32.7182014
    longitude: -117.1587103
    fax: 202-228-3863
    phone: 619-239-3884
- id:
    bioguide: Y000064
    thomas: '02019'
    govtrack: 412428
  offices:
  - id: Y000064-indianapolis
    address: 251 N. Illinois St.
    suite: Suite 120
    city: Indianapolis
    state: IN
    zip: '46204'
    latitude: 39.770723
    longitude: -86.15702999999999
    phone: 317-226-6700
  - id: Y000064-new_albany
    address: 3602 Northgate Ct
    suite: Suite 15
    city: New Albany
    state: IN
    zip: '47150'
    latitude: 38.3332536
    longitude: -85.8184877
    hours: 8:30am - 4:30pm
    phone: 812-542-4820
  - id: Y000064-evansville
    address: 101 Martin Luther King Jr. Blvd
    suite: Suite 110
    city: Evansville
    state: IN
    zip: '47708'
    latitude: 37.975188
    longitude: -87.567486
    hours: By appointment only
  - id: Y000064-fort_wayne
    address: 1300 South Harrison Street
    suite: Suite 3161
    city: Fort Wayne
    state: IN
    zip: '46802'
    latitude: 41.0737372
    longitude: -85.14045349999999
    hours: By appointment only
- id:
    bioguide: D000622
    govtrack: 412533
    thomas: '02123'
  offices:
  - id: D000622-belleville
    address: 23 Public Sq
    suite: Suite 460
    city: Belleville
    state: IL
    zip: 62220-1650
    latitude: 38.5135
    longitude: -89.98093
    phone: 618-722-7070
    fax: 618-235-4011
  - id: D000622-carbondale
    address: 441 E Willow St
    city: Carbondale
    state: IL
    zip: 62901-1659
    latitude: 37.73428
    longitude: -89.21251
    phone: 618-677-7000
    fax: 618-351-1551
  - id: D000622-chicago
    address: 230 South Dearborn Street
    suite: Suite 3900
    city: Chicago
    state: IL
    zip: '60604'
    latitude: 41.8784454
    longitude: -87.63
    phone: 312-886-3506
  - id: D000622-rock_island
    address: 1823 2nd Ave
    suite: Suite 2
    city: Rock Island
    state: IL
    zip: 61201-8002
    latitude: 41.51114
    longitude: -90.57433
    phone: 309-606-7060
    fax: 309-786-1799
  - id: D000622-springfield
    address: 8 South Old State Capitol Plaza
    city: Springfield
    state: IL
    zip: '62701'
    latitude: 39.800468
    longitude: -89.6509028
    phone: 217-528-6124
- id:
    bioguide: H001076
    govtrack: 412680
  offices:
  - id: H001076-berlin
    address: 168 Main Street
    building: Berlin City Hall
    suite: Lower Level
    city: Berlin
    state: NH
    zip: '03570'
    latitude: 44.469939
    longitude: -71.1821158
    phone: 603-752-6190
  - id: H001076-manchester
    address: 1589 Elm Street
    suite: Third Floor
    city: Manchester
    state: NH
    zip: '03101'
    latitude: 43.0009812
    longitude: -71.4662599
    phone: 603-622-2204
  - id: H001076-nashua
    address: 142 Main Street
    suite: Suite 520
    city: Nashua
    state: NH
    zip: '03060'
    latitude: 42.7617932
    longitude: -71.4674553
    phone: 603-880-3314
  - id: H001076-portsmouth
    address: 14 Manchester Square
    suite: Suite 140
    city: Portsmouth
    state: NH
    zip: '03801'
    latitude: 43.0856076
    longitude: -70.8098029
    phone: 603-433-4445
  - id: H001076-concord
    address: 53 Pleasant Street
    building: James C. Cleveland Federal Building
    city: Concord
    state: NH
    zip: '03301'
    latitude: 43.2024699
    longitude: -71.5416652
    phone: 603-622-2204
    hours: By appointment only
- id:
    bioguide: C001113
    govtrack: 412681
  offices:
  - id: C001113-las_vegas
    address: 333 Las Vegas Boulevard South
    suite: Suite 8016
    city: Las Vegas
    state: NV
    zip: '89101'
    latitude: 36.1651058
    longitude: -115.1424211
    fax: 702-388-5030
    hours: Monday-Friday; 8:00am – 5:00pm PT
    phone: 702-388-5020
  - id: C001113-reno
    address: 400 South Virginia Street
    suite: Suite 902
    building: Courthouse and Federal Building
    city: Reno
    state: NV
    zip: '89501'
    latitude: 39.5215352
    longitude: -119.810287
    fax: 775-686-5757
    hours: Monday-Friday; 8:00am-5:00pm PT
    phone: 775-686-5750
- id:
    bioguide: B001301
    govtrack: 412709
  offices:
  - id: B001301-traverse_city
    address: 1396 Douglas Drive
    suite: Suite 22B
    city: Traverse City
    state: MI
    zip: '49696'
    latitude: 44.7066718
    longitude: -85.5961732
    phone: 231-944-7633
  - id: B001301-marquette
    address: 1500 W. Washington St.
    suite: Suite 2
    city: Marquette
    state: MI
    zip: '49855'
    latitude: 46.54703800000001
    longitude: -87.4227729
    phone: 906-273-2227
- id:
    bioguide: E000297
    govtrack: 412718
  offices:
  - id: E000297-bronx
    address: 2530 Grand Concourse Avenue
    suite: Ground Floor
    city: Bronx
    state: NY
    zip: '10458'
    latitude: 40.863512
    longitude: -73.895791
    phone: 718-450-8241
  - id: E000297-new_york
    address: 163 West 125th Street
    suite: '#507'
    building: Harlem State Office Building
    city: New York
    state: NY
    zip: '10027'
    latitude: 40.8092343
    longitude: -73.9474317
    phone: 212-663-3900
- id:
    bioguide: C001111
    govtrack: 412697
  offices:
  - id: C001111-seminole
    address: 9200 113th St
    suite: Suite 310
    city: Seminole
    state: FL
    zip: 33772-2800
    latitude: 27.85592
    longitude: -82.7954
    phone: 727-318-6770
  - id: C001111-st__petersburg
    address: 696 1st Ave N
    suite: Suite 203
    city: St. Petersburg
    state: FL
    zip: '33701'
    latitude: 27.772067
    longitude: -82.64355
    phone: 727-318-6770
    fax: 727-623-0619
  - id: C001111-st__petersburg-1
    address: 1300 22nd St S
    suite: Suite 316
    city: St. Petersburg
    state: FL
    zip: 33712-2744
    latitude: 27.7569
    longitude: -82.66288
    phone: 727-318-6770
- id:
    bioguide: H001077
    govtrack: 412705
  offices:
  - id: H001077-lafayette
    address: 600 Jefferson Street
    suite: Suite 808
    building: Chase Building
    city: Lafayette
    state: LA
    zip: '70501'
    latitude: 30.22335
    longitude: -92.01907
    phone: 337-703-6105
  - id: H001077-lake_charles
    address: 1 Lakeshore Drive
    suite: Suite 1670
    building: Capital One Building
    city: Lake Charles
    state: LA
    zip: '70629'
    latitude: 30.2305579
    longitude: -93.2196295
    phone: 337-656-2833
- id:
    bioguide: V000128
    govtrack: 400415
    thomas: '01729'
  offices:
  - id: V000128-rockville
    address: 111 Rockville Pike
    suite: Suite 960
    city: Rockville
    state: MD
    zip: '20850'
    latitude: 39.08895
    longitude: -77.15119
    phone: 301-545-1500
    fax: 301-545-1512
  - id: V000128-hagerstown
    address: 32 West Washington Street
    suite: Suite 203
    city: Hagerstown
    state: MD
    zip: '21740'
    latitude: 39.64151
    longitude: -77.7191
    phone: 301-797-2826
  - id: V000128-baltimore
    address: 1900 North Howard Street
    suite: Suite 100
    city: Baltimore
    state: MD
    zip: '21218'
    latitude: 39.3114748
    longitude: -76.6216137
    phone: 667-212-4610
  - id: V000128-annapolis
    address: 60 West Street
    suite: Suite 107
    city: Annapolis
    state: MD
    zip: '21401'
    latitude: 38.9785971
    longitude: -76.4976378
    phone: 410-263-1325
  - id: V000128-cambridge
    address: 204 Cedar Street
    suite: Suite 200C
    city: Cambridge
    state: MD
    zip: '21613'
    latitude: 38.5650251
    longitude: -76.0752663
    phone: 410-221-2074
  - id: V000128-largo
    address: 1101 Mercantile Ln
    suite: Suite 210
    city: Largo
    state: MD
    zip: 20774-5360
    latitude: 38.90526
    longitude: -76.83685
    phone: 301-322-6560
- id:
    bioguide: K000393
    govtrack: 412679
  offices:
  - id: K000393-alexandria
    address: 6501 Coliseum Blvd
    suite: Suite 700A
    city: Alexandria
    state: LA
    zip: '71303'
    latitude: 31.2934776
    longitude: -92.51565289999999
    phone: 318-445-2892
    hours: By appointment only
  - id: K000393-baton_rouge
    address: 7932 Wrenwood Blvd
    suite: Suite A & B
    city: Baton Rouge
    state: LA
    zip: '70809'
    latitude: 30.4233173
    longitude: -91.1027159
    phone: 225-926-8033
    hours: By appointment only
  - id: K000393-houma
    address: 8026 Main St
    suite: Suite 700
    building: Government Towers
    city: Houma
    state: LA
    zip: '70360'
    latitude: 29.5979835
    longitude: -90.7180594
    hours: By appointment only
    phone: 985-851-0956
  - id: K000393-lafayette
    address: 101 La Rue France
    suite: Suite 503
    city: Lafayette
    state: LA
    zip: '70508'
    latitude: 30.1948666
    longitude: -92.014654
    phone: 337-269-5980
    hours: By appointment only
  - id: K000393-lake_charles
    address: 1 Lakeshore Dr.
    suite: Suite 530
    city: Lake Charles
    state: LA
    zip: '70629'
    latitude: 32.5175209
    longitude: -91.102734
    hours: By appointment only
    phone: 337-436-6255
  - id: K000393-mandeville
    address: 21490 Koop Dr.
    building: Building A
    city: Mandeville
    state: LA
    zip: '70471'
    latitude: 30.4182357
    longitude: -90.0470795
    hours: By appointment only
    phone: 985-809-8153
  - id: K000393-monroe
    address: 1651 Louisville Ave.
    suite: Suite 148
    city: Monroe
    state: LA
    zip: '71201'
    latitude: 32.5175209
    longitude: -92.1087384
    phone: 318-361-1489
    hours: By appointment only
  - id: K000393-new_orleans
    address: 500 Poydras St.
    suite: Suite 364
    city: New Orleans
    state: LA
    zip: '70113'
    latitude: 29.9484696
    longitude: -90.0711728
    phone: 504-581-6190
    hours: By appointment only
  - id: K000393-shreveport
    address: 401 Market St.
    suite: Suite 1050
    city: Shreveport
    state: LA
    zip: '71101'
    latitude: 32.515033
    longitude: -93.7502759
    phone: 318-670-5192
    hours: By appointment only
- id:
    bioguide: C001110
    govtrack: 412688
  offices:
  - id: C001110-santa_ana
    address: 2323 N. Broadway
    suite: Suite 319
    building: Rancho Santiago Community College Building
    city: Santa Ana
    state: CA
    zip: '92706'
    latitude: 33.7673604
    longitude: -117.8703812
    phone: 714-621-0102
- id:
    bioguide: E000298
    govtrack: 412735
  offices:
  - id: E000298-wichita
    address: 7701 E Kellogg Ave
    suite: Suite 510
    city: Wichita
    state: KS
    zip: '67207'
    latitude: 37.6780708
    longitude: -97.24667099999999
    fax: 316-262-5309
    phone: 316-262-8992
- id:
    bioguide: G000584
    govtrack: 412736
  offices:
  - id: G000584-billings
    address: 222 North 32nd Street
    suite: Suite 900
    city: Billings
    state: MT
    zip: '59101'
    latitude: 45.7810511
    longitude: -108.5125313
    phone: 406-969-1736
  - id: G000584-helena
    address: 7 West 6th Ave
    suite: Suite 3B
    city: Helena
    state: MT
    zip: '59601'
    latitude: 46.5888187
    longitude: -112.043355
    phone: 406-502-1435
  - id: G000584-great_falls
    address: 710 Central Ave
    city: Great Falls
    state: MT
    zip: '59401'
    latitude: 47.5050157
    longitude: -111.2947656
    phone: 406-952-1280
- id:
    bioguide: G000585
    govtrack: 412739
  offices:
  - id: G000585-los_angeles
    address: 350 S. Bixel St.
    suite: '#120'
    city: Los Angeles
    state: CA
    zip: '90017'
    latitude: 34.0569399
    longitude: -118.2618953
    fax: 213-481-1425
    phone: 213-481-1427
- id:
    bioguide: N000190
    govtrack: 412738
  offices:
  - id: N000190-rock_hill
    address: 454 South Anderson Rd.
    suite: Suite 302 B
    city: Rock Hill
    state: SC
    zip: '29730'
    latitude: 34.9343895
    longitude: -80.9997773
    fax: 803-327-4330
    phone: 803-327-1114
  - id: N000190-gaffney
    address: 110 Railroad Ave.
    building: Cherokee Admin. Building
    city: Gaffney
    state: SC
    zip: '29340'
    latitude: 35.076577
    longitude: -81.642889
    hours: 9am-4:30pm every Thursday
- id:
    bioguide: C001114
    govtrack: 412740
  offices:
  - id: C001114-provo
    address: 51 South University Avenue
    suite: Suite 318
    city: Provo
    state: UT
    zip: '84601'
    phone: 801-851-2500
    latitude: 40.232986
    longitude: -111.6578512
- id:
    bioguide: J000300
    govtrack: 412741
  offices:
  - id: J000300-birmingham
    address: 1800 5th Avenue North
    building: Robert S. Vance Federal Building
    city: Birmingham
    state: AL
    zip: '35203'
    latitude: 33.517386
    longitude: -86.810488
    phone: 205-731-1500
    fax: 205-731-0221
  - id: J000300-montgomery
    address: 1 Church St
    suite: 500-B
    building: Federal Courthouse
    city: Montgomery
    state: AL
    zip: '36104'
    latitude: 32.3740843
    longitude: -86.3100212
    phone: 334-230-0698
    fax: 334-293-9349
  - id: J000300-mobile
    address: 41 West I-65 Service Road North
    suite: Suite 2300-A
    building: BB&T Centre
    city: Mobile
    state: AL
    zip: '36608'
    latitude: 30.6907305
    longitude: -88.12678480000001
    phone: 251-414-3083
    fax: 251-414-5845
  - id: J000300-dothan
    address: 100 W Troy St
    suite: Suite 302
    city: Dothan
    state: AL
    zip: 36303-4574
    latitude: 31.22539
    longitude: -85.3926
    phone: 334-792-4924
    fax: 334-792-4928
  - id: J000300-huntsville
    address: 200 Clinton Ave W
    city: Huntsville
    state: AL
    zip: 35801-4918
    latitude: 34.73078
    longitude: -86.58764
    phone: 256-533-0979
    fax: 256-533-0745
- id:
    bioguide: H001079
    govtrack: 412743
  offices:
  - id: H001079-jackson
    address: 190 East Capitol St.
    suite: '#550'
    city: Jackson
    state: MS
    zip: '39201'
    latitude: 32.3004269
    longitude: -90.1867448
    fax: 601-965-4919
    phone: 601-965-4459
  - id: H001079-oxford
    address: 911 Jackson Ave.
    suite: '#249'
    city: Oxford
    state: MS
    zip: '38655'
    latitude: 34.3672392
    longitude: -89.5212463
    fax: 662-236-7618
    phone: 662-236-1018
  - id: H001079-gulfport
    address: 2012 15th Street
    suite: '#451'
    city: Gulfport
    state: MS
    zip: '39501'
    latitude: 30.3701149
    longitude: -89.0870838
    fax: 228-867-9789
    phone: 228-867-9710
- id:
    bioguide: L000588
    govtrack: 412744
  offices:
  - id: L000588-monaca
    address: 3468 Brodhead Rd
    city: Monaca
    state: PA
    zip: 15061-3149
    latitude: 40.65095
    longitude: -80.3124
    phone: 724-206-4860
  - id: L000588-pittsburgh
    address: 504 Washington Rd
    city: Pittsburgh
    state: PA
    zip: 15228-2817
    latitude: 40.38423
    longitude: -80.04388
    phone: 412-344-5583
- id:
    bioguide: L000589
    govtrack: 412745
  offices:
  - id: L000589-glendale
    address: 7121 W Bell Rd
    suite: '#200'
    city: Glendale
    state: AZ
    zip: '85308'
    fax: 623-776-7832
    latitude: 33.6373437
    longitude: -112.2108779
    phone: 623-776-7911
- id:
    bioguide: C001115
    govtrack: 412746
  offices:
  - id: C001115-corpus_christi
    address: 101 N. Shoreline Blvd.
    suite: Suite 300
    city: Corpus Christi
    state: TX
    zip: '78401'
    latitude: 27.7917948
    longitude: -97.3931982
    phone: 361-884-2222
  - id: C001115-victoria
    address: 5606 N. Navarro St.
    suite: Suite 203
    city: Victoria
    state: TX
    zip: '77904'
    latitude: 28.8476874
    longitude: -96.9978986
    phone: 361-894-6446
- id:
    bioguide: B001306
    govtrack: 412747
  offices:
  - id: B001306-worthington
    address: 250 E. Wilson Bridge Rd.
    suite: Suite 100
    city: Worthington
    state: OH
    zip: '43085'
    latitude: 40.1107173
    longitude: -83.00746439999999
    phone: 614-523-2555
- id:
    bioguide: H001082
    govtrack: 412748
  offices:
  - id: H001082-tulsa
    address: 2448 E. 81st St.
    suite: Suite 5150
    city: Tulsa
    state: OK
    zip: '74137'
    latitude: 36.0445807
    longitude: -95.95355529999999
    phone: 918-935-3222
- id:
    bioguide: M001206
    govtrack: 412749
  offices:
  - id: M001206-rochester
    address: 100 State St.
    suite: Room 3120
    building: Federal Building
    city: Rochester
    state: NY
    zip: '14614'
    latitude: 43.1576631
    longitude: -77.613515
    phone: 585-232-4850
    fax: 585-232-1954
- id:
    bioguide: S001205
    govtrack: 412750
  offices:
  - id: S001205-east_lansdowne
    address: 927 E Baltimore Ave
    city: East Lansdowne
    state: PA
    zip: 19050-2749
    latitude: 39.94101
    longitude: -75.25719
    phone: 610-626-1913
- id:
    bioguide: W000826
    govtrack: 412751
  offices:
  - id: W000826-allentown
    address: 840 Hamilton St
    suite: Suite 303
    city: Allentown
    state: PA
    zip: 18101-2455
    latitude: 40.60131
    longitude: -75.47465
    phone: 484-781-6000
  - id: W000826-easton
    address: 400 Northampton St
    suite: Suite 503
    city: Easton
    state: PA
    zip: 18042-3543
    latitude: 40.69081
    longitude: -75.21124
    phone: 610-333-1170<|MERGE_RESOLUTION|>--- conflicted
+++ resolved
@@ -14025,15 +14025,6 @@
     bioguide: U000040
     govtrack: 412776
   offices:
-<<<<<<< HEAD
-  - id: U000040-st__charles
-    address: 40 W310 LaFox Road
-    city: St. Charles
-    state: IL
-    zip: '60175'
-    latitude: 41.9355581
-    longitude: -88.4006568
-=======
   - id: U000040-west_chicago
     address: 490 East Roosevelt Road
     suite: Suite 202
@@ -14043,7 +14034,6 @@
     latitude: 41.8620585
     longitude: -88.2002888
     phone: 630-549-2190
->>>>>>> 136672d2
 - id:
     bioguide: V000081
     govtrack: 400416
